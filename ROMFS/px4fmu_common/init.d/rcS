--- conflicted
+++ resolved
@@ -305,48 +305,19 @@
 			else
 				# tune Program PX4IO
 				tune_control play -t 16 # tune 16 = PROG_PX4IO
-<<<<<<< HEAD
-
-				if px4io start
-				then
-					# Try to safety px4 io so motor outputs don't go crazy.
-					if ! px4io safety_on
-					then
-						# px4io did not respond to the safety command.
-						px4io stop
-					fi
-				fi
-
-				if px4io forceupdate 14662 ${IOFW}
-=======
 
 				if px4io update ${IOFW}
->>>>>>> 0f29b871
 				then
 					usleep 10000
 					tune_control stop
 					if px4io checkcrc ${IOFW}
 					then
-<<<<<<< HEAD
-						echo "PX4IO CRC OK after updating"
-						tune_control play -t 17 # tune 17 = PROG_PX4IO_OK
-						set IO_PRESENT yes
-					fi
-				fi
-
-				if [ $IO_PRESENT = no ]
-				then
-					echo "PX4IO update failed"
-					tune_control play -t 18 # tune 18 = PROG_PX4IO_ERR
-				fi
-=======
 						tune_control play -t 17 # tune 17 = PROG_PX4IO_OK
 						set IO_PRESENT yes
 					else
 						tune_control play -t 18 # tune 18 = PROG_PX4IO_ERR
 					fi
 				fi
->>>>>>> 0f29b871
 			fi
 		fi
 	fi
