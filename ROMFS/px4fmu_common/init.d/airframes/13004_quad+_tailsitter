#!/bin/sh
#
# @name Quadrotor + Tailsitter
#
# @type VTOL Quad Tailsitter
# @class VTOL
#
# @output MAIN1 motor 1
# @output MAIN2 motor 2
# @output MAIN3 motor 4
# @output MAIN4 motor 5
# @output MAIN5 elevon left
# @output MAIN6 elevon right
# @output MAIN7 canard surface
# @output MAIN8 rudder
#
# @maintainer Roman Bapst <roman@px4.io>
#
# @board px4_fmu-v2 exclude
# @board bitcraze_crazyflie exclude
#

. ${R}etc/init.d/rc.vtol_defaults

param set-default PWM_MAIN_MAX 2000

param set-default VT_IDLE_PWM_MC  1080
param set-default VT_TYPE 0
<<<<<<< HEAD
=======

>>>>>>> 94884594
set MAV_TYPE 20

set MIXER quad_+_vtol

set PWM_OUT 1234<|MERGE_RESOLUTION|>--- conflicted
+++ resolved
@@ -26,10 +26,7 @@
 
 param set-default VT_IDLE_PWM_MC  1080
 param set-default VT_TYPE 0
-<<<<<<< HEAD
-=======
 
->>>>>>> 94884594
 set MAV_TYPE 20
 
 set MIXER quad_+_vtol
