--- conflicted
+++ resolved
@@ -17,11 +17,7 @@
 set PWM_OUT 1234
 
 
-<<<<<<< HEAD
-param set-default BAT_N_CELLS 4
-=======
 param set-default BAT1_N_CELLS 4
->>>>>>> faca2b17
 
 param set-default GPS_1_CONFIG 0
 param set-default RC_PORT_CONFIG 201
