--- conflicted
+++ resolved
@@ -22,10 +22,7 @@
 
 . ${R}etc/init.d/rc.uuv_defaults
 
-<<<<<<< HEAD
-=======
 
->>>>>>> 94884594
 # disable circuit breaker for airspeed sensor
 param set-default CBRK_AIRSPD_CHK 162128
 # companion computer is connected via USB permanently
@@ -43,4 +40,4 @@
 param set-default BAT_V_OFFS_CURR 0.33
 set PWM_OUT 12345678
 # set MIXER IO_pass
-set MIXER vectored6dof+set MIXER vectored6dof
