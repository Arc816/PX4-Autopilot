--- conflicted
+++ resolved
@@ -9,10 +9,6 @@
 
 param set-default MAV_TYPE 21
 
-<<<<<<< HEAD
-=======
-param set-default SYS_CTRL_ALLOC 1
->>>>>>> 8d36ba67
 param set-default CA_AIRFRAME 3
 
 param set-default CA_ROTOR_COUNT 4
@@ -30,7 +26,9 @@
 param set-default CA_ROTOR3_KM -0.05
 
 param set-default CA_ROTOR0_TILT 1
+param set-default CA_ROTOR1_TILT 2
 param set-default CA_ROTOR2_TILT 3
+param set-default CA_ROTOR3_TILT 4
 param set-default CA_SV_CS0_TRQ_R -0.5
 param set-default CA_SV_CS0_TYPE 1
 param set-default CA_SV_CS1_TRQ_R 0.5
@@ -87,4 +85,4 @@
 param set-default VT_B_TRANS_DUR 8
 param set-default VT_FWD_THRUST_EN 4
 param set-default VT_TILT_TRANS 0.6
-param set-default VT_TYPE 1+param set-default VT_TYPE 1
