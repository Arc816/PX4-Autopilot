--- conflicted
+++ resolved
@@ -72,11 +72,8 @@
 uint16 VEHICLE_CMD_START_RX_PAIR = 500			# Starts receiver pairing |0:Spektrum| 0:Spektrum DSM2, 1:Spektrum DSMX|
 uint16 VEHICLE_CMD_REQUEST_MESSAGE = 512    # Request to send a single instance of the specified message
 uint16 VEHICLE_CMD_SET_CAMERA_MODE = 530            # Set camera capture mode (photo, video, etc.)
-<<<<<<< HEAD
+uint16 VEHICLE_CMD_SET_CAMERA_ZOOM = 531                # Set camera zoom
 uint16 VEHICLE_CMD_DO_GIMBAL_MANAGER_ATTITUDE = 1000 # Setpoint to be sent to a gimbal manager to set a gimbal attitude
-=======
-uint16 VEHICLE_CMD_SET_CAMERA_ZOOM = 531                # Set camera zoom
->>>>>>> d791c8ba
 uint16 VEHICLE_CMD_DO_TRIGGER_CONTROL = 2003            # Enable or disable on-board camera triggering system
 uint16 VEHICLE_CMD_DO_VTOL_TRANSITION = 3000    # Command VTOL transition
 uint16 VEHICLE_CMD_ARM_AUTHORIZATION_REQUEST = 3001    # Request arm authorization
