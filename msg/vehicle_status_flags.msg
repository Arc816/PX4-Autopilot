# This is a struct used by the commander internally.

uint64 timestamp				# time since system start (microseconds)

bool condition_calibration_enabled
bool condition_system_sensors_initialized
bool condition_system_hotplug_timeout		# true if the hotplug sensor search is over
bool condition_system_returned_to_home
bool condition_auto_mission_available
bool condition_angular_velocity_valid
bool condition_attitude_valid
bool condition_local_altitude_valid
bool condition_local_position_valid		# set to true by the commander app if the quality of the local position estimate is good enough to use for navigation
bool condition_local_velocity_valid		# set to true by the commander app if the quality of the local horizontal velocity data is good enough to use for navigation
bool condition_global_position_valid		# set to true by the commander app if the quality of the global position estimate is good enough to use for navigation
bool condition_home_position_valid		# indicates a valid home position (a valid home position is not always a valid launch)
bool condition_power_input_valid                # set if input power is valid
bool condition_battery_healthy                # set if battery is available and not low
bool condition_escs_error		      # set to true if one or more ESCs reporting esc_status are offline
bool condition_escs_failure		      # set to true if one or more ESCs reporting esc_status has a failure

bool circuit_breaker_engaged_power_check
bool circuit_breaker_engaged_airspd_check
bool circuit_breaker_engaged_enginefailure_check
bool circuit_breaker_flight_termination_disabled
bool circuit_breaker_engaged_usb_check
bool circuit_breaker_engaged_posfailure_check	# set to true when the position valid checks have been disabled
bool circuit_breaker_vtol_fw_arming_check 	# set to true if for VTOLs arming in fixed-wing mode should be allowed

bool offboard_control_signal_lost

bool rc_signal_found_once
bool rc_input_blocked                                # set if RC input should be ignored temporarily
bool rc_calibration_valid                            # set if RC calibration is valid
bool vtol_transition_failure                        # Set to true if vtol transition failed
bool usb_connected                                # status of the USB power supply
bool sd_card_detected_once                        # set to true if the SD card was detected

bool avoidance_system_required					  # Set to true if avoidance system is enabled via COM_OBS_AVOID parameter
bool avoidance_system_valid                       # Status of the obstacle avoidance system

<<<<<<< HEAD
bool onboard_logging_system_required              # Set to true if logging system is required for arming via the COM_ARM_WO_OBLOG parameter
bool onboard_logging_system_valid                 # Status of the onboard logging system

=======
>>>>>>> 94884594
bool parachute_system_present
bool parachute_system_healthy<|MERGE_RESOLUTION|>--- conflicted
+++ resolved
@@ -39,11 +39,8 @@
 bool avoidance_system_required					  # Set to true if avoidance system is enabled via COM_OBS_AVOID parameter
 bool avoidance_system_valid                       # Status of the obstacle avoidance system
 
-<<<<<<< HEAD
 bool onboard_logging_system_required              # Set to true if logging system is required for arming via the COM_ARM_WO_OBLOG parameter
 bool onboard_logging_system_valid                 # Status of the onboard logging system
 
-=======
->>>>>>> 94884594
 bool parachute_system_present
 bool parachute_system_healthy