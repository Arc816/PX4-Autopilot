--- conflicted
+++ resolved
@@ -12,14 +12,8 @@
 bmi088 -A -R 8 -s start
 bmi088 -G -R 8 -s start
 
-<<<<<<< HEAD
-# Internal SPI bus BMI088 accel & gyro
-bmi088 -A -R 8 -s start
-bmi088 -G -R 8 -s start
-=======
 # Internal ICM-20948 (with magnetometer)
 icm20948 -s -R 8 -M start
->>>>>>> d791c8ba
 
 # Interal DPS310 (barometer)
 dps310 -s start