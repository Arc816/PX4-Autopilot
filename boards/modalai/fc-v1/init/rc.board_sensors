--- conflicted
+++ resolved
@@ -18,14 +18,6 @@
 # Internal SPI4 BMI088
 bmi088 -A -R 12 -s start
 bmi088 -G -R 12 -s start
-<<<<<<< HEAD
-
-# Possible external compasses
-ist8310 -X start
-hmc5883 -T -X start
-qmc5883 -X start
-=======
->>>>>>> d791c8ba
 
 # Internal I2C Baro
 bmp388 -I start