--- conflicted
+++ resolved
@@ -4,20 +4,6 @@
 #------------------------------------------------------------------------------
 board_adc start
 
-<<<<<<< HEAD
-if param compare INA226_ENABLE 1
-then
-	# Start Digital power monitors
-	ina226 -X -b 1 -t 1 -k start
-	ina226 -X -b 2 -t 2 -k start
-fi
-
-if ver hwtypecmp V5X90 V5X91 V5X92 V5Xa0 V5Xa1 V5Xa2 V5X80 V5X81 V5X82
-then
-	#SKYNODE base fmu board orientation
-
-	if ver hwtypecmp V5X90 V5X91 V5Xa0 V5Xa1 V5X80 V5X81
-=======
 
 if param compare SENS_EN_INA226 1
 then
@@ -33,12 +19,11 @@
 	ina228 -X -b 2 -t 2 -k start
 fi
 
-if ver hwtypecmp V5X90 V5X91 V5X92 V5Xa0 V5Xa1 V5Xa2
+if ver hwtypecmp V5X90 V5X91 V5X92 V5Xa0 V5Xa1 V5Xa2 V5X80 V5X81 V5X82
 then
 	#SKYNODE base fmu board orientation
 
-	if ver hwtypecmp V5X90 V5X91 V5Xa0 V5Xa1
->>>>>>> faca2b17
+	if ver hwtypecmp V5X90 V5X91 V5Xa0 V5Xa1 V5X80 V5X81
 	then
 		# Internal SPI BMI088
 		bmi088 -A -R 2 -s start
@@ -90,11 +75,7 @@
 if param compare SENS_INT_BARO_EN 1
 then
 	bmp388 -I -a 0x77 start
-<<<<<<< HEAD
 	if ver hwtypecmp V5X91 V5Xa1 V5X81
-=======
-	if ver hwtypecmp V5X00 V5X90 V5Xa0
->>>>>>> faca2b17
 	then
 		bmp388 -I start
 	else
