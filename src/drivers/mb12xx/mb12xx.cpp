/****************************************************************************
 *
 *   Copyright (c) 2013-2015 PX4 Development Team. All rights reserved.
 *
 * Redistribution and use in source and binary forms, with or without
 * modification, are permitted provided that the following conditions
 * are met:
 *
 * 1. Redistributions of source code must retain the above copyright
 *    notice, this list of conditions and the following disclaimer.
 * 2. Redistributions in binary form must reproduce the above copyright
 *    notice, this list of conditions and the following disclaimer in
 *    the documentation and/or other materials provided with the
 *    distribution.
 * 3. Neither the name PX4 nor the names of its contributors may be
 *    used to endorse or promote products derived from this software
 *    without specific prior written permission.
 *
 * THIS SOFTWARE IS PROVIDED BY THE COPYRIGHT HOLDERS AND CONTRIBUTORS
 * "AS IS" AND ANY EXPRESS OR IMPLIED WARRANTIES, INCLUDING, BUT NOT
 * LIMITED TO, THE IMPLIED WARRANTIES OF MERCHANTABILITY AND FITNESS
 * FOR A PARTICULAR PURPOSE ARE DISCLAIMED. IN NO EVENT SHALL THE
 * COPYRIGHT OWNER OR CONTRIBUTORS BE LIABLE FOR ANY DIRECT, INDIRECT,
 * INCIDENTAL, SPECIAL, EXEMPLARY, OR CONSEQUENTIAL DAMAGES (INCLUDING,
 * BUT NOT LIMITED TO, PROCUREMENT OF SUBSTITUTE GOODS OR SERVICES; LOSS
 * OF USE, DATA, OR PROFITS; OR BUSINESS INTERRUPTION) HOWEVER CAUSED
 * AND ON ANY THEORY OF LIABILITY, WHETHER IN CONTRACT, STRICT
 * LIABILITY, OR TORT (INCLUDING NEGLIGENCE OR OTHERWISE) ARISING IN
 * ANY WAY OUT OF THE USE OF THIS SOFTWARE, EVEN IF ADVISED OF THE
 * POSSIBILITY OF SUCH DAMAGE.
 *
 ****************************************************************************/

/**
 * @file mb12xx.cpp
 * @author Greg Hulands
 * @author Jon Verbeke <jon.verbeke@kuleuven.be>
 *
 * Driver for the Maxbotix sonar range finders connected via I2C.
 */

#include <px4_config.h>

#include <drivers/device/i2c.h>

#include <sys/types.h>
#include <stdint.h>
#include <stdlib.h>
#include <stdbool.h>
#include <semaphore.h>
#include <string.h>
#include <fcntl.h>
#include <poll.h>
#include <errno.h>
#include <stdio.h>
#include <math.h>
#include <unistd.h>
#include <vector>

#include <nuttx/arch.h>
#include <nuttx/wqueue.h>
#include <nuttx/clock.h>

#include <systemlib/perf_counter.h>
#include <systemlib/err.h>

#include <drivers/drv_hrt.h>
#include <drivers/drv_range_finder.h>
#include <drivers/device/ringbuffer.h>

#include <uORB/uORB.h>
#include <uORB/topics/subsystem_info.h>
#include <uORB/topics/distance_sensor.h>

#include <board_config.h>

/* Configuration Constants */
#define MB12XX_BUS 		PX4_I2C_BUS_EXPANSION
#define MB12XX_BASEADDR 	0x70 /* 7-bit address. 8-bit address is 0xE0 */
#define MB12XX_DEVICE_PATH	"/dev/mb12xx"

/* MB12xx Registers addresses */

#define MB12XX_TAKE_RANGE_REG	0x51		/* Measure range Register */
#define MB12XX_SET_ADDRESS_1	0xAA		/* Change address 1 Register */
#define MB12XX_SET_ADDRESS_2	0xA5		/* Change address 2 Register */

/* Device limits */
#define MB12XX_MIN_DISTANCE 	(0.20f)
#define MB12XX_MAX_DISTANCE 	(7.65f)

#define MB12XX_CONVERSION_INTERVAL 	100000 /* 60ms for one sonar */
#define TICKS_BETWEEN_SUCCESIVE_FIRES 	100000 /* 30ms between each sonar measurement (watch out for interference!) */


/* oddly, ERROR is not defined for c++ */
#ifdef ERROR
# undef ERROR
#endif
static const int ERROR = -1;

#ifndef CONFIG_SCHED_WORKQUEUE
# error This requires CONFIG_SCHED_WORKQUEUE.
#endif

class MB12XX : public device::I2C
{
public:
	MB12XX(int bus = MB12XX_BUS, int address = MB12XX_BASEADDR);
	virtual ~MB12XX();

	virtual int 		init();

	virtual ssize_t		read(struct file *filp, char *buffer, size_t buflen);
	virtual int			ioctl(struct file *filp, int cmd, unsigned long arg);

	/**
	* Diagnostics - print some basic information about the driver.
	*/
	void				print_info();

protected:
	virtual int			probe();

private:
	float				_min_distance;
	float				_max_distance;
	work_s				_work;
	ringbuffer::RingBuffer	*_reports;
	bool				_sensor_ok;
	int					_measure_ticks;
	bool				_collect_phase;
	int					_class_instance;

	orb_advert_t		_distance_sensor_topic;

	perf_counter_t		_sample_perf;
	perf_counter_t		_comms_errors;
	perf_counter_t		_buffer_overflows;

	uint8_t				_cycle_counter;	/* counter in cycle to change i2c adresses */
	int					_cycling_rate;	/* */
	uint8_t				_index_counter;	/* temporary sonar i2c address */
	std::vector<uint8_t>	addr_ind; 	/* temp sonar i2c address vector */
	std::vector<float>	_latest_sonar_measurements; /* vector to store latest sonar measurements in before writing to report */


	/**
	* Test whether the device supported by the driver is present at a
	* specific address.
	*
	* @param address	The I2C bus address to probe.
	* @return			True if the device is present.
	*/
	int					probe_address(uint8_t address);

	/**
	* Initialise the automatic measurement state machine and start it.
	*
	* @note This function is called at open and error time.  It might make sense
	*       to make it more aggressive about resetting the bus in case of errors.
	*/
	void				start();

	/**
	* Stop the automatic measurement state machine.
	*/
	void				stop();

	/**
	* Set the min and max distance thresholds if you want the end points of the sensors
	* range to be brought in at all, otherwise it will use the defaults MB12XX_MIN_DISTANCE
	* and MB12XX_MAX_DISTANCE
	*/
	void				set_minimum_distance(float min);
	void				set_maximum_distance(float max);
	float				get_minimum_distance();
	float				get_maximum_distance();

	/**
	* Perform a poll cycle; collect from the previous measurement
	* and start a new one.
	*/
	void				cycle();
	int					measure();
	int					collect();
	/**
	* Static trampoline from the workq context; because we don't have a
	* generic workq wrapper yet.
	*
	* @param arg		Instance pointer for the driver that is polling.
	*/
	static void			cycle_trampoline(void *arg);


};

/*
 * Driver 'main' command.
 */
extern "C" __EXPORT int mb12xx_main(int argc, char *argv[]);

MB12XX::MB12XX(int bus, int address) :
	I2C("MB12xx", MB12XX_DEVICE_PATH, bus, address, 100000),
	_min_distance(MB12XX_MIN_DISTANCE),
	_max_distance(MB12XX_MAX_DISTANCE),
	_reports(nullptr),
	_sensor_ok(false),
	_measure_ticks(0),
	_collect_phase(false),
	_class_instance(-1),
	_distance_sensor_topic(-1),
	_sample_perf(perf_alloc(PC_ELAPSED, "mb12xx_read")),
	_comms_errors(perf_alloc(PC_COUNT, "mb12xx_comms_errors")),
	_buffer_overflows(perf_alloc(PC_COUNT, "mb12xx_buffer_overflows")),
	_cycle_counter(0),	/* initialising counter for cycling function to zero */
	_cycling_rate(0),	/* initialising cycling rate (which can differ depending on one sonar or multiple) */
	_index_counter(0) 	/* initialising temp sonar i2c address to zero */

{
	/* enable debug() calls */
	_debug_enabled = false;

	/* work_cancel in the dtor will explode if we don't do this... */
	memset(&_work, 0, sizeof(_work));
}

MB12XX::~MB12XX()
{
	/* make sure we are truly inactive */
	stop();

	/* free any existing reports */
	if (_reports != nullptr) {
		delete _reports;
	}

	if (_class_instance != -1) {
		unregister_class_devname(RANGE_FINDER_BASE_DEVICE_PATH, _class_instance);
	}

	/* free perf counters */
	perf_free(_sample_perf);
	perf_free(_comms_errors);
	perf_free(_buffer_overflows);
}

int
MB12XX::init()
{
	int ret = ERROR;

	/* do I2C init (and probe) first */
	if (I2C::init() != OK) {
		goto out;
	}

	/* allocate basic report buffers */
<<<<<<< HEAD
	_reports = new ringbuffer::RingBuffer(2, sizeof(range_finder_report));
=======
	_reports = new RingBuffer(2, sizeof(distance_sensor_s));
>>>>>>> 5672df8e

	_index_counter = MB12XX_BASEADDR;	/* set temp sonar i2c address to base adress */
	set_address(_index_counter);		/* set I2c port to temp sonar i2c adress */

	if (_reports == nullptr) {
		goto out;
	}

	_class_instance = register_class_devname(RANGE_FINDER_BASE_DEVICE_PATH);

	if (_class_instance == CLASS_DEVICE_PRIMARY) {
		/* get a publish handle on the range finder topic */
		struct distance_sensor_s rf_report = {};

		_distance_sensor_topic = orb_advertise(ORB_ID(distance_sensor), &rf_report);

		if (_distance_sensor_topic < 0) {
			log("failed to create sensor_range_finder object. Did you start uOrb?");
		}
	}

	// XXX we should find out why we need to wait 200 ms here
	usleep(200000);

	/* check for connected rangefinders on each i2c port:
	   We start from i2c base address (0x70 = 112) and count downwards
	   So second iteration it uses i2c address 111, third iteration 110 and so on*/
	for (unsigned counter = 0; counter <= MB12XX_MAX_RANGEFINDERS; counter++) {
		_index_counter = MB12XX_BASEADDR - counter;	/* set temp sonar i2c address to base adress - counter */
		set_address(_index_counter);			/* set I2c port to temp sonar i2c adress */
		int ret2 = measure();

		if (ret2 == 0) { /* sonar is present -> store address_index in array */
			addr_ind.push_back(_index_counter);
			debug("sonar added");
			_latest_sonar_measurements.push_back(200);
		}
	}

	_index_counter = MB12XX_BASEADDR;
	set_address(_index_counter); /* set i2c port back to base adress for rest of driver */

	/* if only one sonar detected, no special timing is required between firing, so use default */
	if (addr_ind.size() == 1) {
		_cycling_rate = MB12XX_CONVERSION_INTERVAL;

	} else {
		_cycling_rate = TICKS_BETWEEN_SUCCESIVE_FIRES;
	}

	/* show the connected sonars in terminal */
	for (unsigned i = 0; i < addr_ind.size(); i++) {
		log("sonar %d with address %d added", (i + 1), addr_ind[i]);
	}

	debug("Number of sonars connected: %d", addr_ind.size());

	ret = OK;
	/* sensor is ok, but we don't really know if it is within range */
	_sensor_ok = true;
out:
	return ret;
}

int
MB12XX::probe()
{
	return measure();
}

void
MB12XX::set_minimum_distance(float min)
{
	_min_distance = min;
}

void
MB12XX::set_maximum_distance(float max)
{
	_max_distance = max;
}

float
MB12XX::get_minimum_distance()
{
	return _min_distance;
}

float
MB12XX::get_maximum_distance()
{
	return _max_distance;
}

int
MB12XX::ioctl(struct file *filp, int cmd, unsigned long arg)
{
	switch (cmd) {

	case SENSORIOCSPOLLRATE: {
			switch (arg) {

			/* switching to manual polling */
			case SENSOR_POLLRATE_MANUAL:
				stop();
				_measure_ticks = 0;
				return OK;

			/* external signalling (DRDY) not supported */
			case SENSOR_POLLRATE_EXTERNAL:

			/* zero would be bad */
			case 0:
				return -EINVAL;

			/* set default/max polling rate */
			case SENSOR_POLLRATE_MAX:
			case SENSOR_POLLRATE_DEFAULT: {
					/* do we need to start internal polling? */
					bool want_start = (_measure_ticks == 0);

					/* set interval for next measurement to minimum legal value */
					_measure_ticks = USEC2TICK(_cycling_rate);

					/* if we need to start the poll state machine, do it */
					if (want_start) {
						start();

					}

					return OK;
				}

			/* adjust to a legal polling interval in Hz */
			default: {
					/* do we need to start internal polling? */
					bool want_start = (_measure_ticks == 0);

					/* convert hz to tick interval via microseconds */
					int ticks = USEC2TICK(1000000 / arg);

					/* check against maximum rate */
					if (ticks < USEC2TICK(_cycling_rate)) {
						return -EINVAL;
					}

					/* update interval for next measurement */
					_measure_ticks = ticks;

					/* if we need to start the poll state machine, do it */
					if (want_start) {
						start();
					}

					return OK;
				}
			}
		}

	case SENSORIOCGPOLLRATE:
		if (_measure_ticks == 0) {
			return SENSOR_POLLRATE_MANUAL;
		}

		return (1000 / _measure_ticks);

	case SENSORIOCSQUEUEDEPTH: {
			/* lower bound is mandatory, upper bound is a sanity check */
			if ((arg < 1) || (arg > 100)) {
				return -EINVAL;
			}

			irqstate_t flags = irqsave();

			if (!_reports->resize(arg)) {
				irqrestore(flags);
				return -ENOMEM;
			}

			irqrestore(flags);

			return OK;
		}

	case SENSORIOCGQUEUEDEPTH:
		return _reports->size();

	case SENSORIOCRESET:
		/* XXX implement this */
		return -EINVAL;

	case RANGEFINDERIOCSETMINIUMDISTANCE: {
			set_minimum_distance(*(float *)arg);
			return 0;
		}
		break;

	case RANGEFINDERIOCSETMAXIUMDISTANCE: {
			set_maximum_distance(*(float *)arg);
			return 0;
		}
		break;

	default:
		/* give it to the superclass */
		return I2C::ioctl(filp, cmd, arg);
	}
}

ssize_t
MB12XX::read(struct file *filp, char *buffer, size_t buflen)
{

	unsigned count = buflen / sizeof(struct distance_sensor_s);
	struct distance_sensor_s *rbuf = reinterpret_cast<struct distance_sensor_s *>(buffer);
	int ret = 0;

	/* buffer must be large enough */
	if (count < 1) {
		return -ENOSPC;
	}

	/* if automatic measurement is enabled */
	if (_measure_ticks > 0) {

		/*
		 * While there is space in the caller's buffer, and reports, copy them.
		 * Note that we may be pre-empted by the workq thread while we are doing this;
		 * we are careful to avoid racing with them.
		 */
		while (count--) {
			if (_reports->get(rbuf)) {
				ret += sizeof(*rbuf);
				rbuf++;
			}
		}

		/* if there was no data, warn the caller */
		return ret ? ret : -EAGAIN;
	}

	/* manual measurement - run one conversion */
	do {
		_reports->flush();

		/* trigger a measurement */
		if (OK != measure()) {
			ret = -EIO;
			break;
		}

		/* wait for it to complete */
		usleep(_cycling_rate * 2);

		/* run the collection phase */
		if (OK != collect()) {
			ret = -EIO;
			break;
		}

		/* state machine will have generated a report, copy it out */
		if (_reports->get(rbuf)) {
			ret = sizeof(*rbuf);
		}

	} while (0);

	return ret;
}

int
MB12XX::measure()
{

	int ret;

	/*
	 * Send the command to begin a measurement.
	 */

	uint8_t cmd = MB12XX_TAKE_RANGE_REG;
	ret = transfer(&cmd, 1, nullptr, 0);

	if (OK != ret) {
		perf_count(_comms_errors);
		debug("i2c::transfer returned %d", ret);
		return ret;
	}

	ret = OK;

	return ret;
}

int
MB12XX::collect()
{
	int	ret = -EIO;

	/* read from the sensor */
	uint8_t val[2] = {0, 0};

	perf_begin(_sample_perf);

	ret = transfer(nullptr, 0, &val[0], 2);

	if (ret < 0) {
		debug("error reading from sensor: %d", ret);
		perf_count(_comms_errors);
		perf_end(_sample_perf);
		return ret;
	}

	uint16_t distance = val[0] << 8 | val[1];
	float si_units = (distance * 1.0f) / 100.0f; /* cm to m */
	struct distance_sensor_s report;

	report.time_boot_ms = hrt_absolute_time();
	report.id = 1;
	report.type = 1;
	report.orientation = 8;
	report.current_distance = si_units;
	report.min_distance = get_minimum_distance();
	report.max_distance = get_maximum_distance();
	report.covariance = 0.0;

	/* publish it, if we are the primary */
	if (_distance_sensor_topic >= 0) {
		orb_publish(ORB_ID(distance_sensor), _distance_sensor_topic, &report);
	}

	if (_reports->force(&report)) {
		perf_count(_buffer_overflows);
	}

	/* notify anyone waiting for data */
	poll_notify(POLLIN);

	ret = OK;

	perf_end(_sample_perf);
	return ret;
}

void
MB12XX::start()
{

	/* reset the report ring and state machine */
	_collect_phase = false;
	_reports->flush();

	/* schedule a cycle to start things */
	work_queue(HPWORK, &_work, (worker_t)&MB12XX::cycle_trampoline, this, 5);

	/* notify about state change */
	struct subsystem_info_s info = {
		true,
		true,
		true,
		SUBSYSTEM_TYPE_RANGEFINDER
	};
	static orb_advert_t pub = -1;

	if (pub > 0) {
		orb_publish(ORB_ID(subsystem_info), pub, &info);


	} else {
		pub = orb_advertise(ORB_ID(subsystem_info), &info);

	}
}

void
MB12XX::stop()
{
	work_cancel(HPWORK, &_work);
}

void
MB12XX::cycle_trampoline(void *arg)
{

	MB12XX *dev = (MB12XX *)arg;

	dev->cycle();

}

void
MB12XX::cycle()
{
	if (_collect_phase) {
		_index_counter = addr_ind[_cycle_counter]; /*sonar from previous iteration collect is now read out */
		set_address(_index_counter);

		/* perform collection */
		if (OK != collect()) {
			debug("collection error");
			/* if error restart the measurement state machine */
			start();
			return;
		}

		/* next phase is measurement */
		_collect_phase = false;

		/* change i2c adress to next sonar */
		_cycle_counter = _cycle_counter + 1;

		if (_cycle_counter >= addr_ind.size()) {
			_cycle_counter = 0;
		}

		/* Is there a collect->measure gap? Yes, and the timing is set equal to the cycling_rate
		   Otherwise the next sonar would fire without the first one having received its reflected sonar pulse */

		if (_measure_ticks > USEC2TICK(_cycling_rate)) {

			/* schedule a fresh cycle call when we are ready to measure again */
			work_queue(HPWORK,
				   &_work,
				   (worker_t)&MB12XX::cycle_trampoline,
				   this,
				   _measure_ticks - USEC2TICK(_cycling_rate));
			return;
		}
	}

	/* Measurement (firing) phase */

	/* ensure sonar i2c adress is still correct */
	_index_counter = addr_ind[_cycle_counter];
	set_address(_index_counter);

	/* Perform measurement */
	if (OK != measure()) {
		debug("measure error sonar adress %d", _index_counter);
	}

	/* next phase is collection */
	_collect_phase = true;

	/* schedule a fresh cycle call when the measurement is done */
	work_queue(HPWORK,
		   &_work,
		   (worker_t)&MB12XX::cycle_trampoline,
		   this,
		   USEC2TICK(_cycling_rate));

}

void
MB12XX::print_info()
{
	perf_print_counter(_sample_perf);
	perf_print_counter(_comms_errors);
	perf_print_counter(_buffer_overflows);
	printf("poll interval:  %u ticks\n", _measure_ticks);
	_reports->print_info("report queue");
}

/**
 * Local functions in support of the shell command.
 */
namespace mb12xx
{

/* oddly, ERROR is not defined for c++ */
#ifdef ERROR
# undef ERROR
#endif
const int ERROR = -1;

MB12XX	*g_dev;

void	start();
void	stop();
void	test();
void	reset();
void	info();

/**
 * Start the driver.
 */
void
start()
{
	int fd;

	if (g_dev != nullptr) {
		errx(1, "already started");
	}

	/* create the driver */
	g_dev = new MB12XX(MB12XX_BUS);

	if (g_dev == nullptr) {
		goto fail;
	}

	if (OK != g_dev->init()) {
		goto fail;
	}

	/* set the poll rate to default, starts automatic data collection */
	fd = open(MB12XX_DEVICE_PATH, O_RDONLY);

	if (fd < 0) {
		goto fail;
	}

	if (ioctl(fd, SENSORIOCSPOLLRATE, SENSOR_POLLRATE_DEFAULT) < 0) {
		goto fail;
	}

	exit(0);

fail:

	if (g_dev != nullptr) {
		delete g_dev;
		g_dev = nullptr;
	}

	errx(1, "driver start failed");
}

/**
 * Stop the driver
 */
void stop()
{
	if (g_dev != nullptr) {
		delete g_dev;
		g_dev = nullptr;

	} else {
		errx(1, "driver not running");
	}

	exit(0);
}

/**
 * Perform some basic functional tests on the driver;
 * make sure we can collect data from the sensor in polled
 * and automatic modes.
 */
void
test()
{
	struct distance_sensor_s report;
	ssize_t sz;
	int ret;

	int fd = open(MB12XX_DEVICE_PATH, O_RDONLY);

	if (fd < 0) {
		err(1, "%s open failed (try 'mb12xx start' if the driver is not running", MB12XX_DEVICE_PATH);
	}

	/* do a simple demand read */
	sz = read(fd, &report, sizeof(report));

	if (sz != sizeof(report)) {
		err(1, "immediate read failed");
	}

	warnx("single read");
	warnx("time:        %d", report.time_boot_ms);

	/* start the sensor polling at 2Hz */
	if (OK != ioctl(fd, SENSORIOCSPOLLRATE, 2)) {
		errx(1, "failed to set 2Hz poll rate");
	}

	/* read the sensor 5x and report each value */
	for (unsigned i = 0; i < 5; i++) {
		struct pollfd fds;

		/* wait for data to be ready */
		fds.fd = fd;
		fds.events = POLLIN;
		ret = poll(&fds, 1, 2000);

		if (ret != 1) {
			errx(1, "timed out waiting for sensor data");
		}

		/* now go get it */
		sz = read(fd, &report, sizeof(report));

		if (sz != sizeof(report)) {
			err(1, "periodic read failed");
		}

		warnx("periodic read %u", i);
		warnx("time:        %d", report.time_boot_ms);
	}

	/* reset the sensor polling to default rate */
	if (OK != ioctl(fd, SENSORIOCSPOLLRATE, SENSOR_POLLRATE_DEFAULT)) {
		errx(1, "failed to set default poll rate");
	}

	errx(0, "PASS");
}

/**
 * Reset the driver.
 */
void
reset()
{
	int fd = open(MB12XX_DEVICE_PATH, O_RDONLY);

	if (fd < 0) {
		err(1, "failed ");
	}

	if (ioctl(fd, SENSORIOCRESET, 0) < 0) {
		err(1, "driver reset failed");
	}

	if (ioctl(fd, SENSORIOCSPOLLRATE, SENSOR_POLLRATE_DEFAULT) < 0) {
		err(1, "driver poll restart failed");
	}

	exit(0);
}

/**
 * Print a little info about the driver.
 */
void
info()
{
	if (g_dev == nullptr) {
		errx(1, "driver not running");
	}

	printf("state @ %p\n", g_dev);
	g_dev->print_info();

	exit(0);
}

} /* namespace */

int
mb12xx_main(int argc, char *argv[])
{
	/*
	 * Start/load the driver.
	 */
	if (!strcmp(argv[1], "start")) {
		mb12xx::start();
	}

	/*
	 * Stop the driver
	 */
	if (!strcmp(argv[1], "stop")) {
		mb12xx::stop();
	}

	/*
	 * Test the driver/device.
	 */
	if (!strcmp(argv[1], "test")) {
		mb12xx::test();
	}

	/*
	 * Reset the driver.
	 */
	if (!strcmp(argv[1], "reset")) {
		mb12xx::reset();
	}

	/*
	 * Print driver information.
	 */
	if (!strcmp(argv[1], "info") || !strcmp(argv[1], "status")) {
		mb12xx::info();
	}

	errx(1, "unrecognized command, try 'start', 'test', 'reset' or 'info'");
}<|MERGE_RESOLUTION|>--- conflicted
+++ resolved
@@ -256,11 +256,7 @@
 	}
 
 	/* allocate basic report buffers */
-<<<<<<< HEAD
-	_reports = new ringbuffer::RingBuffer(2, sizeof(range_finder_report));
-=======
-	_reports = new RingBuffer(2, sizeof(distance_sensor_s));
->>>>>>> 5672df8e
+	_reports = new ringbuffer::RingBuffer(2, sizeof(distance_sensor_s));
 
 	_index_counter = MB12XX_BASEADDR;	/* set temp sonar i2c address to base adress */
 	set_address(_index_counter);		/* set I2c port to temp sonar i2c adress */
