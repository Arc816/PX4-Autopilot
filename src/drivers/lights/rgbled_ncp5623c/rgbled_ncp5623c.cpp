/****************************************************************************
 *
 *   Copyright (c) 2018-2019 PX4 Development Team. All rights reserved.
 *
 * Redistribution and use in source and binary forms, with or without
 * modification, are permitted provided that the following conditions
 * are met:
 *
 * 1. Redistributions of source code must retain the above copyright
 *    notice, this list of conditions and the following disclaimer.
 * 2. Redistributions in binary form must reproduce the above copyright
 *    notice, this list of conditions and the following disclaimer in
 *    the documentation and/or other materials provided with the
 *    distribution.
 * 3. Neither the name PX4 nor the names of its contributors may be
 *    used to endorse or promote products derived from this software
 *    without specific prior written permission.
 *
 * THIS SOFTWARE IS PROVIDED BY THE COPYRIGHT HOLDERS AND CONTRIBUTORS
 * "AS IS" AND ANY EXPRESS OR IMPLIED WARRANTIES, INCLUDING, BUT NOT
 * LIMITED TO, THE IMPLIED WARRANTIES OF MERCHANTABILITY AND FITNESS
 * FOR A PARTICULAR PURPOSE ARE DISCLAIMED. IN NO EVENT SHALL THE
 * COPYRIGHT OWNER OR CONTRIBUTORS BE LIABLE FOR ANY DIRECT, INDIRECT,
 * INCIDENTAL, SPECIAL, EXEMPLARY, OR CONSEQUENTIAL DAMAGES (INCLUDING,
 * BUT NOT LIMITED TO, PROCUREMENT OF SUBSTITUTE GOODS OR SERVICES; LOSS
 * OF USE, DATA, OR PROFITS; OR BUSINESS INTERRUPTION) HOWEVER CAUSED
 * AND ON ANY THEORY OF LIABILITY, WHETHER IN CONTRACT, STRICT
 * LIABILITY, OR TORT (INCLUDING NEGLIGENCE OR OTHERWISE) ARISING IN
 * ANY WAY OUT OF THE USE OF THIS SOFTWARE, EVEN IF ADVISED OF THE
 * POSSIBILITY OF SUCH DAMAGE.
 *
 ****************************************************************************/

/**
 * @file rgbled_ncp5623c.cpp
 *
 * Driver for the onboard RGB LED controller (NCP5623B or NCP5623C)
 * connected via I2C.
 *
 * @author CUAVcaijie <caijie@cuav.net>
 */

#include <string.h>

#include <drivers/device/i2c.h>
#include <lib/led/led.h>
#include <lib/parameters/param.h>
#include <px4_platform_common/getopt.h>
#include <px4_platform_common/i2c_spi_buses.h>
#include <px4_platform_common/module.h>
#include <uORB/SubscriptionInterval.hpp>
#include <uORB/topics/parameter_update.h>

using namespace time_literals;

#define NCP5623B_ADDR       0x38  /**< I2C address of NCP5623B */
#define NCP5623C_ADDR       0x39  /**< I2C address of NCP5623C */

#define NCP5623_LED_CURRENT 0x20  /**< Current register */
#define NCP5623_LED_PWM0    0x40  /**< pwm0 register */
#define NCP5623_LED_PWM1    0x60  /**< pwm1 register */
#define NCP5623_LED_PWM2    0x80  /**< pwm2 register */

#define NCP5623_LED_BRIGHT  0x1f  /**< full brightness */
#define NCP5623_LED_OFF     0x00  /**< off */


class RGBLED_NCP5623C : public device::I2C, public I2CSPIDriver<RGBLED_NCP5623C>
{
public:
	RGBLED_NCP5623C(const I2CSPIDriverConfig &config);
	virtual ~RGBLED_NCP5623C() = default;

	static void print_usage();

	int		init() override;
	int		probe() override;

	void			RunImpl();
	virtual int8_t  get_i2c_address() {return get_device_address();}

private:
	int			send_led_rgb();
	void			update_params();

	int			write(uint8_t reg, uint8_t data);

	float			_brightness{1.0f};
	float			_max_brightness{1.0f};

	uint8_t		_r{0};
	uint8_t		_g{0};
	uint8_t		_b{0};
	volatile bool		_running{false};
	volatile bool		_should_run{true};
	bool			_leds_enabled{true};

	uORB::SubscriptionInterval _parameter_update_sub{ORB_ID(parameter_update), 1_s};

	LedController		_led_controller;

	uint8_t		_red{NCP5623_LED_PWM0};
	uint8_t		_green{NCP5623_LED_PWM1};
	uint8_t		_blue{NCP5623_LED_PWM2};
};

RGBLED_NCP5623C::RGBLED_NCP5623C(const I2CSPIDriverConfig &config) :
	I2C(config),
	I2CSPIDriver(config)
{
	int ordering = config.custom1;
	// ordering is RGB: Hundreds is Red, Tens is green and ones is Blue
	// 123 would drive the
	//      R LED from = NCP5623_LED_PWM0
	//      G LED from = NCP5623_LED_PWM1
	//      B LED from = NCP5623_LED_PWM2
	// 321 would drive the
	//      R LED from = NCP5623_LED_PWM2
	//      G LED from = NCP5623_LED_PWM1
	//      B LED from = NCP5623_LED_PWM0
	const uint8_t sig[] = {NCP5623_LED_PWM0, NCP5623_LED_PWM1, NCP5623_LED_PWM2};
	// Process ordering in lsd to msd order.(BGR)
	uint8_t *color[] = {&_blue, &_green, &_red };
	unsigned int s = 0;

	for (unsigned int i = 0; i < arraySize(color); i++) {
		s = (ordering % 10) - 1;

		if (s < arraySize(sig)) {
			*color[i] = sig[s];
		}

		ordering /= 10;
	}
}

int
RGBLED_NCP5623C::write(uint8_t reg, uint8_t data)
{
	uint8_t msg[1] = { 0x00 };
	msg[0] = ((reg & 0xe0) | (data & 0x1f));

	int ret = transfer(&msg[0], 1, nullptr, 0);

	return ret;
}

int
RGBLED_NCP5623C::init()
{
	int ret = I2C::init();

	if (ret != OK) {
		return ret;
	}

	update_params();

	_running = true;

	ScheduleNow();

	return OK;
}

int
RGBLED_NCP5623C::probe()
{
<<<<<<< HEAD
	return write(NCP5623_LED_CURRENT, 0x00);
=======
	_retries = 2;
	int status = write(NCP5623_LED_CURRENT, NCP5623_LED_OFF);

	if (status == PX4_ERROR) {
		set_device_address(NCP5623B_ADDR);
		status = write(NCP5623_LED_CURRENT, NCP5623_LED_OFF);
	}

	return status;
>>>>>>> faca2b17
}

void
RGBLED_NCP5623C::RunImpl()
{
	// check for parameter updates
	if (_parameter_update_sub.updated()) {
		// clear update
		parameter_update_s pupdate;
		_parameter_update_sub.copy(&pupdate);

		// update parameters from storage
		update_params();

		// Immediately update to change brightness
		send_led_rgb();
	}

	LedControlData led_control_data;

	if (_led_controller.update(led_control_data) == 1) {
		switch (led_control_data.leds[0].color) {
		case led_control_s::COLOR_RED:
			_r = NCP5623_LED_BRIGHT; _g = 0; _b = 0;
			break;

		case led_control_s::COLOR_GREEN:
			_r = 0; _g = NCP5623_LED_BRIGHT; _b = 0;
			break;

		case led_control_s::COLOR_BLUE:
			_r = 0; _g = 0; _b = NCP5623_LED_BRIGHT;
			break;

		case led_control_s::COLOR_AMBER: //make it the same as yellow
		case led_control_s::COLOR_YELLOW:
			_r = NCP5623_LED_BRIGHT; _g = NCP5623_LED_BRIGHT; _b = 0;
			break;

		case led_control_s::COLOR_PURPLE:
			_r = NCP5623_LED_BRIGHT; _g = 0; _b = NCP5623_LED_BRIGHT;
			break;

		case led_control_s::COLOR_CYAN:
			_r = 0; _g = NCP5623_LED_BRIGHT; _b = NCP5623_LED_BRIGHT;
			break;

		case led_control_s::COLOR_WHITE:
			_r = NCP5623_LED_BRIGHT; _g = NCP5623_LED_BRIGHT; _b = NCP5623_LED_BRIGHT;
			break;

		default: // led_control_s::COLOR_OFF
			_r = 0; _g = 0; _b = 0;
			break;
		}

		_brightness = (float)led_control_data.leds[0].brightness / 255.f;
		send_led_rgb();

	}

	/* re-queue ourselves to run again later */
	ScheduleDelayed(_led_controller.maximum_update_interval());
}

/**
 * Send RGB PWM settings to LED driver according to current color and brightness
 */
int
RGBLED_NCP5623C::send_led_rgb()
{
	uint8_t msg[7] = {0x20, 0x70, 0x40, 0x70, 0x60, 0x70, 0x80};
	uint8_t brightness = 0x1f * _max_brightness;

	msg[0] = NCP5623_LED_CURRENT | (brightness & 0x1f);
	msg[2] = _red | (uint8_t(_r * _brightness) & 0x1f);
	msg[4] = _green | (uint8_t(_g * _brightness) & 0x1f);
	msg[6] = _blue | (uint8_t(_b * _brightness) & 0x1f);

	return transfer(&msg[0], 7, nullptr, 0);
}

void
RGBLED_NCP5623C::update_params()
{
	int32_t maxbrt = 31;
	param_get(param_find("LED_RGB1_MAXBRT"), &maxbrt);
	maxbrt = maxbrt > 31 ? 31 : maxbrt;
	maxbrt = maxbrt <  0 ?  0 : maxbrt;

	if (maxbrt == 0) {
		maxbrt = 1;
	}

	_max_brightness = maxbrt / 31.0f;
}

void
RGBLED_NCP5623C::print_usage()
{
	PRINT_MODULE_USAGE_NAME("rgbled", "driver");
	PRINT_MODULE_USAGE_COMMAND("start");
	PRINT_MODULE_USAGE_PARAMS_I2C_SPI_DRIVER(true, false);
	PRINT_MODULE_USAGE_PARAMS_I2C_ADDRESS(0x39);
	PRINT_MODULE_USAGE_PARAM_INT('o', 123, 123, 321, "RGB PWM Assignment", true);
	PRINT_MODULE_USAGE_DEFAULT_COMMANDS();
}

extern "C" __EXPORT int rgbled_ncp5623c_main(int argc, char *argv[])
{
	using ThisDriver = RGBLED_NCP5623C;
	BusCLIArguments cli{true, false};
	cli.default_i2c_frequency = 100000;
	cli.i2c_address = NCP5623C_ADDR;
	cli.custom1 = 123;
	int ch;

	while ((ch = cli.getOpt(argc, argv, "o:")) != EOF) {
		switch (ch) {
		case 'o':
			cli.custom1 = atoi(cli.optArg());
			break;
		}
	}

	const char *verb = cli.optArg();

	if (!verb) {
		ThisDriver::print_usage();
		return -1;
	}

	BusInstanceIterator iterator(MODULE_NAME, cli,
				     DRV_LED_DEVTYPE_RGBLED_NCP5623C);

	if (!strcmp(verb, "start")) {
		return ThisDriver::module_start(cli, iterator);
	}

	if (!strcmp(verb, "stop")) {
		return ThisDriver::module_stop(iterator);
	}

	if (!strcmp(verb, "status")) {
		return ThisDriver::module_status(iterator);
	}

	ThisDriver::print_usage();
	return -1;
}<|MERGE_RESOLUTION|>--- conflicted
+++ resolved
@@ -166,9 +166,6 @@
 int
 RGBLED_NCP5623C::probe()
 {
-<<<<<<< HEAD
-	return write(NCP5623_LED_CURRENT, 0x00);
-=======
 	_retries = 2;
 	int status = write(NCP5623_LED_CURRENT, NCP5623_LED_OFF);
 
@@ -178,7 +175,6 @@
 	}
 
 	return status;
->>>>>>> faca2b17
 }
 
 void
