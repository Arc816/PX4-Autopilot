/****************************************************************************
 *
 *   Copyright (c) 2014-2017, 2021 PX4 Development Team. All rights reserved.
 *
 * Redistribution and use in source and binary forms, with or without
 * modification, are permitted provided that the following conditions
 * are met:
 *
 * 1. Redistributions of source code must retain the above copyright
 *	notice, this list of conditions and the following disclaimer.
 * 2. Redistributions in binary form must reproduce the above copyright
 *	notice, this list of conditions and the following disclaimer in
 *	the documentation and/or other materials provided with the
 *	distribution.
 * 3. Neither the name PX4 nor the names of its contributors may be
 *	used to endorse or promote products derived from this software
 *	without specific prior written permission.
 *
 * THIS SOFTWARE IS PROVIDED BY THE COPYRIGHT HOLDERS AND CONTRIBUTORS
 * "AS IS" AND ANY EXPRESS OR IMPLIED WARRANTIES, INCLUDING, BUT NOT
 * LIMITED TO, THE IMPLIED WARRANTIES OF MERCHANTABILITY AND FITNESS
 * FOR A PARTICULAR PURPOSE ARE DISCLAIMED. IN NO EVENT SHALL THE
 * COPYRIGHT OWNER OR CONTRIBUTORS BE LIABLE FOR ANY DIRECT, INDIRECT,
 * INCIDENTAL, SPECIAL, EXEMPLARY, OR CONSEQUENTIAL DAMAGES (INCLUDING,
 * BUT NOT LIMITED TO, PROCUREMENT OF SUBSTITUTE GOODS OR SERVICES; LOSS
 * OF USE, DATA, OR PROFITS; OR BUSINESS INTERRUPTION) HOWEVER CAUSED
 * AND ON ANY THEORY OF LIABILITY, WHETHER IN CONTRACT, STRICT
 * LIABILITY, OR TORT (INCLUDING NEGLIGENCE OR OTHERWISE) ARISING IN
 * ANY WAY OUT OF THE USE OF THIS SOFTWARE, EVEN IF ADVISED OF THE
 * POSSIBILITY OF SUCH DAMAGE.
 *
 ****************************************************************************/

/**
 * @file uavcan_main.cpp
 *
 * Implements basic functionality of UAVCAN node.
 *
 * @author Pavel Kirienko <pavel.kirienko@gmail.com>
 * @author David Sidrane <david_s5@nscdg.com>
 * @author Andreas Jochum <Andreas@NicaDrone.com>
 *
 */

#include <px4_platform_common/px4_config.h>
#include <px4_platform_common/tasks.h>

#include <inttypes.h>
#include <cstdlib>
#include <cstring>
#include <fcntl.h>
#include <systemlib/err.h>
#include <parameters/param.h>
#include <version/version.h>

#include <arch/chip/chip.h>

#include <uORB/topics/esc_status.h>

#include <drivers/drv_hrt.h>
#include <drivers/drv_mixer.h>
#include <drivers/drv_pwm_output.h>

#include "uavcan_module.hpp"
#include "uavcan_main.hpp"
#include <uavcan/util/templates.hpp>

#include <uavcan/protocol/param/ExecuteOpcode.hpp>

//todo:The Inclusion of file_server_backend is killing
// #include <sys/types.h> and leaving OK undefined
# define OK 0

/*
 * UavcanNode
 */
UavcanNode *UavcanNode::_instance;

UavcanNode::UavcanNode(uavcan::ICanDriver &can_driver, uavcan::ISystemClock &system_clock) :
	CDev(UAVCAN_DEVICE_PATH),
	ScheduledWorkItem(MODULE_NAME, px4::wq_configurations::uavcan),
	ModuleParams(nullptr),
	_node(can_driver, system_clock, _pool_allocator),
	_esc_controller(_node),
	_servo_controller(_node),
	_hardpoint_controller(_node),
	_beep_controller(_node),
	_safety_state_controller(_node),
	_rgbled_controller(_node),
	_time_sync_master(_node),
	_time_sync_slave(_node),
	_node_status_monitor(_node),
	_cycle_perf(perf_alloc(PC_ELAPSED, "uavcan: cycle time")),
	_interval_perf(perf_alloc(PC_INTERVAL, "uavcan: cycle interval")),
	_master_timer(_node)
{
	int res = pthread_mutex_init(&_node_mutex, nullptr);

	if (res < 0) {
		std::abort();
	}

	res = px4_sem_init(&_server_command_sem, 0, 0);

	if (res < 0) {
		std::abort();
	}

	/* _server_command_sem use case is a signal */
	px4_sem_setprotocol(&_server_command_sem, SEM_PRIO_NONE);

	_mixing_interface_esc.mixingOutput().setMaxTopicUpdateRate(1000000 / UavcanEscController::MAX_RATE_HZ);
	_mixing_interface_servo.mixingOutput().setMaxTopicUpdateRate(1000000 / UavcanServoController::MAX_RATE_HZ);

}

UavcanNode::~UavcanNode()
{
	fw_server(Stop);

	if (_instance) {

		/* tell the task we want it to go away */
		_task_should_exit.store(true);
		ScheduleNow();

		unsigned i = 10;

		do {
			/* wait 5ms - it should wake every 10ms or so worst-case */
			usleep(5000);

			if (--i == 0) {
				break;
			}

		} while (_instance);
	}

	// Removing the sensor bridges
	_sensor_bridges.clear();

	pthread_mutex_destroy(&_node_mutex);
	px4_sem_destroy(&_server_command_sem);

	perf_free(_cycle_perf);
	perf_free(_interval_perf);
}

int
UavcanNode::getHardwareVersion(uavcan::protocol::HardwareVersion &hwver)
{
	int rv = -1;

	if (UavcanNode::instance()) {
		if (!std::strncmp(px4_board_name(), "PX4_FMU_V2", 9)) {
			hwver.major = 2;

		} else {
			; // All other values of px4_board_name() resolve to zero
		}

		mfguid_t mfgid = {};
		board_get_mfguid(mfgid);
		uavcan::copy(mfgid, mfgid + sizeof(mfgid), hwver.unique_id.begin());
		rv = 0;
	}

	return rv;
}

int
UavcanNode::print_params(uavcan::protocol::param::GetSet::Response &resp)
{
	if (resp.value.is(uavcan::protocol::param::Value::Tag::integer_value)) {
		return std::printf("name: %s %" PRId64 "\n", resp.name.c_str(),
				   resp.value.to<uavcan::protocol::param::Value::Tag::integer_value>());

	} else if (resp.value.is(uavcan::protocol::param::Value::Tag::real_value)) {
		return std::printf("name: %s %.4f\n", resp.name.c_str(),
				   static_cast<double>(resp.value.to<uavcan::protocol::param::Value::Tag::real_value>()));

	} else if (resp.value.is(uavcan::protocol::param::Value::Tag::boolean_value)) {
		return std::printf("name: %s %d\n", resp.name.c_str(),
				   resp.value.to<uavcan::protocol::param::Value::Tag::boolean_value>());

	} else if (resp.value.is(uavcan::protocol::param::Value::Tag::string_value)) {
		return std::printf("name: %s '%s'\n", resp.name.c_str(),
				   resp.value.to<uavcan::protocol::param::Value::Tag::string_value>().c_str());
	}

	return -1;
}

void
UavcanNode::cb_opcode(const uavcan::ServiceCallResult<uavcan::protocol::param::ExecuteOpcode> &result)
{
	uavcan::protocol::param::ExecuteOpcode::Response resp;
	_callback_success = result.isSuccessful();
	resp = result.getResponse();
	_callback_success &= resp.ok;
}

int
UavcanNode::save_params(int remote_node_id)
{
	uavcan::protocol::param::ExecuteOpcode::Request opcode_req;
	opcode_req.opcode = opcode_req.OPCODE_SAVE;
	uavcan::ServiceClient<uavcan::protocol::param::ExecuteOpcode, ExecuteOpcodeCallback> client(_node);
	client.setCallback(ExecuteOpcodeCallback(this, &UavcanNode::cb_opcode));
	_callback_success = false;
	int call_res = client.call(remote_node_id, opcode_req);

	if (call_res >= 0) {
		while (client.hasPendingCalls()) {
			usleep(10000);
		}
	}

	if (!_callback_success) {
		std::printf("Failed to save parameters: %d\n", call_res);
		return -1;
	}

	return 0;
}

void
UavcanNode::cb_restart(const uavcan::ServiceCallResult<uavcan::protocol::RestartNode> &result)
{
	uavcan::protocol::RestartNode::Response resp;
	_callback_success = result.isSuccessful();
	resp = result.getResponse();
	_callback_success &= resp.ok;
}

int
UavcanNode::reset_node(int remote_node_id)
{
	uavcan::protocol::RestartNode::Request restart_req;
	restart_req.magic_number = restart_req.MAGIC_NUMBER;
	uavcan::ServiceClient<uavcan::protocol::RestartNode, RestartNodeCallback> client(_node);
	client.setCallback(RestartNodeCallback(this, &UavcanNode::cb_restart));
	_callback_success = false;
	int call_res = client.call(remote_node_id, restart_req);

	if (call_res >= 0) {
		while (client.hasPendingCalls()) {
			usleep(10000);
		}
	}

	if (!call_res) {
		std::printf("Failed to reset node: %d\n", remote_node_id);
		return -1;
	}

	return 0;
}

int
UavcanNode::list_params(int remote_node_id)
{
	int rv = 0;
	int index = 0;
	uavcan::protocol::param::GetSet::Response resp;
	set_setget_response(&resp);

	while (true) {
		uavcan::protocol::param::GetSet::Request req;
		req.index =  index++;
		_callback_success = false;
		int call_res = get_set_param(remote_node_id, nullptr, req);

		if (call_res < 0 || !_callback_success) {
			std::printf("Failed to get param: %d\n", call_res);
			rv = -1;
			break;
		}

		if (resp.name.empty()) { // Empty name means no such param, which means we're finished
			break;
		}

		print_params(resp);
	}

	free_setget_response();
	return rv;
}

void
UavcanNode::cb_setget(const uavcan::ServiceCallResult<uavcan::protocol::param::GetSet> &result)
{
	_callback_success = result.isSuccessful();
	*_setget_response = result.getResponse();
}

int
UavcanNode::get_set_param(int remote_node_id, const char *name, uavcan::protocol::param::GetSet::Request &req)
{
	if (name != nullptr) {
		req.name = name;
	}

	uavcan::ServiceClient<uavcan::protocol::param::GetSet, GetSetCallback> client(_node);
	client.setCallback(GetSetCallback(this, &UavcanNode::cb_setget));
	_callback_success = false;
	int call_res = client.call(remote_node_id, req);

	if (call_res >= 0) {

		while (client.hasPendingCalls()) {
			usleep(10000);
		}

		if (!_callback_success) {
			call_res = -1;
		}
	}

	return call_res;
}

int
UavcanNode::set_param(int remote_node_id, const char *name, char *value)
{
	uavcan::protocol::param::GetSet::Request req;
	uavcan::protocol::param::GetSet::Response resp;
	set_setget_response(&resp);
	int rv = get_set_param(remote_node_id, name, req);

	if (rv < 0 || resp.name.empty()) {
		std::printf("Failed to retrieve param: %s\n", name);
		rv = -1;

	} else {

		rv = 0;
		req = {};

		if (resp.value.is(uavcan::protocol::param::Value::Tag::integer_value)) {
			int64_t i = std::strtoull(value, NULL, 10);
			int64_t min = resp.min_value.to<uavcan::protocol::param::NumericValue::Tag::integer_value>();
			int64_t max = resp.max_value.to<uavcan::protocol::param::NumericValue::Tag::integer_value>();

			if (i >= min &&  i <= max) {
				req.value.to<uavcan::protocol::param::Value::Tag::integer_value>() = i;

			} else {
				std::printf("Invalid value for: %s must be between %" PRId64 " and %" PRId64 "\n", name, min, max);
				rv = -1;
			}

		} else if (resp.value.is(uavcan::protocol::param::Value::Tag::real_value)) {
			float f = static_cast<float>(std::atof(value));
			float min = resp.min_value.to<uavcan::protocol::param::NumericValue::Tag::real_value>();
			float max = resp.max_value.to<uavcan::protocol::param::NumericValue::Tag::real_value>();

			if (f >= min &&  f <= max) {
				req.value.to<uavcan::protocol::param::Value::Tag::real_value>() = f;

			} else {
				std::printf("Invalid value for: %s must be between %.4f and %.4f\n", name, static_cast<double>(min),
					    static_cast<double>(max));
				rv = -1;
			}

		} else if (resp.value.is(uavcan::protocol::param::Value::Tag::boolean_value)) {
			int8_t i = (value[0] == '1' || value[0] == 't') ? 1 : 0;
			req.value.to<uavcan::protocol::param::Value::Tag::boolean_value>() = i;

		} else if (resp.value.is(uavcan::protocol::param::Value::Tag::string_value)) {
			req.value.to<uavcan::protocol::param::Value::Tag::string_value>() = value;
		}

		if (rv == 0) {
			rv = get_set_param(remote_node_id, name, req);

			if (rv == 0) {
				// commit parameter change
				save_params(remote_node_id);

			} else if (rv < 0 || resp.name.empty()) {
				std::printf("Failed to set param: %s\n", name);
				return -1;
			}

			return 0;
		}
	}

	free_setget_response();
	return rv;
}

int
UavcanNode::get_param(int remote_node_id, const char *name)
{
	uavcan::protocol::param::GetSet::Request req;
	uavcan::protocol::param::GetSet::Response resp;
	set_setget_response(&resp);
	int rv = get_set_param(remote_node_id, name, req);

	if (rv < 0 || resp.name.empty()) {
		std::printf("Failed to get param: %s\n", name);
		rv = -1;

	} else {
		print_params(resp);
		rv = 0;
	}

	free_setget_response();
	return rv;
}

void
UavcanNode::update_params()
{
	_mixing_interface_esc.updateParams();
	_mixing_interface_servo.updateParams();
}

int
UavcanNode::start_fw_server()
{
	int rv = -1;
	_fw_server_action.store((int)Busy);
	UavcanServers   *_servers = UavcanServers::instance();

	if (_servers == nullptr) {

		rv = UavcanServers::start(_node);

		if (rv >= 0) {
			/*
			 * Set our pointer to to the injector
			 *  This is a work around as
			 *  main_node.getDispatcher().installRxFrameListener(driver.get());
			 *  would require a dynamic cast and rtti is not enabled.
			 */
			UavcanServers::instance()->attachITxQueueInjector(&_tx_injector);
		}
	}

	_fw_server_action.store((int)None);
	px4_sem_post(&_server_command_sem);
	return rv;
}

int
UavcanNode::request_fw_check()
{
	int rv = -1;
	_fw_server_action.store((int)Busy);
	UavcanServers *_servers  = UavcanServers::instance();

	if (_servers != nullptr) {
		_servers->requestCheckAllNodesFirmwareAndUpdate();
		rv = 0;
	}

	_fw_server_action.store((int)None);
	px4_sem_post(&_server_command_sem);
	return rv;
}

int
UavcanNode::stop_fw_server()
{
	int rv = -1;
	_fw_server_action.store((int)Busy);
	UavcanServers *_servers = UavcanServers::instance();

	if (_servers != nullptr) {
		/*
		 * Set our pointer to to the injector
		 *  This is a work around as
		 *  main_node.getDispatcher().remeveRxFrameListener();
		 *  would require a dynamic cast and rtti is not enabled.
		 */
		_tx_injector = nullptr;

		rv = _servers->stop();
	}

	_fw_server_action.store((int)None);
	px4_sem_post(&_server_command_sem);
	return rv;
}

int
UavcanNode::fw_server(eServerAction action)
{
	int rv = -EAGAIN;

	switch (action) {
	case Start:
	case Stop:
	case CheckFW:
		if (_fw_server_action.load() == (int)None) {
			_fw_server_action.store((int)action);
			px4_sem_wait(&_server_command_sem);
			rv = _fw_server_status;
		}

		break;

	default:
		rv = -EINVAL;
		break;
	}

	return rv;
}

int
UavcanNode::start(uavcan::NodeID node_id, uint32_t bitrate)
{
	if (_instance != nullptr) {
		PX4_WARN("Already started");
		return -1;
	}

	/*
	 * CAN driver init
	 * Note that we instantiate and initialize CanInitHelper only once, because the STM32's bxCAN driver
	 * shipped with libuavcan does not support deinitialization.
	 */
	static CanInitHelper *can = nullptr;

	if (can == nullptr) {

		can = new CanInitHelper(board_get_can_interfaces());

		if (can == nullptr) {                    // We don't have exceptions so bad_alloc cannot be thrown
			PX4_ERR("Out of memory");
			return -1;
		}

		const int can_init_res = can->init(bitrate);

		if (can_init_res < 0) {
			PX4_ERR("CAN driver init failed %i", can_init_res);
			return can_init_res;
		}
	}

	/*
	 * Node init
	 */
	_instance = new UavcanNode(can->driver, UAVCAN_DRIVER::SystemClock::instance());

	if (_instance == nullptr) {
		PX4_ERR("Out of memory");
		return -1;
	}

	const int node_init_res = _instance->init(node_id, can->driver.updateEvent());

	if (node_init_res < 0) {
		delete _instance;
		_instance = nullptr;
		PX4_ERR("Node init failed %i", node_init_res);
		return node_init_res;
	}

	_instance->ScheduleOnInterval(ScheduleIntervalMs * 1000);
	_instance->_mixing_interface_esc.ScheduleNow();
	_instance->_mixing_interface_servo.ScheduleNow();

	return OK;
}

void
UavcanNode::fill_node_info()
{
	/* software version */
	uavcan::protocol::SoftwareVersion swver;

	// Extracting the first 8 hex digits of the git hash and converting them to int
	char fw_git_short[9] = {};
	std::memmove(fw_git_short, px4_firmware_version_string(), 8);
	char *end = nullptr;
	swver.vcs_commit = std::strtol(fw_git_short, &end, 16);
	swver.optional_field_flags |= swver.OPTIONAL_FIELD_FLAG_VCS_COMMIT;

	// Too verbose for normal operation
	//PX4_INFO("SW version vcs_commit: 0x%08x", unsigned(swver.vcs_commit));

	_node.setSoftwareVersion(swver);

	/* hardware version */
	uavcan::protocol::HardwareVersion hwver;
	getHardwareVersion(hwver);
	_node.setHardwareVersion(hwver);
}

void
UavcanNode::busevent_signal_trampoline()
{
	if (_instance) {
		// trigger the work queue (Note, this is called from IRQ context)
		_instance->ScheduleNow();
	}
}

int
UavcanNode::init(uavcan::NodeID node_id, UAVCAN_DRIVER::BusEvent &bus_events)
{
	// Do regular cdev init
	int ret = CDev::init();

	if (ret != OK) {
		return ret;
	}

	bus_events.registerSignalCallback(UavcanNode::busevent_signal_trampoline);

	_node.setName("org.pixhawk.pixhawk");

	_node.setNodeID(node_id);

	fill_node_info();

	// Actuators
	ret = _esc_controller.init();

	if (ret < 0) {
		return ret;
	}

	ret = _hardpoint_controller.init();

	if (ret < 0) {
		return ret;
	}

	ret = _beep_controller.init();

	if (ret < 0) {
		return ret;
	}

	ret = _safety_state_controller.init();

	if (ret < 0) {
		return ret;
	}

	ret = _rgbled_controller.init();

	if (ret < 0) {
		return ret;
	}

	// Sensor bridges
	IUavcanSensorBridge::make_all(_node, _sensor_bridges);

	for (const auto &br : _sensor_bridges) {
		ret = br->init();

		if (ret < 0) {
			PX4_ERR("cannot init sensor bridge '%s' (%d)", br->get_name(), ret);
			return ret;
		}

		PX4_DEBUG("sensor bridge '%s' init ok", br->get_name());
	}

	// Ensure we don't exceed maximum limits and assumptions. FIXME: these should be static assertions
	if (UavcanEscController::max_output_value() >= UavcanEscController::DISARMED_OUTPUT_VALUE
	    || UavcanEscController::max_output_value() > (int)UINT16_MAX) {
		PX4_ERR("ESC max output value assertion failed");
		return -EINVAL;
	}

	_mixing_interface_esc.mixingOutput().setAllDisarmedValues(UavcanEscController::DISARMED_OUTPUT_VALUE);

	if (!_mixing_interface_esc.mixingOutput().useDynamicMixing()) {
		// these are configurable with dynamic mixing
		_mixing_interface_esc.mixingOutput().setAllMinValues(0); // Can be changed to 1 later, according to UAVCAN_ESC_IDLT
		_mixing_interface_esc.mixingOutput().setAllMaxValues(UavcanEscController::max_output_value());

		param_get(param_find("UAVCAN_ESC_IDLT"), &_idle_throttle_when_armed_param);
		enable_idle_throttle_when_armed(true);
	}

	/*  Start the Node   */
	return _node.start();
}

void
UavcanNode::node_spin_once()
{
	const int spin_res = _node.spinOnce();

	if (spin_res < 0) {
		PX4_ERR("node spin error %i", spin_res);
	}


	if (_tx_injector != nullptr) {
		_tx_injector->injectTxFramesInto(_node);
	}
}

void
UavcanNode::handle_time_sync(const uavcan::TimerEvent &)
{
	/*
	 * Check whether there are higher priority masters in the network.
	 * If there are, we need to activate the local slave in order to sync with them.
	 */
	if (_time_sync_slave.isActive()) { // "Active" means that the slave tracks at least one remote master in the network
		if (_node.getNodeID() < _time_sync_slave.getMasterNodeID()) {
			/*
			 * We're the highest priority master in the network.
			 * We need to suppress the slave now to prevent it from picking up unwanted sync messages from
			 * lower priority masters.
			 */
			_time_sync_slave.suppress(true);  // SUPPRESS

		} else {
			/*
			 * There is at least one higher priority master in the network.
			 * We need to allow the slave to adjust our local clock in order to be in sync.
			 */
			_time_sync_slave.suppress(false);  // UNSUPPRESS
		}

	} else {
		/*
		 * There are no other time sync masters in the network, so we're the only time source.
		 * The slave must be suppressed anyway to prevent it from disrupting the local clock if a new
		 * lower priority master suddenly appears in the network.
		 */
		_time_sync_slave.suppress(true);
	}

	/*
	 * Publish the sync message now, even if we're not a higher priority master.
	 * Other nodes will be able to pick the right master anyway.
	 */
	_time_sync_master.publish();
}



void
UavcanNode::Run()
{
	pthread_mutex_lock(&_node_mutex);

	if (_output_count == 0) {
		// Set up the time synchronization
		const int slave_init_res = _time_sync_slave.start();

		if (slave_init_res < 0) {
			PX4_ERR("Failed to start time_sync_slave");
			ScheduleClear();
			return;
		}

		/* When we have a system wide notion of time update (i.e the transition from the initial
		 * System RTC setting to the GPS) we would call UAVCAN_DRIVER::clock::setUtc() when that
		 * happens, but for now we use adjustUtc with a correction of the hrt so that the
		 * time bases are the same
		 */
		UAVCAN_DRIVER::clock::adjustUtc(uavcan::UtcDuration::fromUSec(hrt_absolute_time()));
		_master_timer.setCallback(TimerCallback(this, &UavcanNode::handle_time_sync));
		_master_timer.startPeriodic(uavcan::MonotonicDuration::fromMSec(1000));

		_node_status_monitor.start();
		_node.setModeOperational();

		update_params();

		// XXX figure out the output count
		_output_count = 2;
	}


	perf_begin(_cycle_perf);
	perf_count(_interval_perf);

	for (auto &br : _sensor_bridges) {
		br->update();
	}

	node_spin_once(); // expected to be non-blocking

	// Check arming state
	const actuator_armed_s &armed = _mixing_interface_esc.mixingOutput().armed();
	enable_idle_throttle_when_armed(!armed.soft_stop);

	// check for parameter updates
	if (_parameter_update_sub.updated()) {
		// clear update
		parameter_update_s pupdate;
		_parameter_update_sub.copy(&pupdate);

		// update parameters from storage
		update_params();
	}

	switch ((eServerAction)_fw_server_action.load()) {
	case Start:
		_fw_server_status = start_fw_server();
		break;

	case Stop:
		_fw_server_status = stop_fw_server();
		break;

	case CheckFW:
		_fw_server_status = request_fw_check();
		break;

	case None:
	default:
		break;
	}

	perf_end(_cycle_perf);

	pthread_mutex_unlock(&_node_mutex);

	if (_task_should_exit.load()) {
		_mixing_interface_esc.mixingOutput().unregister();
		_mixing_interface_esc.ScheduleClear();
		_mixing_interface_servo.mixingOutput().unregister();
		_mixing_interface_servo.ScheduleClear();
		ScheduleClear();
		teardown();
		_instance = nullptr;
	}
}

void
UavcanNode::enable_idle_throttle_when_armed(bool value)
{
	value &= _idle_throttle_when_armed_param > 0;

<<<<<<< HEAD
	if (value != _idle_throttle_when_armed) {
		_mixing_interface.mixingOutput().setAllMinValues(
			value ? _idle_throttle_when_armed_param : 0);
		_idle_throttle_when_armed = value;
=======
	if (!_mixing_interface_esc.mixingOutput().useDynamicMixing()) {
		if (value != _idle_throttle_when_armed) {
			_mixing_interface_esc.mixingOutput().setAllMinValues(value ? 1 : 0);
			_idle_throttle_when_armed = value;
		}
>>>>>>> 94884594
	}
}

int
UavcanNode::teardown()
{
	px4_sem_post(&_server_command_sem);
	return 0;
}

int
UavcanNode::ioctl(file *filp, int cmd, unsigned long arg)
{
	int ret = OK;

	lock();

	switch (cmd) {
	case PWM_SERVO_SET_ARM_OK:
	case PWM_SERVO_CLEAR_ARM_OK:
	case PWM_SERVO_SET_FORCE_SAFETY_OFF:
		// these are no-ops, as no safety switch
		break;

	case MIXERIOCRESET:
		_mixing_interface_esc.mixingOutput().resetMixerThreadSafe();

		break;

	case MIXERIOCLOADBUF: {
			const char *buf = (const char *)arg;
			unsigned buflen = strlen(buf);
			ret = _mixing_interface_esc.mixingOutput().loadMixerThreadSafe(buf, buflen);
		}
		break;


	case UAVCAN_IOCS_HARDPOINT_SET: {
			const auto &hp_cmd = *reinterpret_cast<uavcan::equipment::hardpoint::Command *>(arg);
			_hardpoint_controller.set_command(hp_cmd.hardpoint_id, hp_cmd.command);
		}
		break;

	case UAVCAN_IOCG_NODEID_INPROGRESS: {
			UavcanServers   *_servers = UavcanServers::instance();

			if (_servers == nullptr) {
				// status unavailable
				ret = -EINVAL;
				break;

			} else if (_servers->guessIfAllDynamicNodesAreAllocated()) {
				// node discovery complete
				ret = -ETIME;
				break;

			} else {
				// node discovery in progress
				ret = OK;
				break;
			}
		}

	default:
		ret = -ENOTTY;
		break;
	}

	unlock();

	if (ret == -ENOTTY) {
		ret = CDev::ioctl(filp, cmd, arg);
	}

	return ret;
}


bool UavcanMixingInterfaceESC::updateOutputs(bool stop_motors, uint16_t outputs[MAX_ACTUATORS], unsigned num_outputs,
		unsigned num_control_groups_updated)
{
	_esc_controller.update_outputs(stop_motors, outputs, num_outputs);
	return true;
}

void UavcanMixingInterfaceESC::Run()
{
	pthread_mutex_lock(&_node_mutex);
	_mixing_output.update();
	_mixing_output.updateSubscriptions(false);
	pthread_mutex_unlock(&_node_mutex);
}

void UavcanMixingInterfaceESC::mixerChanged()
{
	int rotor_count = 0;

	if (_mixing_output.useDynamicMixing()) {
		for (unsigned i = 0; i < MAX_ACTUATORS; ++i) {
			rotor_count += _mixing_output.isFunctionSet(i);
		}

	} else {
		if (_mixing_output.mixers()) {
			rotor_count = _mixing_output.mixers()->get_multirotor_count();
		}
	}

	_esc_controller.set_rotor_count(rotor_count);
}

bool UavcanMixingInterfaceServo::updateOutputs(bool stop_motors, uint16_t outputs[MAX_ACTUATORS], unsigned num_outputs,
		unsigned num_control_groups_updated)
{
	_servo_controller.update_outputs(stop_motors, outputs, num_outputs);
	return true;
}

void UavcanMixingInterfaceServo::Run()
{
	pthread_mutex_lock(&_node_mutex);
	_mixing_output.update();
	_mixing_output.updateSubscriptions(false);
	pthread_mutex_unlock(&_node_mutex);
}

void
UavcanNode::print_info()
{
	(void)pthread_mutex_lock(&_node_mutex);

	// Memory status
	printf("Pool allocator status:\n");
	printf("\tCapacity hard/soft: %" PRIu16 "/%" PRIu16 " blocks\n",
	       _pool_allocator.getBlockCapacityHardLimit(), _pool_allocator.getBlockCapacity());
	printf("\tReserved:  %" PRIu16 " blocks\n", _pool_allocator.getNumReservedBlocks());
	printf("\tAllocated: %" PRIu16 " blocks\n", _pool_allocator.getNumAllocatedBlocks());

	printf("\n");

	// UAVCAN node perfcounters
	printf("UAVCAN node status:\n");
	printf("\tInternal failures: %" PRIu64 "\n", _node.getInternalFailureCount());
	printf("\tTransfer errors:   %" PRIu64 "\n", _node.getDispatcher().getTransferPerfCounter().getErrorCount());
	printf("\tRX transfers:      %" PRIu64 "\n", _node.getDispatcher().getTransferPerfCounter().getRxTransferCount());
	printf("\tTX transfers:      %" PRIu64 "\n", _node.getDispatcher().getTransferPerfCounter().getTxTransferCount());

	printf("\n");

	// CAN driver status
	for (unsigned i = 0; i < _node.getDispatcher().getCanIOManager().getCanDriver().getNumIfaces(); i++) {
		printf("CAN%u status:\n", unsigned(i + 1));

		auto iface = _node.getDispatcher().getCanIOManager().getCanDriver().getIface(i);

		if (iface) {
			printf("\tHW errors: %" PRIu64 "\n", iface->getErrorCount());

			auto iface_perf_cnt = _node.getDispatcher().getCanIOManager().getIfacePerfCounters(i);
			printf("\tIO errors: %" PRIu64 "\n", iface_perf_cnt.errors);
			printf("\tRX frames: %" PRIu64 "\n", iface_perf_cnt.frames_rx);
			printf("\tTX frames: %" PRIu64 "\n", iface_perf_cnt.frames_tx);
		}
	}

	printf("\n");

	printf("ESC outputs:\n");
	_mixing_interface_esc.mixingOutput().printStatus();
	printf("Servo outputs:\n");
	_mixing_interface_servo.mixingOutput().printStatus();

	printf("\n");

	// Sensor bridges
	for (const auto &br : _sensor_bridges) {
		printf("Sensor '%s':\n", br->get_name());
		br->print_status();
		printf("\n");
	}

	// Printing all nodes that are online
	printf("Online nodes (Node ID, Health, Mode):\n");
	_node_status_monitor.forEachNode([](uavcan::NodeID nid, uavcan::NodeStatusMonitor::NodeStatus ns) {
		static constexpr const char *HEALTH[] = {"OK", "WARN", "ERR", "CRIT"};
		static constexpr const char *MODES[] = {"OPERAT", "INIT", "MAINT", "SW_UPD", "?", "?", "?", "OFFLN"};
		printf("\t% 3d %-10s %-10s\n", int(nid.get()), HEALTH[ns.health], MODES[ns.mode]);
	});

	printf("\n");

	perf_print_counter(_cycle_perf);
	perf_print_counter(_interval_perf);

	(void)pthread_mutex_unlock(&_node_mutex);
}

void
UavcanNode::shrink()
{
	(void)pthread_mutex_lock(&_node_mutex);
	_pool_allocator.shrink();
	(void)pthread_mutex_unlock(&_node_mutex);
}

void
UavcanNode::hardpoint_controller_set(uint8_t hardpoint_id, uint16_t command)
{
	(void)pthread_mutex_lock(&_node_mutex);
	_hardpoint_controller.set_command(hardpoint_id, command);
	(void)pthread_mutex_unlock(&_node_mutex);
}

/*
 * App entry point
 */
static void print_usage()
{
	PX4_INFO("usage: \n"
		 "\tuavcan {start [fw]|status|stop [all|fw]|shrink|arm|disarm|update fw|\n"
		 "\t        param [set|get|list|save] <node-id> <name> <value>|reset <node-id>|\n"
		 "\t        hardpoint set <id> <command>}");
}

extern "C" __EXPORT int uavcan_main(int argc, char *argv[]);

int uavcan_main(int argc, char *argv[])
{
	if (argc < 2) {
		print_usage();
		::exit(1);
	}

	bool fw = argc > 2 && !std::strcmp(argv[2], "fw");

	if (!std::strcmp(argv[1], "start")) {
		if (UavcanNode::instance()) {
			if (fw && UavcanServers::instance() == nullptr) {
				int rv = UavcanNode::instance()->fw_server(UavcanNode::Start);

				if (rv < 0) {
					PX4_ERR("Firmware Server Failed to Start %d", rv);
					::exit(rv);
				}

				::exit(0);
			}

			// Already running, no error
			PX4_INFO("already started");
			::exit(0);
		}

		// Node ID
		int32_t node_id = 1;
		(void)param_get(param_find("UAVCAN_NODE_ID"), &node_id);

		if (node_id < 0 || node_id > uavcan::NodeID::Max || !uavcan::NodeID(node_id).isUnicast()) {
			PX4_ERR("Invalid Node ID %" PRId32, node_id);
			::exit(1);
		}

		// CAN bitrate
		int32_t bitrate = 1000000;
		(void)param_get(param_find("UAVCAN_BITRATE"), &bitrate);

		// Start
		PX4_INFO("Node ID %" PRIu32 ", bitrate %" PRIu32, node_id, bitrate);
		return UavcanNode::start(node_id, bitrate);
	}

	/* commands below require the app to be started */
	UavcanNode *const inst = UavcanNode::instance();

	if (!inst) {
		errx(1, "application not running");
	}

	if (fw && !std::strcmp(argv[1], "update")) {
		if (UavcanServers::instance() == nullptr) {
			errx(1, "firmware server is not running");
		}

		int rv = UavcanNode::instance()->fw_server(UavcanNode::CheckFW);
		::exit(rv);
	}

	if (fw && (!std::strcmp(argv[1], "status") || !std::strcmp(argv[1], "info"))) {
		printf("Firmware Server is %s\n", UavcanServers::instance() ? "Running" : "Stopped");
		::exit(0);
	}

	if (!std::strcmp(argv[1], "status") || !std::strcmp(argv[1], "info")) {
		inst->print_info();
		::exit(0);
	}

	if (!std::strcmp(argv[1], "shrink")) {
		inst->shrink();
		::exit(0);
	}

	/*
	 * Parameter setting commands
	 *
	 *  uavcan param list <node>
	 *  uavcan param save <node>
	 *  uavcan param get <node> <name>
	 *  uavcan param set <node> <name> <value>
	 *
	 */
	int node_arg = !std::strcmp(argv[1], "reset") ? 2 : 3;

	if (!std::strcmp(argv[1], "param") || node_arg == 2) {
		if (argc < node_arg + 1) {
			errx(1, "Node id required");
		}

		int nodeid = atoi(argv[node_arg]);

		if (nodeid  == 0 || nodeid  > 127 || nodeid  == inst->get_node().getNodeID().get()) {
			errx(1, "Invalid Node id");
		}

		if (node_arg == 2) {

			return inst->reset_node(nodeid);

		} else if (!std::strcmp(argv[2], "list")) {

			return inst->list_params(nodeid);

		} else if (!std::strcmp(argv[2], "save")) {

			return inst->save_params(nodeid);

		} else if (!std::strcmp(argv[2], "get")) {
			if (argc < 5) {
				errx(1, "Name required");
			}

			return inst->get_param(nodeid, argv[4]);

		} else if (!std::strcmp(argv[2], "set")) {
			if (argc < 5) {
				errx(1, "Name required");
			}

			if (argc < 6) {
				errx(1, "Value required");
			}

			return inst->set_param(nodeid, argv[4], argv[5]);
		}
	}

	if (!std::strcmp(argv[1], "hardpoint")) {
		if (argc > 4 && !std::strcmp(argv[2], "set")) {
			const int hardpoint_id = atoi(argv[3]);
			const int command = atoi(argv[4]);

			// Sanity check - weed out negative values, check against maximums
			if (hardpoint_id >= 0 && hardpoint_id < 256 &&
			    command >= 0 && command < 65536) {
				inst->hardpoint_controller_set((uint8_t) hardpoint_id, (uint16_t) command);

			} else {
				errx(1, "Invalid argument");
			}

		} else {
			errx(1, "Invalid hardpoint command");
		}

		::exit(0);
	}

	if (!std::strcmp(argv[1], "stop")) {
		if (fw) {

			int rv = inst->fw_server(UavcanNode::Stop);

			/* Let's recover any memory we can */

			inst->shrink();

			if (rv < 0) {
				PX4_ERR("Firmware Server Failed to Stop %d", rv);
				::exit(rv);
			}

			::exit(0);

		} else {
			delete inst;
			::exit(0);
		}
	}

	print_usage();
	::exit(1);
}<|MERGE_RESOLUTION|>--- conflicted
+++ resolved
@@ -843,18 +843,12 @@
 {
 	value &= _idle_throttle_when_armed_param > 0;
 
-<<<<<<< HEAD
-	if (value != _idle_throttle_when_armed) {
-		_mixing_interface.mixingOutput().setAllMinValues(
-			value ? _idle_throttle_when_armed_param : 0);
-		_idle_throttle_when_armed = value;
-=======
 	if (!_mixing_interface_esc.mixingOutput().useDynamicMixing()) {
 		if (value != _idle_throttle_when_armed) {
-			_mixing_interface_esc.mixingOutput().setAllMinValues(value ? 1 : 0);
+			_mixing_interface_esc.mixingOutput().setAllMinValues(
+				value ? _idle_throttle_when_armed_param : 0);
 			_idle_throttle_when_armed = value;
 		}
->>>>>>> 94884594
 	}
 }
 
