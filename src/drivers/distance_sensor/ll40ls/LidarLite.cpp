/****************************************************************************
 *
 *   Copyright (c) 2014, 2015 PX4 Development Team. All rights reserved.
 *
 * Redistribution and use in source and binary forms, with or without
 * modification, are permitted provided that the following conditions
 * are met:
 *
 * 1. Redistributions of source code must retain the above copyright
 *    notice, this list of conditions and the following disclaimer.
 * 2. Redistributions in binary form must reproduce the above copyright
 *    notice, this list of conditions and the following disclaimer in
 *    the documentation and/or other materials provided with the
 *    distribution.
 * 3. Neither the name PX4 nor the names of its contributors may be
 *    used to endorse or promote products derived from this software
 *    without specific prior written permission.
 *
 * THIS SOFTWARE IS PROVIDED BY THE COPYRIGHT HOLDERS AND CONTRIBUTORS
 * "AS IS" AND ANY EXPRESS OR IMPLIED WARRANTIES, INCLUDING, BUT NOT
 * LIMITED TO, THE IMPLIED WARRANTIES OF MERCHANTABILITY AND FITNESS
 * FOR A PARTICULAR PURPOSE ARE DISCLAIMED. IN NO EVENT SHALL THE
 * COPYRIGHT OWNER OR CONTRIBUTORS BE LIABLE FOR ANY DIRECT, INDIRECT,
 * INCIDENTAL, SPECIAL, EXEMPLARY, OR CONSEQUENTIAL DAMAGES (INCLUDING,
 * BUT NOT LIMITED TO, PROCUREMENT OF SUBSTITUTE GOODS OR SERVICES; LOSS
 * OF USE, DATA, OR PROFITS; OR BUSINESS INTERRUPTION) HOWEVER CAUSED
 * AND ON ANY THEORY OF LIABILITY, WHETHER IN CONTRACT, STRICT
 * LIABILITY, OR TORT (INCLUDING NEGLIGENCE OR OTHERWISE) ARISING IN
 * ANY WAY OUT OF THE USE OF THIS SOFTWARE, EVEN IF ADVISED OF THE
 * POSSIBILITY OF SUCH DAMAGE.
 *
 ****************************************************************************/


/**
 * @file LidarLite.h
 * @author Johan Jansen <jnsn.johan@gmail.com>
 *
 * Generic interface driver for the PulsedLight Lidar-Lite range finders.
 */

#include "LidarLite.h"

<<<<<<< HEAD
LidarLite::LidarLite() :
	_min_distance(LL40LS_MIN_DISTANCE),
	_max_distance(LL40LS_MAX_DISTANCE),
	_measure_ticks(0)
{
}

void LidarLite::set_minimum_distance(const float min)
{
	_min_distance = min;
}

void LidarLite::set_maximum_distance(const float max)
{
	_max_distance = max;
}

float LidarLite::get_minimum_distance() const
{
	return _min_distance;
}

float LidarLite::get_maximum_distance() const
{
	return _max_distance;
}

uint32_t LidarLite::getMeasureTicks() const
{
	return _measure_ticks;
}

=======
>>>>>>> 6d9bf18c
int LidarLite::ioctl(device::file_t *filp, int cmd, unsigned long arg)
{
	switch (cmd) {

	case SENSORIOCSPOLLRATE: {
			switch (arg) {

			/* zero would be bad */
			case 0:
				return -EINVAL;

			/* set default polling rate */
			case SENSOR_POLLRATE_DEFAULT: {
					/* do we need to start internal polling? */
					bool want_start = (_measure_interval == 0);

					/* set interval for next measurement to minimum legal value */
					_measure_interval = (LL40LS_CONVERSION_INTERVAL);

					/* if we need to start the poll state machine, do it */
					if (want_start) {
						start();
					}

					return OK;
				}

			/* adjust to a legal polling interval in Hz */
			default: {
					/* do we need to start internal polling? */
					bool want_start = (_measure_interval == 0);

					/* convert hz to tick interval via microseconds */
					unsigned interval = (1000000 / arg);

					/* check against maximum rate */
					if (interval < (LL40LS_CONVERSION_INTERVAL)) {
						return -EINVAL;
					}

					/* update interval for next measurement */
					_measure_interval = interval;

					/* if we need to start the poll state machine, do it */
					if (want_start) {
						start();
					}

					return OK;
				}
			}
		}

	case SENSORIOCRESET:
		reset_sensor();
		return OK;

	default:
		return -EINVAL;
	}
}<|MERGE_RESOLUTION|>--- conflicted
+++ resolved
@@ -41,41 +41,6 @@
 
 #include "LidarLite.h"
 
-<<<<<<< HEAD
-LidarLite::LidarLite() :
-	_min_distance(LL40LS_MIN_DISTANCE),
-	_max_distance(LL40LS_MAX_DISTANCE),
-	_measure_ticks(0)
-{
-}
-
-void LidarLite::set_minimum_distance(const float min)
-{
-	_min_distance = min;
-}
-
-void LidarLite::set_maximum_distance(const float max)
-{
-	_max_distance = max;
-}
-
-float LidarLite::get_minimum_distance() const
-{
-	return _min_distance;
-}
-
-float LidarLite::get_maximum_distance() const
-{
-	return _max_distance;
-}
-
-uint32_t LidarLite::getMeasureTicks() const
-{
-	return _measure_ticks;
-}
-
-=======
->>>>>>> 6d9bf18c
 int LidarLite::ioctl(device::file_t *filp, int cmd, unsigned long arg)
 {
 	switch (cmd) {
