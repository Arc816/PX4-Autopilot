/****************************************************************************
 *
 *   Copyright (c) 2012-2016 PX4 Development Team. All rights reserved.
 *
 * Redistribution and use in source and binary forms, with or without
 * modification, are permitted provided that the following conditions
 * are met:
 *
 * 1. Redistributions of source code must retain the above copyright
 *    notice, this list of conditions and the following disclaimer.
 * 2. Redistributions in binary form must reproduce the above copyright
 *    notice, this list of conditions and the following disclaimer in
 *    the documentation and/or other materials provided with the
 *    distribution.
 * 3. Neither the name PX4 nor the names of its contributors may be
 *    used to endorse or promote products derived from this software
 *    without specific prior written permission.
 *
 * THIS SOFTWARE IS PROVIDED BY THE COPYRIGHT HOLDERS AND CONTRIBUTORS
 * "AS IS" AND ANY EXPRESS OR IMPLIED WARRANTIES, INCLUDING, BUT NOT
 * LIMITED TO, THE IMPLIED WARRANTIES OF MERCHANTABILITY AND FITNESS
 * FOR A PARTICULAR PURPOSE ARE DISCLAIMED. IN NO EVENT SHALL THE
 * COPYRIGHT OWNER OR CONTRIBUTORS BE LIABLE FOR ANY DIRECT, INDIRECT,
 * INCIDENTAL, SPECIAL, EXEMPLARY, OR CONSEQUENTIAL DAMAGES (INCLUDING,
 * BUT NOT LIMITED TO, PROCUREMENT OF SUBSTITUTE GOODS OR SERVICES; LOSS
 * OF USE, DATA, OR PROFITS; OR BUSINESS INTERRUPTION) HOWEVER CAUSED
 * AND ON ANY THEORY OF LIABILITY, WHETHER IN CONTRACT, STRICT
 * LIABILITY, OR TORT (INCLUDING NEGLIGENCE OR OTHERWISE) ARISING IN
 * ANY WAY OUT OF THE USE OF THIS SOFTWARE, EVEN IF ADVISED OF THE
 * POSSIBILITY OF SUCH DAMAGE.
 *
 ****************************************************************************/

/**
 * @file ist8310.cpp
 *
 * Driver for the IST8310 magnetometer connected via I2C.
 *
 * @author David Sidrane
 * @author Maelok Dong
 */

#include <px4_platform_common/px4_config.h>
#include <px4_platform_common/defines.h>
#include <px4_platform_common/getopt.h>
#include <px4_platform_common/i2c_spi_buses.h>
#include <px4_platform_common/module.h>
#include <px4_platform_common/px4_work_queue/ScheduledWorkItem.hpp>

#include <sys/types.h>
#include <stdint.h>
#include <stdlib.h>
#include <stdbool.h>
#include <semaphore.h>
#include <string.h>
#include <fcntl.h>
#include <poll.h>
#include <errno.h>
#include <stdio.h>
#include <math.h>
#include <unistd.h>

#include <nuttx/arch.h>
#include <nuttx/clock.h>

#include <board_config.h>

#include <perf/perf_counter.h>
#include <systemlib/err.h>

#include <drivers/device/i2c.h>
#include <drivers/drv_mag.h>
#include <drivers/drv_hrt.h>
#include <drivers/device/ringbuffer.h>
#include <drivers/drv_device.h>

#include <uORB/uORB.h>

#include <float.h>
#include <lib/conversion/rotation.h>


/*
 * IST8310 internal constants and data structures.
 */

/* Max measurement rate is 160Hz, however with 160 it will be set to 166 Hz, therefore workaround using 150
 * The datasheet gives 200Hz maximum measurement rate, but it's not true according to tech support from iSentek*/
#define IST8310_CONVERSION_INTERVAL	(1000000 / 100) /* microseconds */

#define IST8310_BUS_I2C_ADDR		0xE
#define IST8310_DEFAULT_BUS_SPEED	400000

/*
 * FSR:
 *   x, y: +- 1600 µT
 *   z:    +- 2500 µT
 *
 * Resolution according to datasheet is 0.3µT/LSB
 */
#define IST8310_RESOLUTION	0.3
#define IST8310_TEMP_RESOLUTION	(1/67.2)
#define IST8310_TEMP_25C_OFFSET	27100
#define IST8310_OTP_SENSITIVITY 330

static const int16_t IST8310_MAX_VAL_XY	= (1600 / IST8310_RESOLUTION) + 1;
static const int16_t IST8310_MIN_VAL_XY	= -IST8310_MAX_VAL_XY;
static const int16_t IST8310_MAX_VAL_Z  = (2500 / IST8310_RESOLUTION) + 1;
static const int16_t IST8310_MIN_VAL_Z  = -IST8310_MAX_VAL_Z;

/* Hardware definitions */

#define ADDR_WAI                0		/* WAI means 'Who Am I'*/
# define WAI_EXPECTED_VALUE     0x10

#define ADDR_STAT1              0x02
# define STAT1_DRDY_SHFITS      0x0
# define STAT1_DRDY             (1 << STAT1_DRDY_SHFITS)
# define STAT1_DRO_SHFITS       0x1
# define STAT1_DRO              (1 << STAT1_DRO_SHFITS)

#define ADDR_DATA_OUT_X_LSB     0x03
#define ADDR_DATA_OUT_X_MSB     0x04
#define ADDR_DATA_OUT_Y_LSB     0x05
#define ADDR_DATA_OUT_Y_MSB     0x06
#define ADDR_DATA_OUT_Z_LSB     0x07
#define ADDR_DATA_OUT_Z_MSB     0x08

#define ADDR_STAT2              0x09
# define STAT2_INT_SHFITS       3
# define STAT2_INT              (1 << STAT2_INT_SHFITS)

#define ADDR_CTRL1              0x0a
# define CTRL1_MODE_SHFITS      0
# define CTRL1_MODE_STDBY       (0 << CTRL1_MODE_SHFITS)
# define CTRL1_MODE_SINGLE      (1 << CTRL1_MODE_SHFITS)

#define ADDR_CTRL2              0x0b
# define CTRL2_SRST_SHFITS      0   /* Begin POR (auto cleared) */
# define CTRL2_SRST             (1 << CTRL2_SRST_SHFITS)
# define CTRL2_DRP_SHIFTS       2
# define CTRL2_DRP              (1 << CTRL2_DRP_SHIFTS)
# define CTRL2_DREN_SHIFTS      3
# define CTRL2_DREN             (1 << CTRL2_DREN_SHIFTS)

#define ADDR_CTRL3				0x41
# define CTRL3_SAMPLEAVG_16		0x24	/* Sample Averaging 16 */
# define CTRL3_SAMPLEAVG_8		0x1b	/* Sample Averaging 8 */
# define CTRL3_SAMPLEAVG_4		0x12	/* Sample Averaging 4 */
# define CTRL3_SAMPLEAVG_2		0x09	/* Sample Averaging 2 */

#define ADDR_CTRL4				0x42
# define CTRL4_SRPD				0xC0	/* Set Reset Pulse Duration */

#define ADDR_STR                0x0c
# define STR_SELF_TEST_SHFITS   6
# define STR_SELF_TEST_ON       (1 << STR_SELF_TEST_SHFITS)
# define STR_SELF_TEST_OFF      (0 << STR_SELF_TEST_SHFITS)

#define ADDR_OTP			0x99

#define ADDR_Y11_Low			0x9c
#define ADDR_Y11_High			0x9d
#define ADDR_Y12_Low			0x9e
#define ADDR_Y12_High			0x9f
#define ADDR_Y13_Low			0xa0
#define ADDR_Y13_High			0xa1
#define ADDR_Y21_Low			0xa2
#define ADDR_Y21_High			0xa3
#define ADDR_Y22_Low			0xa4
#define ADDR_Y22_High			0xa5
#define ADDR_Y23_Low			0xa6
#define ADDR_Y23_High			0xa7
#define ADDR_Y31_Low			0xa8
#define ADDR_Y31_High			0xa9
#define ADDR_Y32_Low			0xaa
#define ADDR_Y32_High			0xab
#define ADDR_Y33_Low			0xac
#define ADDR_Y33_High			0xad

#define ADDR_TEMPL              0x1c
#define ADDR_TEMPH              0x1d

class IST8310 : public device::I2C, public I2CSPIDriver<IST8310>
{
public:
	IST8310(I2CSPIBusOption bus_option, int bus_number, int address, enum Rotation rotation, int bus_frequency);
	virtual ~IST8310();

	static I2CSPIDriverBase *instantiate(const BusCLIArguments &cli, const BusInstanceIterator &iterator,
					     int runtime_instance);
	static void print_usage();

	virtual int     init();

	virtual ssize_t     read(struct file *filp, char *buffer, size_t buflen);
	virtual int         ioctl(struct file *filp, int cmd, unsigned long arg);

	/**
	 * Initialise the automatic measurement state machine and start it.
	 *
	 * @note This function is called at open and error time.  It might make sense
	 *       to make it more aggressive about resetting the bus in case of errors.
	 */
	void		start();

	/**
	 * Reset the device
	 */
	int         reset();

	/**
	 * Perform a poll cycle; collect from the previous measurement
	 * and start a new one.
	 *
	 * This is the heart of the measurement state machine.  This function
	 * alternately starts a measurement, or collects the data from the
	 * previous measurement.
	 *
	 * When the interval between measurements is greater than the minimum
	 * measurement interval, a gap is inserted between collection
	 * and measurement to provide the most recent measurement possible
	 * at the next interval.
	 */
	void            RunImpl();

protected:
	int probe() override;

	void            print_status() override;

private:

	unsigned        _measure_interval{IST8310_CONVERSION_INTERVAL};

	ringbuffer::RingBuffer  *_reports{nullptr};

	struct mag_calibration_s	_scale {};
	float				_range_scale{0.003f}; /* default range scale from counts to gauss */

	bool        _collect_phase{false};
	int         _class_instance{-1};
	int         _orb_class_instance{-1};

	float crossaxis_inv[9];

	int32_t crossaxis_det;

	orb_advert_t        _mag_topic{nullptr};

	perf_counter_t      _sample_perf;
	perf_counter_t      _comms_errors;
	perf_counter_t      _range_errors;
	perf_counter_t      _conf_errors;

	enum Rotation       _rotation;

	sensor_mag_s   _last_report{};           /**< used for info() */

	uint8_t 		_ctl3_reg{0};
	uint8_t			_ctl4_reg{0};

	/**
	 * check the sensor configuration.
	 *
	 * checks that the config of the sensor is correctly set, to
	 * cope with communication errors causing the configuration to
	 * change
	 */
	void            check_conf(void);

	/**
	 * Write a register.
	 *
	 * @param reg       The register to write.
	 * @param val       The value to write.
	 * @return      OK on write success.
	 */
	int         write_reg(uint8_t reg, uint8_t val);

	/**
	 * Write to a register block.
	 *
	 * @param address   The register address to write to.
	 * @param data      The buffer to write from.
	 * @param count     The number of bytes to write.
	 * @return      OK on write success.
	 */
	int     write(unsigned address, void *data, unsigned count);

	/**
	 * Read a register.
	 *
	 * @param reg       The register to read.
	 * @param val       The value read.
	 * @return      OK on read success.
	 */
	int         read_reg(uint8_t reg, uint8_t &val);

	/**
	 * read register block.
	 *
	 * @param address   The register address to read from.
	 * @param data      The buffer to read into.
	 * @param count     The number of bytes to read.
	 * @return      OK on write success.
	 */
	int read(unsigned address, void *data, unsigned count);

	/**
	 * Issue a measurement command.
	 *
	 * @return      OK if the measurement command was successful.
	 */
	int         measure();

	/**
	 * Collect the result of the most recent measurement.
	 */
	int         collect();

	/**
	 * Convert a big-endian signed 16-bit value to a float.
	 *
	 * @param in        A signed 16-bit big-endian value.
	 * @return      The floating-point representation of the value.
	 */
	float       meas_to_float(uint8_t in[2]);

	/**
	* Place the device in self test mode
	*
	* @return 0 if mode is set, 1 else
	*/
	int         set_selftest(unsigned enable);


	/**
	* Pull cross axis compensation from device and calculate compensation matrix.
	*
	*/
	void        cross_axis_comp();

	/**
	* Update cross axis matrix to identity
	*
	*/
	void	    update_crossaxis();

	/**
	* Print cross axis matrix
	*
	*/
	void	    print_cross_axis_info();

	/* this class has pointer data members, do not allow copying it */
	IST8310(const IST8310 &);
	IST8310 operator=(const IST8310 &);
};

/*
 * Driver 'main' command.
 */
extern "C" __EXPORT int ist8310_main(int argc, char *argv[]);


IST8310::IST8310(I2CSPIBusOption bus_option, int bus_number, int address, enum Rotation rotation, int bus_frequency) :
	I2C("IST8310", nullptr, bus_number, address, bus_frequency),
	I2CSPIDriver(MODULE_NAME, px4::device_bus_to_wq(get_device_id()), bus_option, bus_number),
	_sample_perf(perf_alloc(PC_ELAPSED, "ist8310_read")),
	_comms_errors(perf_alloc(PC_COUNT, "ist8310_com_err")),
	_range_errors(perf_alloc(PC_COUNT, "ist8310_rng_err")),
	_conf_errors(perf_alloc(PC_COUNT, "ist8310_conf_err")),
	_rotation(rotation)
{
	_device_id.devid_s.devtype = DRV_MAG_DEVTYPE_IST8310;

	// default scaling
	_scale.x_offset = 0;
	_scale.x_scale = 1.0f;
	_scale.y_offset = 0;
	_scale.y_scale = 1.0f;
	_scale.z_offset = 0;
	_scale.z_scale = 1.0f;
}

IST8310::~IST8310()
{
	delete _reports;

	if (_class_instance != -1) {
		unregister_class_devname(MAG_BASE_DEVICE_PATH, _class_instance);
	}

	// free perf counters
	perf_free(_sample_perf);
	perf_free(_comms_errors);
	perf_free(_range_errors);
	perf_free(_conf_errors);
}

int
IST8310::init()
{
	int ret = PX4_ERROR;

	ret = I2C::init();

	if (ret != OK) {
		DEVICE_DEBUG("CDev init failed");
		goto out;
	}

	/* allocate basic report buffers */
	_reports = new ringbuffer::RingBuffer(2, sizeof(sensor_mag_s));

	if (_reports == nullptr) {
		goto out;
	}

	/* reset the device configuration */
	reset();

	/* Pull & process cross-axis compensation */
	cross_axis_comp();

	_class_instance = register_class_devname(MAG_BASE_DEVICE_PATH);

	ret = OK;
out:
	return ret;
}

void
IST8310::cross_axis_comp()
{
	int ret;
	uint8_t bOTPDataFlags;
	uint8_t tempBuff[2];
	bool crossaxis_enable = 0;
	float inv[9] = {0};
	short OTPcrossaxis[9] = {0};

	uint8_t crossxbuf[6];
	uint8_t crossybuf[6];
	uint8_t crosszbuf[6];

	//check otp_date (Sensors before some date appears to have the matrix stored transposed)
	bOTPDataFlags = 0;

	//readRegister(ADDR_OTP, tempBuff, 3);
	ret = read(ADDR_OTP, (uint8_t *)&tempBuff, sizeof(tempBuff));

	if (OK != ret) {
		perf_count(_comms_errors);
		return;
	}


	if (tempBuff[0] == 0xff) {
		bOTPDataFlags = 0;

	} else if (tempBuff[0] <= 0x12) {
		if (tempBuff[1] <= 0x07) {
			bOTPDataFlags = 1;
		}
	}

	ret = read(ADDR_Y11_Low, (uint8_t *)&tempBuff, sizeof(tempBuff));

	if (OK != ret) {
		perf_count(_comms_errors);
		return;
	}

	if ((tempBuff[0] == 0xFF) && (tempBuff[1] == 0xFF)) {
		crossaxis_enable = 0;

	} else {
		crossaxis_enable = 1;
	}

	if (crossaxis_enable == 0) {
		update_crossaxis();
		return;

	} else {
		ret = read(ADDR_Y11_Low, (uint8_t *)&crossxbuf, sizeof(crossxbuf));

		if (OK != ret) {
			perf_count(_comms_errors);
			return;
		}

		ret = read(ADDR_Y21_Low, (uint8_t *)&crossybuf, sizeof(crossybuf));

		if (OK != ret) {
			perf_count(_comms_errors);
			return;
		}

		ret = read(ADDR_Y31_Low, (uint8_t *)&crosszbuf, sizeof(crosszbuf));

		if (OK != ret) {
			perf_count(_comms_errors);
			return;
		}

		if (bOTPDataFlags) {
			//before
			OTPcrossaxis[0] = ((int16_t) crossxbuf[1]) << 8 | crossxbuf[0];
			OTPcrossaxis[1] = ((int16_t) crossxbuf[3]) << 8 | crossxbuf[2];
			OTPcrossaxis[2] = ((int16_t) crossxbuf[5]) << 8 | crossxbuf[4];
			OTPcrossaxis[3] = ((int16_t) crossybuf[1]) << 8 | crossybuf[0];
			OTPcrossaxis[4] = ((int16_t) crossybuf[3]) << 8 | crossybuf[2];
			OTPcrossaxis[5] = ((int16_t) crossybuf[5]) << 8 | crossybuf[4];
			OTPcrossaxis[6] = ((int16_t) crosszbuf[1]) << 8 | crosszbuf[0];
			OTPcrossaxis[7] = ((int16_t) crosszbuf[3]) << 8 | crosszbuf[2];
			OTPcrossaxis[8] = ((int16_t) crosszbuf[5]) << 8 | crosszbuf[4];

		} else {
			//after
			OTPcrossaxis[0] = ((int16_t) crossxbuf[1]) << 8 | crossxbuf[0];
			OTPcrossaxis[3] = ((int16_t) crossxbuf[3]) << 8 | crossxbuf[2];
			OTPcrossaxis[6] = ((int16_t) crossxbuf[5]) << 8 | crossxbuf[4];
			OTPcrossaxis[1] = ((int16_t) crossybuf[1]) << 8 | crossybuf[0];
			OTPcrossaxis[4] = ((int16_t) crossybuf[3]) << 8 | crossybuf[2];
			OTPcrossaxis[7] = ((int16_t) crossybuf[5]) << 8 | crossybuf[4];
			OTPcrossaxis[2] = ((int16_t) crosszbuf[1]) << 8 | crosszbuf[0];
			OTPcrossaxis[5] = ((int16_t) crosszbuf[3]) << 8 | crosszbuf[2];
			OTPcrossaxis[8] = ((int16_t) crosszbuf[5]) << 8 | crosszbuf[4];
		}

		crossaxis_det = ((int32_t)OTPcrossaxis[0]) * ((int32_t)OTPcrossaxis[4]) * ((int32_t)OTPcrossaxis[8]) +
				((int32_t)OTPcrossaxis[1]) * ((int32_t)OTPcrossaxis[5]) * ((int32_t)OTPcrossaxis[6]) +
				((int32_t)OTPcrossaxis[2]) * ((int32_t)OTPcrossaxis[3]) * ((int32_t)OTPcrossaxis[7]) -
				((int32_t)OTPcrossaxis[0]) * ((int32_t)OTPcrossaxis[5]) * ((int32_t)OTPcrossaxis[7]) -
				((int32_t)OTPcrossaxis[2]) * ((int32_t)OTPcrossaxis[4]) * ((int32_t)OTPcrossaxis[6]) -
				((int32_t)OTPcrossaxis[1]) * ((int32_t)OTPcrossaxis[3]) * ((int32_t)OTPcrossaxis[8]);

		if (crossaxis_det == 0) {
			update_crossaxis();
		}

		inv[0] = (float)OTPcrossaxis[4] * (float)OTPcrossaxis[8] - (float)OTPcrossaxis[5] * (float)OTPcrossaxis[7];
		inv[1] = (float)OTPcrossaxis[2] * (float)OTPcrossaxis[7] - (float)OTPcrossaxis[1] * (float)OTPcrossaxis[8];
		inv[2] = (float)OTPcrossaxis[1] * (float)OTPcrossaxis[5] - (float)OTPcrossaxis[2] * (float)OTPcrossaxis[4];
		inv[3] = (float)OTPcrossaxis[5] * (float)OTPcrossaxis[6] - (float)OTPcrossaxis[3] * (float)OTPcrossaxis[8];
		inv[4] = (float)OTPcrossaxis[0] * (float)OTPcrossaxis[8] - (float)OTPcrossaxis[2] * (float)OTPcrossaxis[6];
		inv[5] = (float)OTPcrossaxis[2] * (float)OTPcrossaxis[3] - (float)OTPcrossaxis[0] * (float)OTPcrossaxis[5];
		inv[6] = (float)OTPcrossaxis[3] * (float)OTPcrossaxis[7] - (float)OTPcrossaxis[4] * (float)OTPcrossaxis[6];
		inv[7] = (float)OTPcrossaxis[1] * (float)OTPcrossaxis[6] - (float)OTPcrossaxis[0] * (float)OTPcrossaxis[7];
		inv[8] = (float)OTPcrossaxis[0] * (float)OTPcrossaxis[4] - (float)OTPcrossaxis[1] * (float)OTPcrossaxis[3];

		for (int i = 0; i < 9; i++) {
			crossaxis_inv[i] = inv[i] * ((float)IST8310_OTP_SENSITIVITY) / ((float)crossaxis_det);
		}

	}

	return;
}

void
IST8310::update_crossaxis()
{
	*crossaxis_inv = 1;
	*(crossaxis_inv + 1) = 0;
	*(crossaxis_inv + 2) = 0;
	*(crossaxis_inv + 3) = 0;
	*(crossaxis_inv + 4) = 1;
	*(crossaxis_inv + 5) = 0;
	*(crossaxis_inv + 6) = 0;
	*(crossaxis_inv + 7) = 0;
	*(crossaxis_inv + 8) = 1;
	crossaxis_det = 1;

	return;
}

int
IST8310::write(unsigned address, void *data, unsigned count)
{
	uint8_t buf[32];

	if (sizeof(buf) < (count + 1)) {
		return -EIO;
	}

	buf[0] = address;
	memcpy(&buf[1], data, count);

	return transfer(&buf[0], count + 1, nullptr, 0);
}

int
IST8310::read(unsigned address, void *data, unsigned count)
{
	uint8_t cmd = address;
	return transfer(&cmd, 1, (uint8_t *)data, count);
}


/**
   check that the configuration register has the right value. This is
   done periodically to cope with I2C bus noise causing the
   configuration of the compass to change.
 */
void IST8310::check_conf(void)
{
	int ret;

	uint8_t ctrl_reg_in = 0;
	ret = read_reg(ADDR_CTRL3, ctrl_reg_in);

	if (OK != ret) {
		perf_count(_comms_errors);
		return;
	}

	if (ctrl_reg_in != _ctl3_reg) {
		perf_count(_conf_errors);
		ret = write_reg(ADDR_CTRL3, _ctl3_reg);

		if (OK != ret) {
			perf_count(_comms_errors);
		}
	}

	ret = read_reg(ADDR_CTRL4, ctrl_reg_in);

	if (OK != ret) {
		perf_count(_comms_errors);
		return;
	}

	if (ctrl_reg_in != _ctl4_reg) {
		perf_count(_conf_errors);
		ret = write_reg(ADDR_CTRL4, _ctl4_reg);

		if (OK != ret) {
			perf_count(_comms_errors);
		}
	}
}

ssize_t
IST8310::read(struct file *filp, char *buffer, size_t buflen)
{
	unsigned count = buflen / sizeof(sensor_mag_s);
	sensor_mag_s *mag_buf = reinterpret_cast<sensor_mag_s *>(buffer);
	int ret = 0;

	/* buffer must be large enough */
	if (count < 1) {
		return -ENOSPC;
	}

	/* if automatic measurement is enabled */
	if (_measure_interval > 0) {
		/*
		 * While there is space in the caller's buffer, and reports, copy them.
		 * Note that we may be pre-empted by the workq thread while we are doing this;
		 * we are careful to avoid racing with them.
		 */
		while (count--) {
			if (_reports->get(mag_buf)) {
				ret += sizeof(sensor_mag_s);
				mag_buf++;
			}
		}

		/* if there was no data, warn the caller */
		return ret ? ret : -EAGAIN;
	}

	/* manual measurement - run one conversion */
	/* XXX really it'd be nice to lock against other readers here */
	do {
		_reports->flush();

		/* trigger a measurement */
		if (OK != measure()) {
			ret = -EIO;
			break;
		}

		/* wait for it to complete */
		usleep(IST8310_CONVERSION_INTERVAL);

		/* run the collection phase */
		if (OK != collect()) {
			ret = -EIO;
			break;
		}

		if (_reports->get(mag_buf)) {
			ret = sizeof(sensor_mag_s);
		}
	} while (0);

	return ret;
}

int
IST8310::ioctl(struct file *filp, int cmd, unsigned long arg)
{
	switch (cmd) {
	case SENSORIOCSPOLLRATE: {
			switch (arg) {

			/* zero would be bad */
			case 0:
				return -EINVAL;

			/* set default polling rate */
			case SENSOR_POLLRATE_DEFAULT: {
					/* do we need to start internal polling? */
					bool want_start = (_measure_interval == 0);

					/* set interval for next measurement to minimum legal value */
					_measure_interval = IST8310_CONVERSION_INTERVAL;

					/* if we need to start the poll state machine, do it */
					if (want_start) {
						start();
					}

					return OK;
				}

			/* adjust to a legal polling interval in Hz */
			default: {
					/* do we need to start internal polling? */
					bool want_start = (_measure_interval == 0);

					/* convert hz to tick interval via microseconds */
					unsigned interval = (1000000 / arg);

					/* check against maximum rate */
					if (interval < IST8310_CONVERSION_INTERVAL) {
						return -EINVAL;
					}

					/* update interval for next measurement */
					_measure_interval = interval;

					/* if we need to start the poll state machine, do it */
					if (want_start) {
						start();
					}

					return OK;
				}
			}
		}

	case SENSORIOCRESET:
		return reset();

	case MAGIOCEXSTRAP:
		return set_selftest(arg);

	case MAGIOCSSCALE:
		/* set new scale factors */
		memcpy(&_scale, (struct mag_calibration_s *)arg, sizeof(_scale));
		return 0;

	case MAGIOCGSCALE:
		/* copy out scale factors */
		memcpy((struct mag_calibration_s *)arg, &_scale, sizeof(_scale));
		return 0;

	case MAGIOCGEXTERNAL:
		return external();

	default:
		/* give it to the superclass */
		return CDev::ioctl(filp, cmd, arg);
	}
}

void
IST8310::start()
{
	/* reset the report ring and state machine */
	_collect_phase = false;
	_reports->flush();

	/* schedule a cycle to start things */
	ScheduleNow();
}

int
IST8310::reset()
{
	/* software reset */
	write_reg(ADDR_CTRL2, CTRL2_SRST);

	/* configure control register 3 */
	_ctl3_reg = CTRL3_SAMPLEAVG_16;
	write_reg(ADDR_CTRL3, _ctl3_reg);

	/* configure control register 4 */
	_ctl4_reg = CTRL4_SRPD;
	write_reg(ADDR_CTRL4, _ctl4_reg);

	return OK;
}

int
IST8310::probe()
{
	uint8_t data[1] = {0};

	_retries = 10;

	if (read(ADDR_WAI, &data[0], 1)) {
		DEVICE_DEBUG("read_reg fail");
		return -EIO;
	}

	_retries = 2;

	if ((data[0] != WAI_EXPECTED_VALUE)) {
		DEVICE_DEBUG("ID byte mismatch (%02x) expected %02x", data[0], WAI_EXPECTED_VALUE);
		return -EIO;
	}

	return OK;
}

void
IST8310::RunImpl()
{
	/* collection phase? */
	if (_collect_phase) {

		/* perform collection */
		if (OK != collect()) {
			DEVICE_DEBUG("collection error");
			/* restart the measurement state machine */
			start();
			return;
		}

		/* next phase is measurement */
		_collect_phase = false;

		/*
		 * Is there a collect->measure gap?
		 */
		if (_measure_interval > IST8310_CONVERSION_INTERVAL) {

			/* schedule a fresh cycle call when we are ready to measure again */
			ScheduleDelayed(_measure_interval - IST8310_CONVERSION_INTERVAL);

			return;
		}
	}

	/* measurement phase */
	if (OK != measure()) {
		DEVICE_DEBUG("measure error");
	}

	/* next phase is collection */
	_collect_phase = true;

	/* schedule a fresh cycle call when the measurement is done */
	ScheduleDelayed(IST8310_CONVERSION_INTERVAL);
}

int
IST8310::measure()
{
	/*
	 * Send the command to begin a measurement.
	 */
	int ret = write_reg(ADDR_CTRL1, CTRL1_MODE_SINGLE);

	if (OK != ret) {
		perf_count(_comms_errors);
	}

	return ret;
}

int
IST8310::collect()
{
#pragma pack(push, 1)
	struct { /* status register and data as read back from the device */
		uint8_t     x[2];
		uint8_t     y[2];
		uint8_t     z[2];
	} report_buffer;
#pragma pack(pop)


#pragma pack(push, 1)
	struct { /* status register and data as read back from the device */
		uint8_t     t[2];
	} temp_report_buffer;
#pragma pack(pop)

	struct {
		int16_t     x, y, z, t;
	} report;

	int ret;
	uint8_t check_counter;

	perf_begin(_sample_perf);
	sensor_mag_s new_report;
	const bool sensor_is_external = external();

	float xraw_f;
	float yraw_f;
	float zraw_f;

	/* this should be fairly close to the end of the measurement, so the best approximation of the time */
	new_report.timestamp = hrt_absolute_time();
	new_report.is_external = sensor_is_external;
	new_report.error_count = perf_event_count(_comms_errors);
	new_report.scaling = _range_scale;
	new_report.device_id = _device_id.devid;

	/*
	 * @note  We could read the status register here, which could tell us that
	 *        we were too early and that the output registers are still being
	 *        written.  In the common case that would just slow us down, and
	 *        we're better off just never being early.
	 */

	/* get measurements from the device */
	ret = read(ADDR_DATA_OUT_X_LSB, (uint8_t *)&report_buffer, sizeof(report_buffer));

	if (ret != OK) {
		perf_count(_comms_errors);
		DEVICE_DEBUG("I2C read error");
		goto out;
	}

	/* get temp measurements from the device */
	ret = read(ADDR_TEMPL, (uint8_t *)&temp_report_buffer, sizeof(temp_report_buffer));

	if (ret != OK) {
		perf_count(_comms_errors);
		DEVICE_DEBUG("I2C read error");
		goto out;
	}

	/* swap the data we just received */
	report.x = (((int16_t)report_buffer.x[1]) << 8) | (int16_t)report_buffer.x[0];
	report.y = (((int16_t)report_buffer.y[1]) << 8) | (int16_t)report_buffer.y[0];
	report.z = (((int16_t)report_buffer.z[1]) << 8) | (int16_t)report_buffer.z[0];
	report.t = (((int16_t)temp_report_buffer.t[1]) << 8) | (int16_t)temp_report_buffer.t[0];


	/*
	 * Check if value makes sense according to the FSR and Resolution of
	 * this sensor, discarding outliers
	 */
	if (report.x > IST8310_MAX_VAL_XY || report.x < IST8310_MIN_VAL_XY ||
	    report.y > IST8310_MAX_VAL_XY || report.y < IST8310_MIN_VAL_XY ||
	    report.z > IST8310_MAX_VAL_Z  || report.z < IST8310_MIN_VAL_Z) {
		perf_count(_range_errors);
		DEVICE_DEBUG("data/status read error");
		goto out;
	}


	/* temperature measurement from IST8310 */
	new_report.temperature = (IST8310_TEMP_25C_OFFSET - report.t) * IST8310_TEMP_RESOLUTION + 25;

	/*
	 * raw outputs, with cross-axis compensation
	 *
	 * Sensor doesn't follow right hand rule, swap x and y to make it obey
	 * it.
	 */

	/* scale values for output */
	xraw_f = (float)report.x * crossaxis_inv[3] +
		 (float)report.y * crossaxis_inv[4] +
		 (float)report.z * crossaxis_inv[5];

	yraw_f = (float)report.x * crossaxis_inv[0] +
		 (float)report.y * crossaxis_inv[1] +
		 (float)report.z * crossaxis_inv[2];

	zraw_f = (float)report.x * crossaxis_inv[6] +
		 (float)report.y * crossaxis_inv[7] +
		 (float)report.z * crossaxis_inv[8];

	new_report.x_raw = (int16_t)xraw_f;
	new_report.y_raw = (int16_t)yraw_f;
	new_report.z_raw = (int16_t)zraw_f;

	/* apply user specified rotation */
	rotate_3f(_rotation, xraw_f, yraw_f, zraw_f);
	new_report.x = ((xraw_f * _range_scale) - _scale.x_offset) * _scale.x_scale;
	new_report.y = ((yraw_f * _range_scale) - _scale.y_offset) * _scale.y_scale;
	new_report.z = ((zraw_f * _range_scale) - _scale.z_offset) * _scale.z_scale;

	if (!(_pub_blocked)) {

		if (_mag_topic != nullptr) {
			/* publish it */
			orb_publish(ORB_ID(sensor_mag), _mag_topic, &new_report);

		} else {
			_mag_topic = orb_advertise_multi(ORB_ID(sensor_mag), &new_report,
							 &_orb_class_instance, sensor_is_external ? ORB_PRIO_MAX : ORB_PRIO_HIGH);

			if (_mag_topic == nullptr) {
				DEVICE_DEBUG("ADVERT FAIL");
			}
		}
	}

	_last_report = new_report;

	/* post a report to the ring */
	_reports->force(&new_report);

	/*
	  periodically check the range register and configuration
	  registers. With a bad I2C cable it is possible for the
	  registers to become corrupt, leading to bad readings. It
	  doesn't happen often, but given the poor cables some
	  vehicles have it is worth checking for.
	 */
	check_counter = perf_event_count(_sample_perf) % 256;

	if (check_counter == 128) {
		check_conf();
	}

	ret = OK;

out:
	perf_end(_sample_perf);
	return ret;
}

int
IST8310::set_selftest(unsigned enable)
{
	int ret;
	uint8_t str;
	/* arm the excitement strap */
	ret = read_reg(ADDR_STR, str);

	if (OK != ret) {
		perf_count(_comms_errors);
	}

	str &= ~STR_SELF_TEST_ON; // reset previous test

	if (enable > 0) {
		str |= STR_SELF_TEST_ON;

	}

	ret = write_reg(ADDR_STR, str);

	if (OK != ret) {
		perf_count(_comms_errors);
	}

	uint8_t str_reg_ret = 0;
	read_reg(ADDR_STR, str_reg_ret);

	return !(str == str_reg_ret);
}

int
IST8310::write_reg(uint8_t reg, uint8_t val)
{
	uint8_t buf = val;
	return write(reg, &buf, 1);
}

int
IST8310::read_reg(uint8_t reg, uint8_t &val)
{
	uint8_t buf = 0;
	int ret = read(reg, &buf, 1);
	val = buf;
	return ret;
}

float
IST8310::meas_to_float(uint8_t in[2])
{
	union {
		uint8_t b[2];
		int16_t w;
	} u;

	u.b[0] = in[1];
	u.b[1] = in[0];

	return (float) u.w;
}

void
IST8310::print_status()
{
	I2CSPIDriverBase::print_status();
	perf_print_counter(_sample_perf);
	perf_print_counter(_comms_errors);
	printf("poll interval:  %u interval\n", _measure_interval);
	print_message(_last_report);
	print_cross_axis_info();
	_reports->print_info("report queue");
}

<<<<<<< HEAD
void
IST8310::print_cross_axis_info()
{
	PX4_INFO("cross axis cal: [%+3.2f,%+3.2f,%+3.2f|%+3.2f,%+3.2f,%+3.2f|%+3.2f,%+3.2f,%+3.2f]",
		 (double)crossaxis_inv[0],
		 (double)crossaxis_inv[1],
		 (double)crossaxis_inv[2],
		 (double)crossaxis_inv[3],
		 (double)crossaxis_inv[4],
		 (double)crossaxis_inv[5],
		 (double)crossaxis_inv[6],
		 (double)crossaxis_inv[7],
		 (double)crossaxis_inv[8]);
}

/**
 * Local functions in support of the shell command.
 */
namespace ist8310
=======
I2CSPIDriverBase *
IST8310::instantiate(const BusCLIArguments &cli, const BusInstanceIterator &iterator, int runtime_instance)
>>>>>>> 1f4b2d1d
{
	IST8310 *interface = new IST8310(iterator.configuredBusOption(), iterator.bus(), cli.i2c_address, cli.rotation,
						 cli.bus_frequency);

	if (interface == nullptr) {
		PX4_ERR("alloc failed");
		return nullptr;
	}

	if (interface->init() != OK) {
		delete interface;
		PX4_DEBUG("no device on bus %i (devid 0x%x)", iterator.bus(), iterator.devid());
		return nullptr;
	}

	interface->start();

	return interface;
}

void
IST8310::print_usage()
{
	PRINT_MODULE_USAGE_NAME("ist8310", "driver");
	PRINT_MODULE_USAGE_SUBCATEGORY("magnetometer");
	PRINT_MODULE_USAGE_COMMAND("start");
	PRINT_MODULE_USAGE_PARAMS_I2C_SPI_DRIVER(true, false);
	PRINT_MODULE_USAGE_PARAMS_I2C_ADDRESS(0xE);
	PRINT_MODULE_USAGE_PARAM_INT('R', 0, 0, 35, "Rotation", true);
	PRINT_MODULE_USAGE_DEFAULT_COMMANDS();
}

int
ist8310_main(int argc, char *argv[])
{
	int ch;
	using ThisDriver = IST8310;
	BusCLIArguments cli{true, false};
	cli.i2c_address = IST8310_BUS_I2C_ADDR;
	cli.default_i2c_frequency = IST8310_DEFAULT_BUS_SPEED;

	while ((ch = cli.getopt(argc, argv, "R:")) != EOF) {
		switch (ch) {
		case 'R':
			cli.rotation = (enum Rotation)atoi(cli.optarg());
			break;
		}
	}

	const char *verb = cli.optarg();

	if (!verb) {
		ThisDriver::print_usage();
		return -1;
	}

	BusInstanceIterator iterator(MODULE_NAME, cli, DRV_MAG_DEVTYPE_IST8310);

	if (!strcmp(verb, "start")) {
		return ThisDriver::module_start(cli, iterator);
	}

	if (!strcmp(verb, "stop")) {
		return ThisDriver::module_stop(iterator);
	}

	if (!strcmp(verb, "status")) {
		return ThisDriver::module_status(iterator);
	}

	ThisDriver::print_usage();
	return 1;
}<|MERGE_RESOLUTION|>--- conflicted
+++ resolved
@@ -1118,7 +1118,6 @@
 	_reports->print_info("report queue");
 }
 
-<<<<<<< HEAD
 void
 IST8310::print_cross_axis_info()
 {
@@ -1134,14 +1133,8 @@
 		 (double)crossaxis_inv[8]);
 }
 
-/**
- * Local functions in support of the shell command.
- */
-namespace ist8310
-=======
 I2CSPIDriverBase *
 IST8310::instantiate(const BusCLIArguments &cli, const BusInstanceIterator &iterator, int runtime_instance)
->>>>>>> 1f4b2d1d
 {
 	IST8310 *interface = new IST8310(iterator.configuredBusOption(), iterator.bus(), cli.i2c_address, cli.rotation,
 						 cli.bus_frequency);
