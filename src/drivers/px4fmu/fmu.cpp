--- conflicted
+++ resolved
@@ -164,12 +164,8 @@
 	void updateOutputs(bool stop_motors, uint16_t outputs[MAX_ACTUATORS],
 			   unsigned num_outputs, unsigned num_control_groups_updated) override;
 
-<<<<<<< HEAD
-	hrt_abstime _time_last_mix = 0;
-=======
 private:
 	MixingOutput _mixing_output{*this, MixingOutput::SchedulingPolicy::Auto, true};
->>>>>>> 270e12a4
 
 	static constexpr uint8_t MAX_ACTUATORS = DIRECT_PWM_OUTPUT_CHANNELS;
 
@@ -183,11 +179,6 @@
 
 	uORB::Subscription _param_sub{ORB_ID(parameter_update)};
 
-<<<<<<< HEAD
-	uORB::PublicationMulti<actuator_outputs_s>		_outputs_pub{ORB_ID(actuator_outputs), ORB_PRIO_DEFAULT};
-	uORB::PublicationMulti<multirotor_motor_limits_s>	_to_mixer_status{ORB_ID(multirotor_motor_limits), ORB_PRIO_DEFAULT}; 	///< mixer status flags
-=======
->>>>>>> 270e12a4
 
 	unsigned	_num_outputs{0};
 	int		_class_instance{-1};
@@ -199,14 +190,6 @@
 
 	unsigned	_num_disarmed_set{0};
 
-<<<<<<< HEAD
-	float _mot_t_max{0.0f};					///< maximum rise time for motor (slew rate limiting)
-	float _thr_mdl_fac{0.0f};				///< thrust to pwm modelling factor
-	Mixer::Airmode _airmode{Mixer::Airmode::disabled};	///< multicopter air-mode
-	MotorOrdering _motor_ordering{MotorOrdering::PX4};
-
-=======
->>>>>>> 270e12a4
 	perf_counter_t	_cycle_perf;
 	perf_counter_t	_cycle_interval_perf;
 
@@ -228,14 +211,6 @@
 	PX4FMU(const PX4FMU &) = delete;
 	PX4FMU operator=(const PX4FMU &) = delete;
 
-<<<<<<< HEAD
-	/**
-	 * Reorder PWM outputs according to _motor_ordering
-	 * @param values PWM values to reorder
-	 */
-	inline void reorder_outputs(uint16_t values[MAX_ACTUATORS]);
-=======
->>>>>>> 270e12a4
 };
 
 PX4FMU::PX4FMU() :
@@ -247,16 +222,6 @@
 	_mixing_output.setAllMinValues(PWM_DEFAULT_MIN);
 	_mixing_output.setAllMaxValues(PWM_DEFAULT_MAX);
 
-<<<<<<< HEAD
-	// Safely initialize armed flags.
-	_armed.armed = false;
-	_armed.prearmed = false;
-	_armed.ready_to_arm = false;
-	_armed.lockdown = false;
-	_armed.force_failsafe = false;
-	_armed.in_esc_calibration_mode = false;
-=======
->>>>>>> 270e12a4
 }
 
 PX4FMU::~PX4FMU()
@@ -298,11 +263,8 @@
 	// Getting initial parameter values
 	update_params();
 
-<<<<<<< HEAD
-=======
 	ScheduleNow();
 
->>>>>>> 270e12a4
 	return 0;
 }
 
@@ -624,28 +586,6 @@
 
 	// max interval 0.5 - 100 ms (10 - 2000Hz)
 	const int update_interval_in_us = math::constrain(1000000 / max_rate, 500, 100000);
-<<<<<<< HEAD
-	_current_update_rate = max_rate;
-	_groups_subscribed = _groups_required;
-
-	// subscribe to all required actuator control groups with max interval set
-	for (unsigned i = 0; i < actuator_controls_s::NUM_ACTUATOR_CONTROL_GROUPS; i++) {
-		if (_groups_required & (1 << i)) {
-			PX4_DEBUG("subscribe to actuator_controls_%d", i);
-
-			if (!_control_subs[i].register_callback()) {
-				PX4_ERR("actuator_controls_%d register callback failed!", i);
-			}
-
-			// limit subscription interval
-			_control_subs[i].set_interval_us(update_interval_in_us);
-		}
-	}
-
-	PX4_DEBUG("_groups_required 0x%08x", _groups_required);
-	PX4_DEBUG("_groups_subscribed 0x%08x", _groups_subscribed);
-=======
->>>>>>> 270e12a4
 
 	_current_update_rate = max_rate;
 	_mixing_output.setMaxTopicUpdateRate(update_interval_in_us);
@@ -817,134 +757,7 @@
 	perf_begin(_cycle_perf);
 	perf_count(_cycle_interval_perf);
 
-<<<<<<< HEAD
-	// check arming state
-	if (_armed_sub.update(&_armed)) {
-		/* Update the armed status and check that we're not locked down.
-		 * We also need to arm throttle for the ESC calibration. */
-		_throttle_armed = (_armed.armed && !_armed.lockdown) || _armed.in_esc_calibration_mode;
-	}
-
-	unsigned n_updates = 0;
-
-	if (_mixers != nullptr) {
-		/* get controls for required topics */
-		for (unsigned i = 0; i < actuator_controls_s::NUM_ACTUATOR_CONTROL_GROUPS; i++) {
-			if (_groups_subscribed & (1 << i)) {
-				if (_control_subs[i].copy(&_controls[i])) {
-					n_updates++;
-				}
-
-				/* During ESC calibration, we overwrite the throttle value. */
-				if (i == 0 && _armed.in_esc_calibration_mode) {
-
-					/* Set all controls to 0 */
-					memset(&_controls[i], 0, sizeof(_controls[i]));
-
-					/* except thrust to maximum. */
-					_controls[i].control[actuator_controls_s::INDEX_THROTTLE] = 1.0f;
-
-					/* Switch off the PWM limit ramp for the calibration. */
-					_pwm_limit.state = PWM_LIMIT_STATE_ON;
-				}
-			}
-		}
-
-		if (_mot_t_max > FLT_EPSILON) {
-			const hrt_abstime now = hrt_absolute_time();
-			const float dt = math::constrain((now - _time_last_mix) / 1e6f, 0.0001f, 0.02f);
-			_time_last_mix = now;
-
-			// maximum value the outputs of the multirotor mixer are allowed to change in this cycle
-			// factor 2 is needed because actuator outputs are in the range [-1,1]
-			const float delta_out_max = 2.0f * 1000.0f * dt / (_max_pwm[0] - _min_pwm[0]) / _mot_t_max;
-			_mixers->set_max_delta_out_once(delta_out_max);
-		}
-
-		if (_thr_mdl_fac > FLT_EPSILON) {
-			_mixers->set_thrust_factor(_thr_mdl_fac);
-		}
-
-		/* do mixing */
-		float outputs[MAX_ACTUATORS] {};
-		const unsigned mixed_num_outputs = _mixers->mix(outputs, _num_outputs);
-
-		/* the PWM limit call takes care of out of band errors, NaN and constrains */
-		uint16_t pwm_limited[MAX_ACTUATORS] {};
-
-		pwm_limit_calc(_throttle_armed, arm_nothrottle(), mixed_num_outputs, _reverse_pwm_mask,
-			       _disarmed_pwm, _min_pwm, _max_pwm, outputs, pwm_limited, &_pwm_limit);
-
-		/* overwrite outputs in case of force_failsafe with _failsafe_pwm PWM values */
-		if (_armed.force_failsafe) {
-			for (size_t i = 0; i < mixed_num_outputs; i++) {
-				pwm_limited[i] = _failsafe_pwm[i];
-			}
-		}
-
-		/* overwrite outputs in case of lockdown or parachute triggering with disarmed PWM values */
-		if (_armed.lockdown || _armed.manual_lockdown) {
-			for (size_t i = 0; i < mixed_num_outputs; i++) {
-				pwm_limited[i] = _disarmed_pwm[i];
-			}
-		}
-
-		/* apply _motor_ordering */
-		reorder_outputs(pwm_limited);
-
-		/* output to the servos */
-		if (_pwm_initialized && !_test_mode) {
-			for (size_t i = 0; i < mixed_num_outputs; i++) {
-				up_pwm_servo_set(i, pwm_limited[i]);
-			}
-		}
-
-		/* Trigger all timer's channels in Oneshot mode to fire
-		* the oneshots with updated values.
-		*/
-		if (n_updates > 0 && !_test_mode) {
-			up_pwm_update();
-		}
-
-		actuator_outputs_s actuator_outputs{};
-		actuator_outputs.noutputs = mixed_num_outputs;
-
-		// zero unused outputs
-		for (size_t i = 0; i < mixed_num_outputs; ++i) {
-			actuator_outputs.output[i] = pwm_limited[i];
-		}
-
-		actuator_outputs.timestamp = hrt_absolute_time();
-		_outputs_pub.publish(actuator_outputs);
-
-		/* publish mixer status */
-		MultirotorMixer::saturation_status saturation_status;
-		saturation_status.value = _mixers->get_saturation_status();
-
-		if (saturation_status.flags.valid) {
-			multirotor_motor_limits_s motor_limits{};
-			motor_limits.timestamp = hrt_absolute_time();
-			motor_limits.saturation_status = saturation_status.value;
-
-			_to_mixer_status.publish(motor_limits);
-		}
-
-		_mixers->set_airmode(_airmode);
-
-		// use first valid timestamp_sample for latency tracking
-		for (int i = 0; i < actuator_controls_s::NUM_ACTUATOR_CONTROL_GROUPS; i++) {
-			const bool required = _groups_required & (1 << i);
-			const hrt_abstime &timestamp_sample = _controls[i].timestamp_sample;
-
-			if (required && (timestamp_sample > 0)) {
-				perf_set_elapsed(_control_latency_perf, actuator_outputs.timestamp - timestamp_sample);
-				break;
-			}
-		}
-	}
-=======
 	_mixing_output.update();
->>>>>>> 270e12a4
 
 	/* update PWM status if armed or if disarmed PWM values are set */
 	bool pwm_on = _mixing_output.armed().armed || (_num_disarmed_set > 0) || _mixing_output.armed().in_esc_calibration_mode;
