/****************************************************************************
 *
 *   Copyright (c) 2013-2019 PX4 Development Team. All rights reserved.
 *
 * Redistribution and use in source and binary forms, with or without
 * modification, are permitted provided that the following conditions
 * are met:
 *
 * 1. Redistributions of source code must retain the above copyright
 *    notice, this list of conditions and the following disclaimer.
 * 2. Redistributions in binary form must reproduce the above copyright
 *    notice, this list of conditions and the following disclaimer in
 *    the documentation and/or other materials provided with the
 *    distribution.
 * 3. Neither the name PX4 nor the names of its contributors may be
 *    used to endorse or promote products derived from this software
 *    without specific prior written permission.
 *
 * THIS SOFTWARE IS PROVIDED BY THE COPYRIGHT HOLDERS AND CONTRIBUTORS
 * "AS IS" AND ANY EXPRESS OR IMPLIED WARRANTIES, INCLUDING, BUT NOT
 * LIMITED TO, THE IMPLIED WARRANTIES OF MERCHANTABILITY AND FITNESS
 * FOR A PARTICULAR PURPOSE ARE DISCLAIMED. IN NO EVENT SHALL THE
 * COPYRIGHT OWNER OR CONTRIBUTORS BE LIABLE FOR ANY DIRECT, INDIRECT,
 * INCIDENTAL, SPECIAL, EXEMPLARY, OR CONSEQUENTIAL DAMAGES (INCLUDING,
 * BUT NOT LIMITED TO, PROCUREMENT OF SUBSTITUTE GOODS OR SERVICES; LOSS
 * OF USE, DATA, OR PROFITS; OR BUSINESS INTERRUPTION) HOWEVER CAUSED
 * AND ON ANY THEORY OF LIABILITY, WHETHER IN CONTRACT, STRICT
 * LIABILITY, OR TORT (INCLUDING NEGLIGENCE OR OTHERWISE) ARISING IN
 * ANY WAY OUT OF THE USE OF THIS SOFTWARE, EVEN IF ADVISED OF THE
 * POSSIBILITY OF SUCH DAMAGE.
 *
 ****************************************************************************/

/**
 * @file gps.cpp
 * Driver for the GPS on a serial/spi port
 */

#ifdef __PX4_NUTTX
#include <nuttx/clock.h>
#include <nuttx/arch.h>
#endif

#ifndef __PX4_QURT
#include <poll.h>
#endif

#include <termios.h>

#include <lib/parameters/param.h>
#include <mathlib/mathlib.h>
#include <matrix/math.hpp>
#include <px4_platform_common/atomic.h>
#include <px4_platform_common/cli.h>
#include <px4_platform_common/getopt.h>
#include <px4_platform_common/module.h>
#include <uORB/Publication.hpp>
#include <uORB/PublicationMulti.hpp>
#include <uORB/Subscription.hpp>
#include <uORB/topics/gps_dump.h>
#include <uORB/topics/gps_inject_data.h>
#include <uORB/topics/sensor_gps.h>

#ifndef CONSTRAINED_FLASH
# include "devices/src/ashtech.h"
# include "devices/src/emlid_reach.h"
# include "devices/src/mtk.h"
#endif // CONSTRAINED_FLASH
#include "devices/src/ubx.h"

#ifdef __PX4_LINUX
#include <linux/spi/spidev.h>
#endif /* __PX4_LINUX */

#define TIMEOUT_5HZ 500
#define RATE_MEASUREMENT_PERIOD 5000000

enum class gps_driver_mode_t {
	None = 0,
	UBX,
	MTK,
	ASHTECH,
	EMLIDREACH
};

enum class gps_dump_comm_mode_t : int32_t {
	Disabled = 0,
	Full, ///< dump full RX and TX data for all devices
	RTCM ///< dump received RTCM from Main GPS
};

/* struct for dynamic allocation of satellite info data */
struct GPS_Sat_Info {
	satellite_info_s _data;
};

static constexpr int TASK_STACK_SIZE = 1760;


class GPS : public ModuleBase<GPS>
{
public:

	/** The GPS allows to run multiple instances */
	enum class Instance : uint8_t {
		Main = 0,
		Secondary,

		Count
	};

	GPS(const char *path, gps_driver_mode_t mode, GPSHelper::Interface interface, bool enable_sat_info, Instance instance,
	    unsigned configured_baudrate);
	~GPS() override;

	/** @see ModuleBase */
	static int task_spawn(int argc, char *argv[]);

	/** spawn task and select the instance */
	static int task_spawn(int argc, char *argv[], Instance instance);

	/** @see ModuleBase */
	static GPS *instantiate(int argc, char *argv[]);

	static GPS *instantiate(int argc, char *argv[], Instance instance);

	/** @see ModuleBase */
	static int custom_command(int argc, char *argv[]);

	/** @see ModuleBase */
	static int print_usage(const char *reason = nullptr);

	/**
	 * task spawn trampoline for the secondary GPS
	 */
	static int run_trampoline_secondary(int argc, char *argv[]);

	/** @see ModuleBase::run() */
	void run() override;

	/**
	 * Diagnostics - print some basic information about the driver.
	 */
	int print_status() override;

	/**
	 * Schedule reset of the GPS device
	 */
	void schedule_reset(GPSRestartType restart_type);

	/**
	 * Reset device if reset was scheduled
	 */
	void reset_if_scheduled();

private:
	int				_serial_fd{-1};					///< serial interface to GPS
	unsigned			_baudrate{0};					///< current baudrate
	const unsigned			_configured_baudrate{0};			///< configured baudrate (0=auto-detect)
	char				_port[20] {};					///< device / serial port path

	bool				_healthy{false};				///< flag to signal if the GPS is ok
	bool				_mode_auto;					///< if true, auto-detect which GPS is attached

	gps_driver_mode_t		_mode;						///< current mode

	GPSHelper::Interface		_interface;   					///< interface
	GPSHelper			*_helper{nullptr};				///< instance of GPS parser

	GPS_Sat_Info			*_sat_info{nullptr};				///< instance of GPS sat info data object

	sensor_gps_s			_report_gps_pos{};				///< uORB topic for gps position
	satellite_info_s		*_p_report_sat_info{nullptr};			///< pointer to uORB topic for satellite info

	uORB::PublicationMulti<sensor_gps_s>	_report_gps_pos_pub{ORB_ID(sensor_gps)};	///< uORB pub for gps position
	uORB::PublicationMulti<satellite_info_s>	_report_sat_info_pub{ORB_ID(satellite_info)};		///< uORB pub for satellite info

	float				_rate{0.0f};					///< position update rate
	float				_rate_rtcm_injection{0.0f};			///< RTCM message injection rate
	unsigned			_last_rate_rtcm_injection_count{0};		///< counter for number of RTCM messages
	unsigned			_num_bytes_read{0}; 				///< counter for number of read bytes from the UART (within update interval)
	unsigned			_rate_reading{0}; 				///< reading rate in B/s

	const Instance 			_instance;

	uORB::Subscription		_orb_inject_data_sub{ORB_ID(gps_inject_data)};
	uORB::Publication<gps_dump_s>	_dump_communication_pub{ORB_ID(gps_dump)};
	gps_dump_s			*_dump_to_device{nullptr};
	gps_dump_s			*_dump_from_device{nullptr};
	gps_dump_comm_mode_t _dump_communication_mode{gps_dump_comm_mode_t::Disabled};

	static px4::atomic_bool _is_gps_main_advertised; ///< for the second gps we want to make sure that it gets instance 1
	/// and thus we wait until the first one publishes at least one message.

	static px4::atomic<GPS *> _secondary_instance;

	px4::atomic<int> _scheduled_reset{(int)GPSRestartType::None};

	/**
	 * Publish the gps struct
	 */
	void 				publish();

	/**
	 * Publish the satellite info
	 */
	void 				publishSatelliteInfo();

	/**
	 * This is an abstraction for the poll on serial used.
	 *
	 * @param buf: pointer to read buffer
	 * @param buf_length: size of read buffer
	 * @param timeout: timeout in ms
	 * @return: 0 for nothing read, or poll timed out
	 *	    < 0 for error
	 *	    > 0 number of bytes read
	 */
	int pollOrRead(uint8_t *buf, size_t buf_length, int timeout);

	/**
	 * check for new messages on the inject data topic & handle them
	 */
	void handleInjectDataTopic();

	/**
	 * send data to the device, such as an RTCM stream
	 * @param data
	 * @param len
	 */
	inline bool injectData(uint8_t *data, size_t len);

	/**
	 * set the Baudrate
	 * @param baud
	 * @return 0 on success, <0 on error
	 */
	int setBaudrate(unsigned baud);

	/**
	 * callback from the driver for the platform specific stuff
	 */
	static int callback(GPSCallbackType type, void *data1, int data2, void *user);

	/**
	 * Dump gps communication.
	 * @param data message
	 * @param len length of the message
	 * @param mode calling source
	 * @param msg_to_gps_device if true, this is a message sent to the gps device, otherwise it's from the device
	 */
	void dumpGpsData(uint8_t *data, size_t len, gps_dump_comm_mode_t mode, bool msg_to_gps_device);

	void initializeCommunicationDump();

	static constexpr int SET_CLOCK_DRIFT_TIME_S{5};			///< RTC drift time when time synchronization is needed (in seconds)
};

px4::atomic_bool GPS::_is_gps_main_advertised{false};
px4::atomic<GPS *> GPS::_secondary_instance{nullptr};

/*
 * Driver 'main' command.
 */
extern "C" __EXPORT int gps_main(int argc, char *argv[]);


GPS::GPS(const char *path, gps_driver_mode_t mode, GPSHelper::Interface interface, bool enable_sat_info,
	 Instance instance, unsigned configured_baudrate) :
	_configured_baudrate(configured_baudrate),
	_mode(mode),
	_interface(interface),
	_instance(instance)
{
	/* store port name */
	strncpy(_port, path, sizeof(_port) - 1);
	/* enforce null termination */
	_port[sizeof(_port) - 1] = '\0';

	_report_gps_pos.heading = NAN;
	_report_gps_pos.heading_offset = NAN;

	/* create satellite info data object if requested */
	if (enable_sat_info) {
		_sat_info = new GPS_Sat_Info();
		_p_report_sat_info = &_sat_info->_data;
		memset(_p_report_sat_info, 0, sizeof(*_p_report_sat_info));
	}

	if (_mode == gps_driver_mode_t::None) {
		// use parameter to select mode if not provided via CLI
		char protocol_param_name[16];
		snprintf(protocol_param_name, sizeof(protocol_param_name), "GPS_%i_PROTOCOL", (int)_instance + 1);
		int32_t protocol = 0;
		param_get(param_find(protocol_param_name), &protocol);

		switch (protocol) {
<<<<<<< HEAD
		case 1: _mode = gps_driver_mode_t::UBX; break;
=======
		case 1: _mode = GPS_DRIVER_MODE_UBX; break;
#ifndef CONSTRAINED_FLASH
>>>>>>> 0f29b871

		case 2: _mode = gps_driver_mode_t::MTK; break;

		case 3: _mode = gps_driver_mode_t::ASHTECH; break;

<<<<<<< HEAD
		case 4: _mode = gps_driver_mode_t::EMLIDREACH; break;
=======
		case 4: _mode = GPS_DRIVER_MODE_EMLIDREACH; break;
#endif // CONSTRAINED_FLASH
>>>>>>> 0f29b871
		}
	}

	_mode_auto = _mode == gps_driver_mode_t::None;
}

GPS::~GPS()
{
	GPS *secondary_instance = _secondary_instance.load();

	if (_instance == Instance::Main && secondary_instance) {
		secondary_instance->request_stop();

		// wait for it to exit
		unsigned int i = 0;

		do {
			px4_usleep(20000); // 20 ms
			++i;
		} while (_secondary_instance.load() && i < 100);
	}

	delete _sat_info;
	delete _dump_to_device;
	delete _dump_from_device;
	delete _helper;
}

int GPS::callback(GPSCallbackType type, void *data1, int data2, void *user)
{
	GPS *gps = (GPS *)user;

	timespec rtc_system_time;

	switch (type) {
	case GPSCallbackType::readDeviceData: {
			int num_read = gps->pollOrRead((uint8_t *)data1, data2, *((int *)data1));

			if (num_read > 0) {
				gps->dumpGpsData((uint8_t *)data1, (size_t)num_read, gps_dump_comm_mode_t::Full, false);
			}

			return num_read;
		}

	case GPSCallbackType::writeDeviceData:
		gps->dumpGpsData((uint8_t *)data1, (size_t)data2, gps_dump_comm_mode_t::Full, true);

		return write(gps->_serial_fd, data1, (size_t)data2);

	case GPSCallbackType::setBaudrate:
		return gps->setBaudrate(data2);

	case GPSCallbackType::gotRTCMMessage:
		gps->dumpGpsData((uint8_t *)data1, (size_t)data2, gps_dump_comm_mode_t::RTCM, false);
		break;

	case GPSCallbackType::surveyInStatus:
		/* not used */
		break;

	case GPSCallbackType::setClock:

		px4_clock_gettime(CLOCK_REALTIME, &rtc_system_time);
<<<<<<< HEAD
		struct timespec rtc_gps_time = *(struct timespec *)data1;
=======
		timespec rtc_gps_time = *(timespec *)data1;
>>>>>>> 0f29b871
		int drift_time = abs(rtc_system_time.tv_sec - rtc_gps_time.tv_sec);

		if (drift_time >= SET_CLOCK_DRIFT_TIME_S) {
			// as of 2021 setting the time on Nuttx temporarily pauses interrupts
			// so only set the time if it is very wrong.
			// TODO: clock slewing of the RTC for small time differences
			px4_clock_settime(CLOCK_REALTIME, &rtc_gps_time);
		}


		break;
	}

	return 0;
}

int GPS::pollOrRead(uint8_t *buf, size_t buf_length, int timeout)
{
	handleInjectDataTopic();

#if !defined(__PX4_QURT)

	/* For non QURT, use the usual polling. */

	//Poll only for the serial data. In the same thread we also need to handle orb messages,
	//so ideally we would poll on both, the serial fd and orb subscription. Unfortunately the
	//two pollings use different underlying mechanisms (at least under posix), which makes this
	//impossible. Instead we limit the maximum polling interval and regularly check for new orb
	//messages.
	//FIXME: add a unified poll() API
	const int max_timeout = 50;

	pollfd fds[1];
	fds[0].fd = _serial_fd;
	fds[0].events = POLLIN;

	int ret = poll(fds, sizeof(fds) / sizeof(fds[0]), math::min(max_timeout, timeout));

	if (ret > 0) {
		/* if we have new data from GPS, go handle it */
		if (fds[0].revents & POLLIN) {
			/*
			 * We are here because poll says there is some data, so this
			 * won't block even on a blocking device. But don't read immediately
			 * by 1-2 bytes, wait for some more data to save expensive read() calls.
			 * If we have all requested data available, read it without waiting.
			 * If more bytes are available, we'll go back to poll() again.
			 */
			const unsigned character_count = 32; // minimum bytes that we want to read
			unsigned baudrate = _baudrate == 0 ? 115200 : _baudrate;
			const unsigned sleeptime = character_count * 1000000 / (baudrate / 10);

#ifdef __PX4_NUTTX
			int err = 0;
			int bytes_available = 0;
			err = ioctl(_serial_fd, FIONREAD, (unsigned long)&bytes_available);

			if (err != 0 || bytes_available < (int)character_count) {
				px4_usleep(sleeptime);
			}

#else
			px4_usleep(sleeptime);
#endif

			ret = ::read(_serial_fd, buf, buf_length);

			if (ret > 0) {
				_num_bytes_read += ret;
			}

		} else {
			ret = -1;
		}
	}

	return ret;

#else
	/* For QURT, just use read for now, since this doesn't block, we need to slow it down
	 * just a bit. */
	px4_usleep(10000);
	return ::read(_serial_fd, buf, buf_length);
#endif
}

void GPS::handleInjectDataTopic()
{
	if (!_helper->shouldInjectRTCM()) {
		return;
	}

	bool updated = false;

	// Limit maximum number of GPS injections to 6 since usually
	// GPS injections should consist of 1-4 packets (GPS, Glonass, BeiDou, Galileo).
	// Looking at 6 packets thus guarantees, that at least a full injection
	// data set is evaluated.
	const size_t max_num_injections = 6;
	size_t num_injections = 0;

	do {
		num_injections++;
		updated = _orb_inject_data_sub.updated();

		if (updated) {
			gps_inject_data_s msg;

			if (_orb_inject_data_sub.copy(&msg)) {

				/* Write the message to the gps device. Note that the message could be fragmented.
				 * But as we don't write anywhere else to the device during operation, we don't
				 * need to assemble the message first.
				 */
				injectData(msg.data, msg.len);

				++_last_rate_rtcm_injection_count;
			}
		}
	} while (updated && num_injections < max_num_injections);
}

bool GPS::injectData(uint8_t *data, size_t len)
{
	dumpGpsData(data, len, gps_dump_comm_mode_t::Full, true);

	size_t written = ::write(_serial_fd, data, len);
	::fsync(_serial_fd);
	return written == len;
}

int GPS::setBaudrate(unsigned baud)
{
	/* process baud rate */
	int speed;

	switch (baud) {
	case 9600:   speed = B9600;   break;

	case 19200:  speed = B19200;  break;

	case 38400:  speed = B38400;  break;

	case 57600:  speed = B57600;  break;

	case 115200: speed = B115200; break;

	case 230400: speed = B230400; break;

#ifndef B460800
#define B460800 460800
#endif

	case 460800: speed = B460800; break;

	default:
		PX4_ERR("ERR: unknown baudrate: %d", baud);
		return -EINVAL;
	}

	struct termios uart_config;

	int termios_state;

	/* fill the struct for the new configuration */
	tcgetattr(_serial_fd, &uart_config);

	/* properly configure the terminal (see also https://en.wikibooks.org/wiki/Serial_Programming/termios ) */

	//
	// Input flags - Turn off input processing
	//
	// convert break to null byte, no CR to NL translation,
	// no NL to CR translation, don't mark parity errors or breaks
	// no input parity check, don't strip high bit off,
	// no XON/XOFF software flow control
	//
	uart_config.c_iflag &= ~(IGNBRK | BRKINT | ICRNL |
				 INLCR | PARMRK | INPCK | ISTRIP | IXON);
	//
	// Output flags - Turn off output processing
	//
	// no CR to NL translation, no NL to CR-NL translation,
	// no NL to CR translation, no column 0 CR suppression,
	// no Ctrl-D suppression, no fill characters, no case mapping,
	// no local output processing
	//
	// config.c_oflag &= ~(OCRNL | ONLCR | ONLRET |
	//                     ONOCR | ONOEOT| OFILL | OLCUC | OPOST);
	uart_config.c_oflag = 0;

	//
	// No line processing
	//
	// echo off, echo newline off, canonical mode off,
	// extended input processing off, signal chars off
	//
	uart_config.c_lflag &= ~(ECHO | ECHONL | ICANON | IEXTEN | ISIG);

	/* no parity, one stop bit, disable flow control */
	uart_config.c_cflag &= ~(CSTOPB | PARENB | CRTSCTS);

	/* set baud rate */
	if ((termios_state = cfsetispeed(&uart_config, speed)) < 0) {
		GPS_ERR("ERR: %d (cfsetispeed)", termios_state);
		return -1;
	}

	if ((termios_state = cfsetospeed(&uart_config, speed)) < 0) {
		GPS_ERR("ERR: %d (cfsetospeed)", termios_state);
		return -1;
	}

	if ((termios_state = tcsetattr(_serial_fd, TCSANOW, &uart_config)) < 0) {
		GPS_ERR("ERR: %d (tcsetattr)", termios_state);
		return -1;
	}

	return 0;
}

void GPS::initializeCommunicationDump()
{
	param_t gps_dump_comm_ph = param_find("GPS_DUMP_COMM");
	int32_t param_dump_comm;

	if (gps_dump_comm_ph == PARAM_INVALID || param_get(gps_dump_comm_ph, &param_dump_comm) != 0) {
		return;
	}

	if (param_dump_comm < 1 || param_dump_comm > 2) {
		return; //dumping disabled
	}

	_dump_from_device = new gps_dump_s();
	_dump_to_device = new gps_dump_s();

	if (!_dump_from_device || !_dump_to_device) {
		PX4_ERR("failed to allocated dump data");
		return;
	}

	memset(_dump_to_device, 0, sizeof(gps_dump_s));
	memset(_dump_from_device, 0, sizeof(gps_dump_s));

	//make sure to use a large enough queue size, so that we don't lose messages. You may also want
	//to increase the logger rate for that.
	_dump_communication_pub.advertise();

	_dump_communication_mode = (gps_dump_comm_mode_t)param_dump_comm;
}

void GPS::dumpGpsData(uint8_t *data, size_t len, gps_dump_comm_mode_t mode, bool msg_to_gps_device)
{
	gps_dump_s *dump_data  = msg_to_gps_device ? _dump_to_device : _dump_from_device;

	if (_dump_communication_mode != mode || !dump_data) {
		return;
	}

	dump_data->instance = (uint8_t)_instance;

	while (len > 0) {
		size_t write_len = len;

		if (write_len > sizeof(dump_data->data) - dump_data->len) {
			write_len = sizeof(dump_data->data) - dump_data->len;
		}

		memcpy(dump_data->data + dump_data->len, data, write_len);
		data += write_len;
		dump_data->len += write_len;
		len -= write_len;

		if (dump_data->len >= sizeof(dump_data->data)) {
			if (msg_to_gps_device) {
				dump_data->len |= 1 << 7;
			}

			dump_data->timestamp = hrt_absolute_time();
			_dump_communication_pub.publish(*dump_data);
			dump_data->len = 0;
		}
	}
}

void
GPS::run()
{
	/* open the serial port */
	_serial_fd = ::open(_port, O_RDWR | O_NOCTTY);

	if (_serial_fd < 0) {
		PX4_ERR("GPS: failed to open serial port: %s err: %d", _port, errno);
		return;
	}

#ifdef __PX4_LINUX

	if (_interface == GPSHelper::Interface::SPI) {
		int spi_speed = 1000000; // make sure the bus speed is not too high (required on RPi)
		int status_value = ioctl(_serial_fd, SPI_IOC_WR_MAX_SPEED_HZ, &spi_speed);

		if (status_value < 0) {
			PX4_ERR("SPI_IOC_WR_MAX_SPEED_HZ failed for %s (%d)", _port, errno);
			return;
		}

		status_value = ioctl(_serial_fd, SPI_IOC_RD_MAX_SPEED_HZ, &spi_speed);

		if (status_value < 0) {
			PX4_ERR("SPI_IOC_RD_MAX_SPEED_HZ failed for %s (%d)", _port, errno);
			return;
		}
	}

#endif /* __PX4_LINUX */

	param_t handle = param_find("GPS_YAW_OFFSET");
	float heading_offset = 0.f;

	if (handle != PARAM_INVALID) {
		param_get(handle, &heading_offset);
		heading_offset = matrix::wrap_pi(math::radians(heading_offset));
	}

	int32_t gps_ubx_dynmodel = 7; // default to 7: airborne with <2g acceleration
	handle = param_find("GPS_UBX_DYNMODEL");

	if (handle != PARAM_INVALID) {
		param_get(handle, &gps_ubx_dynmodel);
	}

	handle = param_find("GPS_UBX_MODE");

	GPSDriverUBX::UBXMode ubx_mode{GPSDriverUBX::UBXMode::Normal};

	if (handle != PARAM_INVALID) {
		int32_t gps_ubx_mode = 0;
		param_get(handle, &gps_ubx_mode);

		if (gps_ubx_mode == 1) { // heading
			if (_instance == Instance::Main) {
				ubx_mode = GPSDriverUBX::UBXMode::RoverWithMovingBase;

			} else {
				ubx_mode = GPSDriverUBX::UBXMode::MovingBase;
			}
		}
	}

	int32_t gnssSystemsParam = static_cast<int32_t>(GPSHelper::GNSSSystemsMask::RECEIVER_DEFAULTS);

	if (_instance == Instance::Main) {
		handle = param_find("GPS_1_GNSS");
		param_get(handle, &gnssSystemsParam);

	} else if (_instance == Instance::Secondary) {
		handle = param_find("GPS_2_GNSS");
		param_get(handle, &gnssSystemsParam);
	}

	initializeCommunicationDump();

	uint64_t last_rate_measurement = hrt_absolute_time();
	unsigned last_rate_count = 0;

	/* loop handling received serial bytes and also configuring in between */
	while (!should_exit()) {
		if (_helper != nullptr) {
			delete (_helper);
			_helper = nullptr;
		}

		switch (_mode) {
		case GPS_DRIVER_MODE_NONE:
			_mode = GPS_DRIVER_MODE_UBX;

		/* FALLTHROUGH */
		case GPS_DRIVER_MODE_UBX:
			_helper = new GPSDriverUBX(_interface, &GPS::callback, this, &_report_gps_pos, _p_report_sat_info,
						   gps_ubx_dynmodel, heading_offset, ubx_mode);
			break;
#ifndef CONSTRAINED_FLASH

		case GPS_DRIVER_MODE_MTK:
			_helper = new GPSDriverMTK(&GPS::callback, this, &_report_gps_pos);
			break;

		case GPS_DRIVER_MODE_ASHTECH:
			_helper = new GPSDriverAshtech(&GPS::callback, this, &_report_gps_pos, _p_report_sat_info, heading_offset);
			break;

		case GPS_DRIVER_MODE_EMLIDREACH:
			_helper = new GPSDriverEmlidReach(&GPS::callback, this, &_report_gps_pos, _p_report_sat_info);
			break;
#endif // CONSTRAINED_FLASH

<<<<<<< HEAD
			switch (_mode) {
			case gps_driver_mode_t::None:
				_mode = gps_driver_mode_t::UBX;

			/* FALLTHROUGH */
			case gps_driver_mode_t::UBX:
				_helper = new GPSDriverUBX(_interface, &GPS::callback, this, &_report_gps_pos, _p_report_sat_info,
							   gps_ubx_dynmodel, heading_offset, ubx_mode);
				break;

			case gps_driver_mode_t::MTK:
				_helper = new GPSDriverMTK(&GPS::callback, this, &_report_gps_pos);
				break;

			case gps_driver_mode_t::ASHTECH:
				_helper = new GPSDriverAshtech(&GPS::callback, this, &_report_gps_pos, _p_report_sat_info, heading_offset);
				break;

			case gps_driver_mode_t::EMLIDREACH:
				_helper = new GPSDriverEmlidReach(&GPS::callback, this, &_report_gps_pos, _p_report_sat_info);
				break;
=======
		default:
			break;
		}

		_baudrate = _configured_baudrate;
		GPSHelper::GPSConfig gpsConfig{};
		gpsConfig.output_mode = GPSHelper::OutputMode::GPS;
		gpsConfig.gnss_systems = static_cast<GPSHelper::GNSSSystemsMask>(gnssSystemsParam);

		if (_helper && _helper->configure(_baudrate, gpsConfig) == 0) {

			/* reset report */
			memset(&_report_gps_pos, 0, sizeof(_report_gps_pos));
			_report_gps_pos.heading = NAN;
			_report_gps_pos.heading_offset = heading_offset;

			if (_mode == GPS_DRIVER_MODE_UBX) {
>>>>>>> 0f29b871

				/* GPS is obviously detected successfully, reset statistics */
				_helper->resetUpdateRates();
			}

<<<<<<< HEAD
			_baudrate = _configured_baudrate;
			GPSHelper::GPSConfig gpsConfig{};

			if (_instance == Instance::Main && _dump_communication_mode == gps_dump_comm_mode_t::RTCM) {
				gpsConfig.output_mode = GPSHelper::OutputMode::GPSAndRTCM;

			} else {
				gpsConfig.output_mode = GPSHelper::OutputMode::GPS;
			}

			gpsConfig.gnss_systems = static_cast<GPSHelper::GNSSSystemsMask>(gnssSystemsParam);

			if (_helper && _helper->configure(_baudrate, gpsConfig) == 0) {
=======
			int helper_ret;
>>>>>>> 0f29b871

			while ((helper_ret = _helper->receive(TIMEOUT_5HZ)) > 0 && !should_exit()) {

<<<<<<< HEAD
				if (_mode == gps_driver_mode_t::UBX) {
=======
				if (helper_ret & 1) {
					publish();
>>>>>>> 0f29b871

					last_rate_count++;
				}

				if (_p_report_sat_info && (helper_ret & 2)) {
					publishSatelliteInfo();
				}

				reset_if_scheduled();

				/* measure update rate every 5 seconds */
				if (hrt_absolute_time() - last_rate_measurement > RATE_MEASUREMENT_PERIOD) {
					float dt = (float)((hrt_absolute_time() - last_rate_measurement)) / 1000000.0f;
					_rate = last_rate_count / dt;
					_rate_rtcm_injection = _last_rate_rtcm_injection_count / dt;
					_rate_reading = _num_bytes_read / dt;
					last_rate_measurement = hrt_absolute_time();
					last_rate_count = 0;
					_last_rate_rtcm_injection_count = 0;
					_num_bytes_read = 0;
					_helper->storeUpdateRates();
					_helper->resetUpdateRates();
				}

				if (!_healthy) {
					// Helpful for debugging, but too verbose for normal ops
//						const char *mode_str = "unknown";
//
//						switch (_mode) {
//						case gps_driver_mode_t::UBX:
//							mode_str = "UBX";
//							break;
//
//						case gps_driver_mode_t::MTK:
//							mode_str = "MTK";
//							break;
//
//						case gps_driver_mode_t::ASHTECH:
//							mode_str = "ASHTECH";
//							break;
//
//						case gps_driver_mode_t::EMLIDREACH:
//							mode_str = "EMLID REACH";
//							break;
//
//						default:
//							break;
//						}
//
//						PX4_WARN("module found: %s", mode_str);
					_healthy = true;
				}
			}

<<<<<<< HEAD
			if (_mode_auto) {
				switch (_mode) {
				case gps_driver_mode_t::UBX:
					_mode = gps_driver_mode_t::MTK;
					break;

				case gps_driver_mode_t::MTK:
					_mode = gps_driver_mode_t::ASHTECH;
					break;

				case gps_driver_mode_t::ASHTECH:
					_mode = gps_driver_mode_t::EMLIDREACH;
					break;

				case gps_driver_mode_t::EMLIDREACH:
					_mode = gps_driver_mode_t::UBX;
					px4_usleep(500000); // tried all possible drivers. Wait a bit before next round
					break;
=======
			if (_healthy) {
				_healthy = false;
				_rate = 0.0f;
				_rate_rtcm_injection = 0.0f;
			}
		}

		if (_mode_auto) {
			switch (_mode) {
			case GPS_DRIVER_MODE_UBX:
#ifndef CONSTRAINED_FLASH
				_mode = GPS_DRIVER_MODE_MTK;
				break;

			case GPS_DRIVER_MODE_MTK:
				_mode = GPS_DRIVER_MODE_ASHTECH;
				break;

			case GPS_DRIVER_MODE_ASHTECH:
				_mode = GPS_DRIVER_MODE_EMLIDREACH;
				break;
>>>>>>> 0f29b871

			case GPS_DRIVER_MODE_EMLIDREACH:
#endif // CONSTRAINED_FLASH
				_mode = GPS_DRIVER_MODE_UBX;
				px4_usleep(500000); // tried all possible drivers. Wait a bit before next round
				break;

			default:
				break;
			}

		} else {
			px4_usleep(500000);
		}
	}

	PX4_INFO("exiting");

	if (_serial_fd >= 0) {
		::close(_serial_fd);
		_serial_fd = -1;
	}
}

int
GPS::print_status()
{
	switch (_instance) {
	case Instance::Main:
		PX4_INFO("Main GPS");
		break;

	case Instance::Secondary:
		PX4_INFO("");
		PX4_INFO("Secondary GPS");
		break;

	default:
		break;
	}

<<<<<<< HEAD
	//GPS Mode
	if (_fake_gps) {
		PX4_INFO("protocol: SIMULATED");

	} else {
		switch (_mode) {
		case gps_driver_mode_t::UBX:
			PX4_INFO("protocol: UBX");
			break;

		case gps_driver_mode_t::MTK:
			PX4_INFO("protocol: MTK");
			break;

		case gps_driver_mode_t::ASHTECH:
			PX4_INFO("protocol: ASHTECH");
			break;

		case gps_driver_mode_t::EMLIDREACH:
			PX4_INFO("protocol: EMLIDREACH");
			break;
=======
	// GPS Mode
	switch (_mode) {
	case GPS_DRIVER_MODE_UBX:
		PX4_INFO("protocol: UBX");
		break;
#ifndef CONSTRAINED_FLASH

	case GPS_DRIVER_MODE_MTK:
		PX4_INFO("protocol: MTK");
		break;

	case GPS_DRIVER_MODE_ASHTECH:
		PX4_INFO("protocol: ASHTECH");
		break;

	case GPS_DRIVER_MODE_EMLIDREACH:
		PX4_INFO("protocol: EMLIDREACH");
		break;
#endif // CONSTRAINED_FLASH
>>>>>>> 0f29b871

	default:
		break;
	}

	PX4_INFO("status: %s, port: %s, baudrate: %d", _healthy ? "OK" : "NOT OK", _port, _baudrate);
	PX4_INFO("sat info: %s", (_p_report_sat_info != nullptr) ? "enabled" : "disabled");
	PX4_INFO("rate reading: \t\t%6i B/s", _rate_reading);

	if (_report_gps_pos.timestamp != 0) {
		if (_helper) {
			PX4_INFO("rate position: \t\t%6.2f Hz", (double)_helper->getPositionUpdateRate());
			PX4_INFO("rate velocity: \t\t%6.2f Hz", (double)_helper->getVelocityUpdateRate());
		}

		PX4_INFO("rate publication:\t\t%6.2f Hz", (double)_rate);
		PX4_INFO("rate RTCM injection:\t%6.2f Hz", (double)_rate_rtcm_injection);

		print_message(_report_gps_pos);
	}

	if (_instance == Instance::Main && _secondary_instance.load()) {
		GPS *secondary_instance = _secondary_instance.load();
		secondary_instance->print_status();
	}

	return 0;
}

void
GPS::schedule_reset(GPSRestartType restart_type)
{
	_scheduled_reset.store((int)restart_type);

	if (_instance == Instance::Main && _secondary_instance.load()) {
		GPS *secondary_instance = _secondary_instance.load();
		secondary_instance->schedule_reset(restart_type);
	}
}

void
GPS::reset_if_scheduled()
{
	GPSRestartType restart_type = (GPSRestartType)_scheduled_reset.load();

	if (restart_type != GPSRestartType::None) {
		_scheduled_reset.store((int)GPSRestartType::None);
		int res = _helper->reset(restart_type);

		if (res == -1) {
			PX4_INFO("Reset is not supported on this device.");

		} else if (res < 0) {
			PX4_INFO("Reset failed.");

		} else {
			PX4_INFO("Reset succeeded.");
		}
	}
}

void
GPS::publish()
{
	if (_instance == Instance::Main || _is_gps_main_advertised.load()) {
		_report_gps_pos_pub.publish(_report_gps_pos);
		// Heading/yaw data can be updated at a lower rate than the other navigation data.
		// The uORB message definition requires this data to be set to a NAN if no new valid data is available.
		_report_gps_pos.heading = NAN;
		_is_gps_main_advertised.store(true);
	}
}

void
GPS::publishSatelliteInfo()
{
	if (_instance == Instance::Main) {
		if (_p_report_sat_info != nullptr) {
			_report_sat_info_pub.publish(*_p_report_sat_info);
		}

	} else {
		//we don't publish satellite info for the secondary gps
	}
}

int
GPS::custom_command(int argc, char *argv[])
{
	// Check if the driver is running.
	if (!is_running()) {
		PX4_INFO("not running");
		return PX4_ERROR;
	}

	GPS *_instance = get_instance();

	bool res = false;

	if (argc == 2 && !strcmp(argv[0], "reset")) {

		if (!strcmp(argv[1], "hot")) {
			res = true;
			_instance->schedule_reset(GPSRestartType::Hot);

		} else if (!strcmp(argv[1], "cold")) {
			res = true;
			_instance->schedule_reset(GPSRestartType::Cold);

		} else if (!strcmp(argv[1], "warm")) {
			res = true;
			_instance->schedule_reset(GPSRestartType::Warm);
		}
	}

	if (res) {
		PX4_INFO("Resetting GPS - %s", argv[1]);
		return 0;
	}

	return (res) ? 0 : print_usage("unknown command");
}

int GPS::print_usage(const char *reason)
{
	if (reason) {
		PX4_WARN("%s\n", reason);
	}

	PRINT_MODULE_DESCRIPTION(
		R"DESCR_STR(
### Description
GPS driver module that handles the communication with the device and publishes the position via uORB.
It supports multiple protocols (device vendors) and by default automatically selects the correct one.

The module supports a secondary GPS device, specified via `-e` parameter. The position will be published
on the second uORB topic instance, but it's currently not used by the rest of the system (however the
data will be logged, so that it can be used for comparisons).

### Implementation
There is a thread for each device polling for data. The GPS protocol classes are implemented with callbacks
so that they can be used in other projects as well (eg. QGroundControl uses them too).

### Examples

Starting 2 GPS devices (the main GPS on /dev/ttyS3 and the secondary on /dev/ttyS4):
$ gps start -d /dev/ttyS3 -e /dev/ttyS4

Initiate warm restart of GPS device
$ gps reset warm
)DESCR_STR");

	PRINT_MODULE_USAGE_NAME("gps", "driver");
	PRINT_MODULE_USAGE_COMMAND("start");
	PRINT_MODULE_USAGE_PARAM_STRING('d', "/dev/ttyS3", "<file:dev>", "GPS device", true);
	PRINT_MODULE_USAGE_PARAM_INT('b', 0, 0, 3000000, "Baudrate (can also be p:<param_name>)", true);
	PRINT_MODULE_USAGE_PARAM_STRING('e', nullptr, "<file:dev>", "Optional secondary GPS device", true);
	PRINT_MODULE_USAGE_PARAM_INT('g', 0, 0, 3000000, "Baudrate (secondary GPS, can also be p:<param_name>)", true);

	PRINT_MODULE_USAGE_PARAM_FLAG('s', "Enable publication of satellite info", true);

	PRINT_MODULE_USAGE_PARAM_STRING('i', "uart", "spi|uart", "GPS interface", true);
	PRINT_MODULE_USAGE_PARAM_STRING('j', "uart", "spi|uart", "secondary GPS interface", true);
	PRINT_MODULE_USAGE_PARAM_STRING('p', nullptr, "ubx|mtk|ash|eml", "GPS Protocol (default=auto select)", true);

	PRINT_MODULE_USAGE_DEFAULT_COMMANDS();
	PRINT_MODULE_USAGE_COMMAND_DESCR("reset", "Reset GPS device");
	PRINT_MODULE_USAGE_ARG("cold|warm|hot", "Specify reset type", false);

	return 0;
}

int GPS::task_spawn(int argc, char *argv[])
{
	return task_spawn(argc, argv, Instance::Main);
}

int GPS::task_spawn(int argc, char *argv[], Instance instance)
{
	px4_main_t entry_point;
	if (instance == Instance::Main) {
		entry_point = (px4_main_t)&run_trampoline;
	} else {
		entry_point = (px4_main_t)&run_trampoline_secondary;
	}

	int task_id = px4_task_spawn_cmd("gps", SCHED_DEFAULT,
				   SCHED_PRIORITY_SLOW_DRIVER, TASK_STACK_SIZE,
				   entry_point, (char *const *)argv);

	if (task_id < 0) {
		task_id = -1;
		return -errno;
	}

	if (instance == Instance::Main) {
		_task_id = task_id;
	}

	return 0;
}

int GPS::run_trampoline_secondary(int argc, char *argv[])
{
	// the task name is the first argument
	argc -= 1;
	argv += 1;

	GPS *gps = instantiate(argc, argv, Instance::Secondary);
	if (gps) {
		_secondary_instance.store(gps);
		gps->run();

		_secondary_instance.store(nullptr);
		delete gps;
	}
	return 0;
}
GPS *GPS::instantiate(int argc, char *argv[])
{
	return instantiate(argc, argv, Instance::Main);
}

GPS *GPS::instantiate(int argc, char *argv[], Instance instance)
{
	const char *device_name = "/dev/ttyS3";
	const char *device_name_secondary = nullptr;
	int baudrate_main = 0;
	int baudrate_secondary = 0;
	bool enable_sat_info = false;
	GPSHelper::Interface interface = GPSHelper::Interface::UART;
	GPSHelper::Interface interface_secondary = GPSHelper::Interface::UART;
	gps_driver_mode_t mode = gps_driver_mode_t::None;

	bool error_flag = false;
	int myoptind = 1;
	int ch;
	const char *myoptarg = nullptr;

	while ((ch = px4_getopt(argc, argv, "b:d:e:g:si:j:p:", &myoptind, &myoptarg)) != EOF) {
		switch (ch) {
		case 'b':
			if (px4_get_parameter_value(myoptarg, baudrate_main) != 0) {
				PX4_ERR("baudrate parsing failed");
				error_flag = true;
			}
			break;
		case 'g':
			if (px4_get_parameter_value(myoptarg, baudrate_secondary) != 0) {
				PX4_ERR("baudrate parsing failed");
				error_flag = true;
			}
			break;

		case 'd':
			device_name = myoptarg;
			break;

		case 'e':
			device_name_secondary = myoptarg;
			break;

		case 's':
			enable_sat_info = true;
			break;

		case 'i':
			if (!strcmp(myoptarg, "spi")) {
				interface = GPSHelper::Interface::SPI;

			} else if (!strcmp(myoptarg, "uart")) {
				interface = GPSHelper::Interface::UART;

			} else {
				PX4_ERR("unknown interface: %s", myoptarg);
				error_flag = true;
			}
			break;

		case 'j':
			if (!strcmp(myoptarg, "spi")) {
				interface_secondary = GPSHelper::Interface::SPI;

			} else if (!strcmp(myoptarg, "uart")) {
				interface_secondary = GPSHelper::Interface::UART;

			} else {
				PX4_ERR("unknown interface for secondary: %s", myoptarg);
				error_flag = true;
			}
			break;

		case 'p':
			if (!strcmp(myoptarg, "ubx")) {
<<<<<<< HEAD
				mode = gps_driver_mode_t::UBX;

=======
				mode = GPS_DRIVER_MODE_UBX;
#ifndef CONSTRAINED_FLASH
>>>>>>> 0f29b871
			} else if (!strcmp(myoptarg, "mtk")) {
				mode = gps_driver_mode_t::MTK;

			} else if (!strcmp(myoptarg, "ash")) {
				mode = gps_driver_mode_t::ASHTECH;

			} else if (!strcmp(myoptarg, "eml")) {
<<<<<<< HEAD
				mode = gps_driver_mode_t::EMLIDREACH;

=======
				mode = GPS_DRIVER_MODE_EMLIDREACH;
#endif // CONSTRAINED_FLASH
>>>>>>> 0f29b871
			} else {
				PX4_ERR("unknown protocol: %s", myoptarg);
				error_flag = true;
			}
			break;

		case '?':
			error_flag = true;
			break;

		default:
			PX4_WARN("unrecognized flag");
			error_flag = true;
			break;
		}
	}

	if (error_flag) {
		return nullptr;
	}

	GPS *gps;
	if (instance == Instance::Main) {
		gps = new GPS(device_name, mode, interface, enable_sat_info, instance, baudrate_main);

		if (gps && device_name_secondary) {
			task_spawn(argc, argv, Instance::Secondary);
			// wait until running
			int i = 0;

			do {
				/* wait up to 1s */
				px4_usleep(2500);

			} while (!_secondary_instance.load() && ++i < 400);

			if (i == 400) {
				PX4_ERR("Timed out while waiting for thread to start");
			}
		}
	} else { // secondary instance
		gps = new GPS(device_name_secondary, mode, interface_secondary, enable_sat_info, instance, baudrate_secondary);
	}

	return gps;
}

int
gps_main(int argc, char *argv[])
{
	return GPS::main(argc, argv);
}<|MERGE_RESOLUTION|>--- conflicted
+++ resolved
@@ -295,23 +295,15 @@
 		param_get(param_find(protocol_param_name), &protocol);
 
 		switch (protocol) {
-<<<<<<< HEAD
 		case 1: _mode = gps_driver_mode_t::UBX; break;
-=======
-		case 1: _mode = GPS_DRIVER_MODE_UBX; break;
 #ifndef CONSTRAINED_FLASH
->>>>>>> 0f29b871
 
 		case 2: _mode = gps_driver_mode_t::MTK; break;
 
 		case 3: _mode = gps_driver_mode_t::ASHTECH; break;
 
-<<<<<<< HEAD
 		case 4: _mode = gps_driver_mode_t::EMLIDREACH; break;
-=======
-		case 4: _mode = GPS_DRIVER_MODE_EMLIDREACH; break;
 #endif // CONSTRAINED_FLASH
->>>>>>> 0f29b871
 		}
 	}
 
@@ -376,11 +368,7 @@
 	case GPSCallbackType::setClock:
 
 		px4_clock_gettime(CLOCK_REALTIME, &rtc_system_time);
-<<<<<<< HEAD
-		struct timespec rtc_gps_time = *(struct timespec *)data1;
-=======
 		timespec rtc_gps_time = *(timespec *)data1;
->>>>>>> 0f29b871
 		int drift_time = abs(rtc_system_time.tv_sec - rtc_gps_time.tv_sec);
 
 		if (drift_time >= SET_CLOCK_DRIFT_TIME_S) {
@@ -756,52 +744,29 @@
 		}
 
 		switch (_mode) {
-		case GPS_DRIVER_MODE_NONE:
-			_mode = GPS_DRIVER_MODE_UBX;
+		case gps_driver_mode_t::None:
+			_mode = gps_driver_mode_t::UBX;
 
 		/* FALLTHROUGH */
-		case GPS_DRIVER_MODE_UBX:
+		case gps_driver_mode_t::UBX:
 			_helper = new GPSDriverUBX(_interface, &GPS::callback, this, &_report_gps_pos, _p_report_sat_info,
 						   gps_ubx_dynmodel, heading_offset, ubx_mode);
 			break;
 #ifndef CONSTRAINED_FLASH
 
-		case GPS_DRIVER_MODE_MTK:
+		case gps_driver_mode_t::MTK:
 			_helper = new GPSDriverMTK(&GPS::callback, this, &_report_gps_pos);
 			break;
 
-		case GPS_DRIVER_MODE_ASHTECH:
+		case gps_driver_mode_t::ASHTECH:
 			_helper = new GPSDriverAshtech(&GPS::callback, this, &_report_gps_pos, _p_report_sat_info, heading_offset);
 			break;
 
-		case GPS_DRIVER_MODE_EMLIDREACH:
+		case gps_driver_mode_t::EMLIDREACH:
 			_helper = new GPSDriverEmlidReach(&GPS::callback, this, &_report_gps_pos, _p_report_sat_info);
 			break;
 #endif // CONSTRAINED_FLASH
 
-<<<<<<< HEAD
-			switch (_mode) {
-			case gps_driver_mode_t::None:
-				_mode = gps_driver_mode_t::UBX;
-
-			/* FALLTHROUGH */
-			case gps_driver_mode_t::UBX:
-				_helper = new GPSDriverUBX(_interface, &GPS::callback, this, &_report_gps_pos, _p_report_sat_info,
-							   gps_ubx_dynmodel, heading_offset, ubx_mode);
-				break;
-
-			case gps_driver_mode_t::MTK:
-				_helper = new GPSDriverMTK(&GPS::callback, this, &_report_gps_pos);
-				break;
-
-			case gps_driver_mode_t::ASHTECH:
-				_helper = new GPSDriverAshtech(&GPS::callback, this, &_report_gps_pos, _p_report_sat_info, heading_offset);
-				break;
-
-			case gps_driver_mode_t::EMLIDREACH:
-				_helper = new GPSDriverEmlidReach(&GPS::callback, this, &_report_gps_pos, _p_report_sat_info);
-				break;
-=======
 		default:
 			break;
 		}
@@ -818,39 +783,18 @@
 			_report_gps_pos.heading = NAN;
 			_report_gps_pos.heading_offset = heading_offset;
 
-			if (_mode == GPS_DRIVER_MODE_UBX) {
->>>>>>> 0f29b871
+			if (_mode == gps_driver_mode_t::UBX) {
 
 				/* GPS is obviously detected successfully, reset statistics */
 				_helper->resetUpdateRates();
 			}
 
-<<<<<<< HEAD
-			_baudrate = _configured_baudrate;
-			GPSHelper::GPSConfig gpsConfig{};
-
-			if (_instance == Instance::Main && _dump_communication_mode == gps_dump_comm_mode_t::RTCM) {
-				gpsConfig.output_mode = GPSHelper::OutputMode::GPSAndRTCM;
-
-			} else {
-				gpsConfig.output_mode = GPSHelper::OutputMode::GPS;
-			}
-
-			gpsConfig.gnss_systems = static_cast<GPSHelper::GNSSSystemsMask>(gnssSystemsParam);
-
-			if (_helper && _helper->configure(_baudrate, gpsConfig) == 0) {
-=======
 			int helper_ret;
->>>>>>> 0f29b871
 
 			while ((helper_ret = _helper->receive(TIMEOUT_5HZ)) > 0 && !should_exit()) {
 
-<<<<<<< HEAD
-				if (_mode == gps_driver_mode_t::UBX) {
-=======
 				if (helper_ret & 1) {
 					publish();
->>>>>>> 0f29b871
 
 					last_rate_count++;
 				}
@@ -905,26 +849,6 @@
 				}
 			}
 
-<<<<<<< HEAD
-			if (_mode_auto) {
-				switch (_mode) {
-				case gps_driver_mode_t::UBX:
-					_mode = gps_driver_mode_t::MTK;
-					break;
-
-				case gps_driver_mode_t::MTK:
-					_mode = gps_driver_mode_t::ASHTECH;
-					break;
-
-				case gps_driver_mode_t::ASHTECH:
-					_mode = gps_driver_mode_t::EMLIDREACH;
-					break;
-
-				case gps_driver_mode_t::EMLIDREACH:
-					_mode = gps_driver_mode_t::UBX;
-					px4_usleep(500000); // tried all possible drivers. Wait a bit before next round
-					break;
-=======
 			if (_healthy) {
 				_healthy = false;
 				_rate = 0.0f;
@@ -934,23 +858,22 @@
 
 		if (_mode_auto) {
 			switch (_mode) {
-			case GPS_DRIVER_MODE_UBX:
+			case gps_driver_mode_t::UBX:
 #ifndef CONSTRAINED_FLASH
-				_mode = GPS_DRIVER_MODE_MTK;
+				_mode = gps_driver_mode_t::MTK;
 				break;
 
-			case GPS_DRIVER_MODE_MTK:
-				_mode = GPS_DRIVER_MODE_ASHTECH;
+			case gps_driver_mode_t::MTK:
+				_mode = gps_driver_mode_t::ASHTECH;
 				break;
 
-			case GPS_DRIVER_MODE_ASHTECH:
-				_mode = GPS_DRIVER_MODE_EMLIDREACH;
+			case gps_driver_mode_t::ASHTECH:
+				_mode = gps_driver_mode_t::EMLIDREACH;
 				break;
->>>>>>> 0f29b871
-
-			case GPS_DRIVER_MODE_EMLIDREACH:
+
+			case gps_driver_mode_t::EMLIDREACH:
 #endif // CONSTRAINED_FLASH
-				_mode = GPS_DRIVER_MODE_UBX;
+				_mode = gps_driver_mode_t::UBX;
 				px4_usleep(500000); // tried all possible drivers. Wait a bit before next round
 				break;
 
@@ -988,49 +911,25 @@
 		break;
 	}
 
-<<<<<<< HEAD
-	//GPS Mode
-	if (_fake_gps) {
-		PX4_INFO("protocol: SIMULATED");
-
-	} else {
-		switch (_mode) {
-		case gps_driver_mode_t::UBX:
-			PX4_INFO("protocol: UBX");
-			break;
-
-		case gps_driver_mode_t::MTK:
-			PX4_INFO("protocol: MTK");
-			break;
-
-		case gps_driver_mode_t::ASHTECH:
-			PX4_INFO("protocol: ASHTECH");
-			break;
-
-		case gps_driver_mode_t::EMLIDREACH:
-			PX4_INFO("protocol: EMLIDREACH");
-			break;
-=======
 	// GPS Mode
 	switch (_mode) {
-	case GPS_DRIVER_MODE_UBX:
+	case gps_driver_mode_t::UBX:
 		PX4_INFO("protocol: UBX");
 		break;
 #ifndef CONSTRAINED_FLASH
 
-	case GPS_DRIVER_MODE_MTK:
+	case gps_driver_mode_t::MTK:
 		PX4_INFO("protocol: MTK");
 		break;
 
-	case GPS_DRIVER_MODE_ASHTECH:
+	case gps_driver_mode_t::ASHTECH:
 		PX4_INFO("protocol: ASHTECH");
 		break;
 
-	case GPS_DRIVER_MODE_EMLIDREACH:
+	case gps_driver_mode_t::EMLIDREACH:
 		PX4_INFO("protocol: EMLIDREACH");
 		break;
 #endif // CONSTRAINED_FLASH
->>>>>>> 0f29b871
 
 	default:
 		break;
@@ -1325,13 +1224,8 @@
 
 		case 'p':
 			if (!strcmp(myoptarg, "ubx")) {
-<<<<<<< HEAD
 				mode = gps_driver_mode_t::UBX;
-
-=======
-				mode = GPS_DRIVER_MODE_UBX;
 #ifndef CONSTRAINED_FLASH
->>>>>>> 0f29b871
 			} else if (!strcmp(myoptarg, "mtk")) {
 				mode = gps_driver_mode_t::MTK;
 
@@ -1339,13 +1233,8 @@
 				mode = gps_driver_mode_t::ASHTECH;
 
 			} else if (!strcmp(myoptarg, "eml")) {
-<<<<<<< HEAD
 				mode = gps_driver_mode_t::EMLIDREACH;
-
-=======
-				mode = GPS_DRIVER_MODE_EMLIDREACH;
 #endif // CONSTRAINED_FLASH
->>>>>>> 0f29b871
 			} else {
 				PX4_ERR("unknown protocol: %s", myoptarg);
 				error_flag = true;
