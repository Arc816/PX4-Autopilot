--- conflicted
+++ resolved
@@ -268,11 +268,7 @@
 	/* calculate velocity on circle / along tangent */
 	float tangent_vel = xtrack_vel_center * loiter_direction;
 
-<<<<<<< HEAD
-	/* prevent PD output from turning the wrong way */
-=======
 	/* prevent PD output from turning the wrong way when in circle mode */
->>>>>>> 48f125f1
 	if (tangent_vel < 0.0f && _circle_mode) {
 		lateral_accel_sp_circle_pd = math::max(lateral_accel_sp_circle_pd, 0.0f);
 	}
