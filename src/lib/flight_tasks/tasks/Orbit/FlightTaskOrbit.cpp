/****************************************************************************
 *
 *   Copyright (c) 2018-2019 PX4 Development Team. All rights reserved.
 *
 * Redistribution and use in source and binary forms, with or without
 * modification, are permitted provided that the following conditions
 * are met:
 *
 * 1. Redistributions of source code must retain the above copyright
 *    notice, this list of conditions and the following disclaimer.
 * 2. Redistributions in binary form must reproduce the above copyright
 *    notice, this list of conditions and the following disclaimer in
 *    the documentation and/or other materials provided with the
 *    distribution.
 * 3. Neither the name PX4 nor the names of its contributors may be
 *    used to endorse or promote products derived from this software
 *    without specific prior written permission.
 *
 * THIS SOFTWARE IS PROVIDED BY THE COPYRIGHT HOLDERS AND CONTRIBUTORS
 * "AS IS" AND ANY EXPRESS OR IMPLIED WARRANTIES, INCLUDING, BUT NOT
 * LIMITED TO, THE IMPLIED WARRANTIES OF MERCHANTABILITY AND FITNESS
 * FOR A PARTICULAR PURPOSE ARE DISCLAIMED. IN NO EVENT SHALL THE
 * COPYRIGHT OWNER OR CONTRIBUTORS BE LIABLE FOR ANY DIRECT, INDIRECT,
 * INCIDENTAL, SPECIAL, EXEMPLARY, OR CONSEQUENTIAL DAMAGES (INCLUDING,
 * BUT NOT LIMITED TO, PROCUREMENT OF SUBSTITUTE GOODS OR SERVICES; LOSS
 * OF USE, DATA, OR PROFITS; OR BUSINESS INTERRUPTION) HOWEVER CAUSED
 * AND ON ANY THEORY OF LIABILITY, WHETHER IN CONTRACT, STRICT
 * LIABILITY, OR TORT (INCLUDING NEGLIGENCE OR OTHERWISE) ARISING IN
 * ANY WAY OUT OF THE USE OF THIS SOFTWARE, EVEN IF ADVISED OF THE
 * POSSIBILITY OF SUCH DAMAGE.
 *
 ****************************************************************************/

/**
 * @file FlightTaskOrbit.cpp
 */

#include "FlightTaskOrbit.hpp"

#include <mathlib/mathlib.h>
#include <lib/ecl/geo/geo.h>

using namespace matrix;

FlightTaskOrbit::FlightTaskOrbit() : _circle_approach_line(_position)
{
	_sticks_data_required = false;
}

bool FlightTaskOrbit::applyCommandParameters(const vehicle_command_s &command)
{
	bool ret = true;
	// save previous velocity and roatation direction
	float v = fabsf(_v);
	bool clockwise = _v > 0;

	// commanded radius
	if (PX4_ISFINITE(command.param1)) {
		clockwise = command.param1 > 0;
		const float r = fabsf(command.param1);
		ret = ret && setRadius(r);
	}

	// commanded velocity, take sign of radius as rotation direction
	if (PX4_ISFINITE(command.param2)) {
		v = command.param2;
	}

	ret = ret && setVelocity(v * (clockwise ? 1.f : -1.f));

	// commanded heading behaviour
	if (PX4_ISFINITE(command.param3)) {
		_yaw_behaviour = command.param3;
	}

	// TODO: apply x,y / z independently in geo library
	// commanded center coordinates
	// if(PX4_ISFINITE(command.param5) && PX4_ISFINITE(command.param6)) {
	// 	map_projection_global_project(command.param5, command.param6, &_center(0), &_center(1));
	// }

	// commanded altitude
	// if(PX4_ISFINITE(command.param7)) {
	// 	_position_setpoint(2) = gl_ref.alt - command.param7;
	// }

	if (PX4_ISFINITE(command.param5) && PX4_ISFINITE(command.param6) && PX4_ISFINITE(command.param7)) {
		if (globallocalconverter_tolocal(command.param5, command.param6, command.param7, &_center(0), &_center(1),
						 &_position_setpoint(2))) {
			// global to local conversion failed
			ret = false;
		}
	}

	// perpendicularly approach the orbit circle again when new parameters get commanded
	_in_circle_approach = true;
	_circle_approach_line.reset();

	return ret;
}

bool FlightTaskOrbit::sendTelemetry()
{
	orbit_status_s orbit_status{};
	orbit_status.timestamp = hrt_absolute_time();
	orbit_status.radius = math::signNoZero(_v) * _r;
	orbit_status.frame = 0; // MAV_FRAME::MAV_FRAME_GLOBAL
	orbit_status.yaw_behaviour = _yaw_behaviour;

	if (globallocalconverter_toglobal(_center(0), _center(1), _position_setpoint(2), &orbit_status.x, &orbit_status.y,
					  &orbit_status.z)) {
		return false; // don't send the message if the transformation failed
	}

	_orbit_status_pub.publish(orbit_status);

	return true;
}

bool FlightTaskOrbit::setRadius(float r)
{
	// clip the radius to be within range
	r = math::constrain(r, _radius_min, _radius_max);

	// small radius is more important than high velocity for safety
	if (!checkAcceleration(r, _v, _acceleration_max)) {
		_v = sign(_v) * sqrtf(_acceleration_max * r);
	}

	if (fabs(_r - r) > FLT_EPSILON) {
		_circle_approach_line.reset();
	}

	_r = r;
	return true;
}

bool FlightTaskOrbit::setVelocity(const float v)
{
	if (fabs(v) < _velocity_max &&
	    checkAcceleration(_r, v, _acceleration_max)) {
		_v = v;
		return true;
	}

	return false;
}

bool FlightTaskOrbit::checkAcceleration(float r, float v, float a)
{
	return v * v < a * r;
}

bool FlightTaskOrbit::activate(vehicle_local_position_setpoint_s last_setpoint)
{
	bool ret = FlightTaskManualAltitudeSmooth::activate(last_setpoint);
	_r = _radius_min;
	_v =  1.f;
	_center = Vector2f(_position);
	_center(0) -= _r;

	_initial_heading = _yaw;

	// need a valid position and velocity
	ret = ret && PX4_ISFINITE(_position(0))
	      && PX4_ISFINITE(_position(1))
	      && PX4_ISFINITE(_position(2))
	      && PX4_ISFINITE(_velocity(0))
	      && PX4_ISFINITE(_velocity(1))
	      && PX4_ISFINITE(_velocity(2));

	return ret;
}

bool FlightTaskOrbit::update()
{
	// update altitude
	bool ret = FlightTaskManualAltitudeSmooth::update();

	// stick input adjusts parameters within a fixed time frame
	const float r = _r - _sticks.getPositionExpo()(0) * _deltatime * (_radius_max / 8.f);
	const float v = _v - _sticks.getPositionExpo()(1) * _deltatime * (_velocity_max / 4.f);

	setRadius(r);
	setVelocity(v);

	Vector2f center_to_position = Vector2f(_position) - _center;
<<<<<<< HEAD

	// make vehicle front always point towards the center
	_yaw_setpoint = wrap_pi(atan2f(center_to_position(1), center_to_position(0)) + M_PI_F);
=======
	Vector2f start_to_circle = (_r - center_to_position.norm()) * center_to_position.unit_or_zero();
>>>>>>> d791c8ba

	if (_in_circle_approach) {
		generate_circle_approach_setpoints(start_to_circle);

	} else {
		generate_circle_setpoints(center_to_position);
		generate_circle_yaw_setpoints(center_to_position);
	}

	// publish information to UI
	sendTelemetry();

	return ret;
}

void FlightTaskOrbit::generate_circle_approach_setpoints(Vector2f start_to_circle)
{

	if (_circle_approach_line.isEndReached()) {
		// calculate target point on circle and plan a line trajectory
		Vector2f closest_circle_point = Vector2f(_position) + start_to_circle;
		Vector3f target = Vector3f(closest_circle_point(0), closest_circle_point(1), _position(2));
		_circle_approach_line.setLineFromTo(_position, target);
		_circle_approach_line.setSpeed(_param_mpc_xy_cruise.get());
		_yaw_setpoint = atan2f(start_to_circle(1), start_to_circle(0));
	}

	// follow the planned line and switch to orbiting once the circle is reached
	_circle_approach_line.generateSetpoints(_position_setpoint, _velocity_setpoint);
	_in_circle_approach = !_circle_approach_line.isEndReached();
}

void FlightTaskOrbit::generate_circle_setpoints(Vector2f center_to_position)
{
	// xy velocity to go around in a circle
	Vector2f velocity_xy(-center_to_position(1), center_to_position(0));
	velocity_xy = velocity_xy.unit_or_zero();
	velocity_xy *= _v;

	// xy velocity adjustment to stay on the radius distance
	velocity_xy += (_r - center_to_position.norm()) * center_to_position.unit_or_zero();

	_position_setpoint(0) = _position_setpoint(1) = NAN;
	_velocity_setpoint.xy() = velocity_xy;
	_acceleration_setpoint.xy() = -center_to_position.unit_or_zero() * _v * _v / _r;
<<<<<<< HEAD
=======
}

void FlightTaskOrbit::generate_circle_yaw_setpoints(Vector2f center_to_position)
{
	switch (_yaw_behaviour) {
	case orbit_status_s::ORBIT_YAW_BEHAVIOUR_HOLD_INITIAL_HEADING:
		// make vehicle keep the same heading as when the orbit was commanded
		_yaw_setpoint = _initial_heading;
		_yawspeed_setpoint = NAN;
		break;

	case orbit_status_s::ORBIT_YAW_BEHAVIOUR_UNCONTROLLED:
		// no yaw setpoint
		_yaw_setpoint = NAN;
		_yawspeed_setpoint = NAN;
		break;

	case orbit_status_s::ORBIT_YAW_BEHAVIOUR_HOLD_FRONT_TANGENT_TO_CIRCLE:
		if (_r > 0) {
			_yaw_setpoint = atan2f(center_to_position(1), center_to_position(0)) + M_PI_F / 2.f;

		} else {
			_yaw_setpoint = atan2f(center_to_position(1), center_to_position(0)) - M_PI_F / 2.f;
		}
>>>>>>> d791c8ba

		_yawspeed_setpoint = _v / _r;

		break;

	case orbit_status_s::ORBIT_YAW_BEHAVIOUR_RC_CONTROLLED:
		_yaw_setpoint = NAN;
		_yawspeed_setpoint = _sticks.getPositionExpo()(3);
		break;

	case orbit_status_s::ORBIT_YAW_BEHAVIOUR_HOLD_FRONT_TO_CIRCLE_CENTER:
	default:
		_yaw_setpoint = atan2f(center_to_position(1), center_to_position(0)) + M_PI_F;
		// yawspeed feed-forward because we know the necessary angular rate
		_yawspeed_setpoint = _v / _r;
		break;
	}
}<|MERGE_RESOLUTION|>--- conflicted
+++ resolved
@@ -185,13 +185,7 @@
 	setVelocity(v);
 
 	Vector2f center_to_position = Vector2f(_position) - _center;
-<<<<<<< HEAD
-
-	// make vehicle front always point towards the center
-	_yaw_setpoint = wrap_pi(atan2f(center_to_position(1), center_to_position(0)) + M_PI_F);
-=======
 	Vector2f start_to_circle = (_r - center_to_position.norm()) * center_to_position.unit_or_zero();
->>>>>>> d791c8ba
 
 	if (_in_circle_approach) {
 		generate_circle_approach_setpoints(start_to_circle);
@@ -237,8 +231,6 @@
 	_position_setpoint(0) = _position_setpoint(1) = NAN;
 	_velocity_setpoint.xy() = velocity_xy;
 	_acceleration_setpoint.xy() = -center_to_position.unit_or_zero() * _v * _v / _r;
-<<<<<<< HEAD
-=======
 }
 
 void FlightTaskOrbit::generate_circle_yaw_setpoints(Vector2f center_to_position)
@@ -263,7 +255,6 @@
 		} else {
 			_yaw_setpoint = atan2f(center_to_position(1), center_to_position(0)) - M_PI_F / 2.f;
 		}
->>>>>>> d791c8ba
 
 		_yawspeed_setpoint = _v / _r;
 
