--- conflicted
+++ resolved
@@ -62,13 +62,6 @@
 	}
 }
 
-<<<<<<< HEAD
-void FlightTaskAutoLineSmoothVel::_setDefaultConstraints()
-{
-	FlightTaskAuto::_setDefaultConstraints();
-
-	_constraints.speed_xy = _param_mpc_xy_vel_max.get(); // TODO : Should be computed using heading
-}
 
 inline float FlightTaskAutoLineSmoothVel::unwrap(float angle)
 {
@@ -79,8 +72,6 @@
 	return angle;
 }
 
-=======
->>>>>>> c50c44cc
 void FlightTaskAutoLineSmoothVel::_generateSetpoints()
 {
 	_prepareSetpoints();
