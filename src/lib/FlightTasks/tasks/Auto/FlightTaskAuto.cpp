/****************************************************************************
 *
 *   Copyright (c) 2018 PX4 Development Team. All rights reserved.
 *
 * Redistribution and use in source and binary forms, with or without
 * modification, are permitted provided that the following conditions
 * are met:
 *
 * 1. Redistributions of source code must retain the above copyright
 *    notice, this list of conditions and the following disclaimer.
 * 2. Redistributions in binary form must reproduce the above copyright
 *    notice, this list of conditions and the following disclaimer in
 *    the documentation and/or other materials provided with the
 *    distribution.
 * 3. Neither the name PX4 nor the names of its contributors may be
 *    used to endorse or promote products derived from this software
 *    without specific prior written permission.
 *
 * THIS SOFTWARE IS PROVIDED BY THE COPYRIGHT HOLDERS AND CONTRIBUTORS
 * "AS IS" AND ANY EXPRESS OR IMPLIED WARRANTIES, INCLUDING, BUT NOT
 * LIMITED TO, THE IMPLIED WARRANTIES OF MERCHANTABILITY AND FITNESS
 * FOR A PARTICULAR PURPOSE ARE DISCLAIMED. IN NO EVENT SHALL THE
 * COPYRIGHT OWNER OR CONTRIBUTORS BE LIABLE FOR ANY DIRECT, INDIRECT,
 * INCIDENTAL, SPECIAL, EXEMPLARY, OR CONSEQUENTIAL DAMAGES (INCLUDING,
 * BUT NOT LIMITED TO, PROCUREMENT OF SUBSTITUTE GOODS OR SERVICES; LOSS
 * OF USE, DATA, OR PROFITS; OR BUSINESS INTERRUPTION) HOWEVER CAUSED
 * AND ON ANY THEORY OF LIABILITY, WHETHER IN CONTRACT, STRICT
 * LIABILITY, OR TORT (INCLUDING NEGLIGENCE OR OTHERWISE) ARISING IN
 * ANY WAY OUT OF THE USE OF THIS SOFTWARE, EVEN IF ADVISED OF THE
 * POSSIBILITY OF SUCH DAMAGE.
 *
 ****************************************************************************/
/**
 * @file FlightTaskAuto.cpp
 */

#include "FlightTaskAuto.hpp"
#include <mathlib/mathlib.h>
#include <float.h>

using namespace matrix;

static constexpr float SIGMA_NORM	= 0.001f;

bool FlightTaskAuto::initializeSubscriptions(SubscriptionArray &subscription_array)
{
	if (!FlightTask::initializeSubscriptions(subscription_array)) {
		return false;
	}

	if (!subscription_array.get(ORB_ID(position_setpoint_triplet), _sub_triplet_setpoint)) {
		return false;
	}

	if (!subscription_array.get(ORB_ID(home_position), _sub_home_position)) {
		return false;
	}

	if (!subscription_array.get(ORB_ID(vehicle_status), _sub_vehicle_status)) {
		return false;
	}

	return true;
}

bool FlightTaskAuto::activate()
{
	bool ret = FlightTask::activate();
	_position_setpoint = _position;
	_velocity_setpoint = _velocity;
	_yaw_setpoint = _yaw;
	_yawspeed_setpoint = 0.0f;
	_setDefaultConstraints();
	return ret;
}

bool FlightTaskAuto::updateInitialize()
{
	bool ret = FlightTask::updateInitialize();
	// require valid reference and valid target
	ret = ret && _evaluateGlobalReference() && _evaluateTriplets();
	// require valid position
	ret = ret && PX4_ISFINITE(_position(0))
	      && PX4_ISFINITE(_position(1))
	      && PX4_ISFINITE(_position(2))
	      && PX4_ISFINITE(_velocity(0))
	      && PX4_ISFINITE(_velocity(1))
	      && PX4_ISFINITE(_velocity(2));

	return ret;
}

bool FlightTaskAuto::_evaluateTriplets()
{
	// TODO: fix the issues mentioned below
	// We add here some conditions that are only required because:
	// 1. navigator continuously sends triplet during mission due to yaw setpoint. This
	// should be removed in the navigator and only updates if the current setpoint actually has changed.
	//
	// 2. navigator should be responsible to send always three valid setpoints. If there is only one setpoint,
	// then previous will be set to current vehicle position and next will be set equal to setpoint.
	//
	// 3. navigator originally only supports gps guided maneuvers. However, it now also supports some flow-specific features
	// such as land and takeoff. The navigator should use for auto takeoff/land with flow the position in xy at the moment the
	// takeoff/land was initiated. Until then we do this kind of logic here.

	// Check if triplet is valid. There must be at least a valid altitude.

	if (!_sub_triplet_setpoint->get().current.valid || !PX4_ISFINITE(_sub_triplet_setpoint->get().current.alt)) {
		// Best we can do is to just set all waypoints to current state and return false.
		_prev_prev_wp = _triplet_prev_wp = _triplet_target = _triplet_next_wp = _position;
		_type = WaypointType::position;
		return false;
	}

	_type = (WaypointType)_sub_triplet_setpoint->get().current.type;

	// Always update cruise speed since that can change without waypoint changes.
	_mc_cruise_speed = _sub_triplet_setpoint->get().current.cruising_speed;

	if (!PX4_ISFINITE(_mc_cruise_speed) || (_mc_cruise_speed < 0.0f) || (_mc_cruise_speed > _constraints.speed_xy)) {
		// Use default limit.
		_mc_cruise_speed = _constraints.speed_xy;
	}

	// Temporary target variable where we save the local reprojection of the latest navigator current triplet.
	Vector3f tmp_target;

	if (!PX4_ISFINITE(_sub_triplet_setpoint->get().current.lat)
	    || !PX4_ISFINITE(_sub_triplet_setpoint->get().current.lon)) {
		// No position provided in xy. Lock position
		if (!PX4_ISFINITE(_lock_position_xy(0))) {
			tmp_target(0) = _lock_position_xy(0) = _position(0);
			tmp_target(1) = _lock_position_xy(1) = _position(1);

		} else {
			tmp_target(0) = _lock_position_xy(0);
			tmp_target(1) = _lock_position_xy(1);
			_lock_position_xy.setAll(NAN);
		}

	} else {
		// Convert from global to local frame.
		map_projection_project(&_reference_position,
				       _sub_triplet_setpoint->get().current.lat, _sub_triplet_setpoint->get().current.lon, &tmp_target(0), &tmp_target(1));
	}

	tmp_target(2) = -(_sub_triplet_setpoint->get().current.alt - _reference_altitude);

	// Check if anything has changed. We do that by comparing the temporary target
	// to the internal _triplet_target.
	// TODO This is a hack and it would be much better if the navigator only sends out a waypoints once they have changed.

	bool triplet_update = true;

<<<<<<< HEAD
	if (fabsf(_triplet_target(0) - tmp_target(0)) < 0.001f && fabsf(_triplet_target(1) - tmp_target(1)) < 0.001f
=======
	if (PX4_ISFINITE(_triplet_target(0))
	    && PX4_ISFINITE(_triplet_target(1))
	    && PX4_ISFINITE(_triplet_target(2))
	    && fabsf(_triplet_target(0) - tmp_target(0)) < 0.001f
	    && fabsf(_triplet_target(1) - tmp_target(1)) < 0.001f
>>>>>>> 0eb4942f
	    && fabsf(_triplet_target(2) - tmp_target(2)) < 0.001f) {
		// Nothing has changed: just keep old waypoints.
		triplet_update = false;

	} else {
		_triplet_target = tmp_target;
		_target_acceptance_radius = _sub_triplet_setpoint->get().current.acceptance_radius;

		if (!PX4_ISFINITE(_triplet_target(0)) || !PX4_ISFINITE(_triplet_target(1))) {
			// Horizontal target is not finite.
			_triplet_target(0) = _position(0);
			_triplet_target(1) = _position(1);
		}

		if (!PX4_ISFINITE(_triplet_target(2))) {
			_triplet_target(2) = _position(2);
		}

		// If _triplet_target has updated, update also _triplet_prev_wp and _triplet_next_wp.
		_prev_prev_wp = _triplet_prev_wp;

		if (_isFinite(_sub_triplet_setpoint->get().previous) && _sub_triplet_setpoint->get().previous.valid) {
			map_projection_project(&_reference_position, _sub_triplet_setpoint->get().previous.lat,
					       _sub_triplet_setpoint->get().previous.lon, &_triplet_prev_wp(0), &_triplet_prev_wp(1));
			_triplet_prev_wp(2) = -(_sub_triplet_setpoint->get().previous.alt - _reference_altitude);

		} else {
			_triplet_prev_wp = _position;
		}

		if (_type == WaypointType::loiter) {
			_triplet_next_wp = _triplet_target;

		} else if (_isFinite(_sub_triplet_setpoint->get().next) && _sub_triplet_setpoint->get().next.valid) {
			map_projection_project(&_reference_position, _sub_triplet_setpoint->get().next.lat,
					       _sub_triplet_setpoint->get().next.lon, &_triplet_next_wp(0), &_triplet_next_wp(1));
			_triplet_next_wp(2) = -(_sub_triplet_setpoint->get().next.alt - _reference_altitude);

		} else {
			_triplet_next_wp = _triplet_target;
		}
	}

	// set heading
	if (_ext_yaw_handler != nullptr && _ext_yaw_handler->is_active()) {
		_yaw_setpoint = _yaw;
		_yawspeed_setpoint = _ext_yaw_handler->get_weathervane_yawrate();

	} else if (_type == WaypointType::follow_target && _sub_triplet_setpoint->get().current.yawspeed_valid) {
		_yawspeed_setpoint = _sub_triplet_setpoint->get().current.yawspeed;
		_yaw_setpoint = NAN;

	} else {
		if (_sub_triplet_setpoint->get().current.yaw_valid) {
			_yaw_setpoint = _sub_triplet_setpoint->get().current.yaw;

		} else {
			_set_heading_from_mode();
		}

		_yawspeed_setpoint = NAN;
	}

	// Calculate the current vehicle state and check if it has updated.
	State previous_state = _current_state;
	_current_state = _getCurrentState();

	if (triplet_update || (_current_state != previous_state)) {
		_updateInternalWaypoints();
		_updateAvoidanceWaypoints();
		_mission_gear = _sub_triplet_setpoint->get().current.landing_gear;
	}

	if (COM_OBS_AVOID.get() && _sub_vehicle_status->get().is_rotary_wing) {
		_checkAvoidanceProgress();
	}

	return true;
}

void FlightTaskAuto::_set_heading_from_mode()
{

	Vector2f v; // Vector that points towards desired location

	switch (MPC_YAW_MODE.get()) {

	case 0: // Heading points towards the current waypoint.
		v = Vector2f(_target) - Vector2f(_position);
		break;

	case 1: // Heading points towards home.
		if (_sub_home_position->get().valid_hpos) {
			v = Vector2f(&_sub_home_position->get().x) - Vector2f(_position);
		}

		break;

	case 2: // Heading point away from home.
		if (_sub_home_position->get().valid_hpos) {
			v = Vector2f(_position) - Vector2f(&_sub_home_position->get().x);
		}

		break;

	case 3: // Along trajectory.
		// The heading depends on the kind of setpoint generation. This needs to be implemented
		// in the subclasses where the velocity setpoints are generated.
		v.setAll(NAN);
		break;
	}

	if (PX4_ISFINITE(v.length())) {
		// We only adjust yaw if vehicle is outside of acceptance radius. Once we enter acceptance
		// radius, lock yaw to current yaw.
		// This prevents excessive yawing.
		if (v.length() > _target_acceptance_radius) {
			_compute_heading_from_2D_vector(_yaw_setpoint, v);
			_yaw_lock = false;

		} else {
			if (!_yaw_lock) {
				_yaw_setpoint = _yaw;
				_yaw_lock = true;
			}
		}

	} else {
		_yaw_lock = false;
		_yaw_setpoint = NAN;
	}
}

void FlightTaskAuto::_updateAvoidanceWaypoints()
{
	_desired_waypoint.timestamp = hrt_absolute_time();

	_triplet_target.copyTo(_desired_waypoint.waypoints[vehicle_trajectory_waypoint_s::POINT_1].position);
	Vector3f(NAN, NAN, NAN).copyTo(_desired_waypoint.waypoints[vehicle_trajectory_waypoint_s::POINT_1].velocity);
	Vector3f(NAN, NAN, NAN).copyTo(_desired_waypoint.waypoints[vehicle_trajectory_waypoint_s::POINT_1].acceleration);

	_desired_waypoint.waypoints[vehicle_trajectory_waypoint_s::POINT_1].yaw = _yaw_setpoint;
	_desired_waypoint.waypoints[vehicle_trajectory_waypoint_s::POINT_1].yaw_speed = _yawspeed_setpoint;
	_desired_waypoint.waypoints[vehicle_trajectory_waypoint_s::POINT_1].point_valid = true;


	_triplet_next_wp.copyTo(_desired_waypoint.waypoints[vehicle_trajectory_waypoint_s::POINT_2].position);
	Vector3f(NAN, NAN, NAN).copyTo(_desired_waypoint.waypoints[vehicle_trajectory_waypoint_s::POINT_2].velocity);
	Vector3f(NAN, NAN, NAN).copyTo(_desired_waypoint.waypoints[vehicle_trajectory_waypoint_s::POINT_2].acceleration);

	_desired_waypoint.waypoints[vehicle_trajectory_waypoint_s::POINT_2].yaw = _sub_triplet_setpoint->get().next.yaw;
	_desired_waypoint.waypoints[vehicle_trajectory_waypoint_s::POINT_2].yaw_speed =
		_sub_triplet_setpoint->get().next.yawspeed_valid ?
		_sub_triplet_setpoint->get().next.yawspeed : NAN;
	_desired_waypoint.waypoints[vehicle_trajectory_waypoint_s::POINT_2].point_valid = true;
}

void FlightTaskAuto::_checkAvoidanceProgress()
{
	position_controller_status_s pos_control_status = {};
	pos_control_status.timestamp = hrt_absolute_time();

	// vector from previous triplet to current target
	Vector2f prev_to_target = Vector2f(_triplet_target - _triplet_prev_wp);
	// vector from previous triplet to the vehicle projected position on the line previous-target triplet
	Vector2f prev_to_closest_pt = _closest_pt - Vector2f(_triplet_prev_wp);
	// fraction of the previous-tagerget line that has been flown
	const float prev_curr_travelled = prev_to_closest_pt.length() / prev_to_target.length();

	Vector2f pos_to_target = Vector2f(_triplet_target - _position);

	if (prev_curr_travelled > 1.0f) {
		// if the vehicle projected position on the line previous-target is past the target waypoint,
		// increase the target acceptance radius such that navigator will update the triplets
		pos_control_status.acceptance_radius = pos_to_target.length() + 0.5f;
	}

	const float pos_to_target_z = fabsf(_triplet_target(2) - _position(2));

	if (pos_to_target.length() < _target_acceptance_radius && pos_to_target_z > NAV_MC_ALT_RAD.get()) {
		// vehicle above or below the target waypoint
		pos_control_status.altitude_acceptance = pos_to_target_z + 0.5f;
	}

	// do not check for waypoints yaw acceptance in navigator
	pos_control_status.yaw_acceptance = NAN;

	if (_pub_pos_control_status == nullptr) {
		_pub_pos_control_status = orb_advertise(ORB_ID(position_controller_status), &pos_control_status);

	} else {
		orb_publish(ORB_ID(position_controller_status), _pub_pos_control_status, &pos_control_status);

	}

}

bool FlightTaskAuto::_isFinite(const position_setpoint_s &sp)
{
	return (PX4_ISFINITE(sp.lat) && PX4_ISFINITE(sp.lon) && PX4_ISFINITE(sp.alt));
}

bool FlightTaskAuto::_evaluateGlobalReference()
{
	// check if reference has changed and update.
	// Only update if reference timestamp has changed AND no valid reference altitude
	// is available.
	// TODO: this needs to be revisited and needs a more clear implementation
	if (_sub_vehicle_local_position->get().ref_timestamp == _time_stamp_reference && PX4_ISFINITE(_reference_altitude)) {
		// don't need to update anything
		return true;
	}

	double ref_lat =  _sub_vehicle_local_position->get().ref_lat;
	double ref_lon =  _sub_vehicle_local_position->get().ref_lon;
	_reference_altitude = _sub_vehicle_local_position->get().ref_alt;

	if (!_sub_vehicle_local_position->get().z_global) {
		// we have no valid global altitude
		// set global reference to local reference
		_reference_altitude = 0.0f;
	}

	if (!_sub_vehicle_local_position->get().xy_global) {
		// we have no valid global alt/lat
		// set global reference to local reference
		ref_lat = 0.0;
		ref_lon = 0.0;
	}

	// init projection
	map_projection_init(&_reference_position,
			    ref_lat,
			    ref_lon);

	// check if everything is still finite
	if (PX4_ISFINITE(_reference_altitude)
	    && PX4_ISFINITE(_sub_vehicle_local_position->get().ref_lat)
	    && PX4_ISFINITE(_sub_vehicle_local_position->get().ref_lon)) {
		return true;

	} else {
		// no valid reference
		return false;
	}
}

void FlightTaskAuto::_setDefaultConstraints()
{
	FlightTask::_setDefaultConstraints();

	// only adjust limits if the new limit is lower
	if (_constraints.speed_xy >= MPC_XY_CRUISE.get()) {
		_constraints.speed_xy = MPC_XY_CRUISE.get();
	}
}

Vector2f FlightTaskAuto::_getTargetVelocityXY()
{
	// guard against any bad velocity values
	const float vx = _sub_triplet_setpoint->get().current.vx;
	const float vy = _sub_triplet_setpoint->get().current.vy;
	bool velocity_valid = PX4_ISFINITE(vx) && PX4_ISFINITE(vy) &&
			      _sub_triplet_setpoint->get().current.velocity_valid;

	if (velocity_valid) {
		return Vector2f(vx, vy);

	} else {
		// just return zero speed
		return Vector2f{};
	}
}

State FlightTaskAuto::_getCurrentState()
{
	// Calculate the vehicle current state based on the Navigator triplets and the current position.
	Vector2f u_prev_to_target = Vector2f(_triplet_target - _triplet_prev_wp).unit_or_zero();
	Vector2f pos_to_target(_triplet_target - _position);
	Vector2f prev_to_pos(_position - _triplet_prev_wp);
	// Calculate the closest point to the vehicle position on the line prev_wp - target
	_closest_pt = Vector2f(_triplet_prev_wp) + u_prev_to_target * (prev_to_pos * u_prev_to_target);

	State return_state = State::none;

	if (u_prev_to_target * pos_to_target < 0.0f) {
		// Target is behind.
		return_state = State::target_behind;

	} else if (u_prev_to_target * prev_to_pos < 0.0f && prev_to_pos.length() > _mc_cruise_speed) {
		// Current position is more than cruise speed in front of previous setpoint.
		return_state = State::previous_infront;

	} else if (Vector2f(Vector2f(_position) - _closest_pt).length() > _mc_cruise_speed) {
		// Vehicle is more than cruise speed off track.
		return_state = State::offtrack;

	}

	return return_state;
}

void FlightTaskAuto::_updateInternalWaypoints()
{
	// The internal Waypoints might differ from _triplet_prev_wp, _triplet_target and _triplet_next_wp.
	// The cases where it differs:
	// 1. The vehicle already passed the target -> go straight to target
	// 2. The vehicle is more than cruise speed in front of previous waypoint -> go straight to previous waypoint
	// 3. The vehicle is more than cruise speed from track -> go straight to closest point on track
	switch (_current_state) {
	case State::target_behind:
	case State::previous_infront:
	case State::offtrack:
	case State::none:
		_target = _triplet_target;
		_prev_wp = _triplet_prev_wp;
		_next_wp = _triplet_next_wp;
		break;

	default:
		break;

	}
}

bool FlightTaskAuto::_compute_heading_from_2D_vector(float &heading, Vector2f v)
{
	if (PX4_ISFINITE(v.length()) && v.length() > SIGMA_NORM) {
		v.normalize();
		// To find yaw: take dot product of x = (1,0) and v
		// and multiply by the sign given of cross product of x and v.
		// Dot product: (x(0)*v(0)+(x(1)*v(1)) = v(0)
		// Cross product: x(0)*v(1) - v(0)*x(1) = v(1)
		heading =  math::sign(v(1)) * wrap_pi(acosf(v(0)));
		return true;
	}

	// heading unknown and therefore do not change heading
	return false;
}<|MERGE_RESOLUTION|>--- conflicted
+++ resolved
@@ -153,15 +153,11 @@
 
 	bool triplet_update = true;
 
-<<<<<<< HEAD
-	if (fabsf(_triplet_target(0) - tmp_target(0)) < 0.001f && fabsf(_triplet_target(1) - tmp_target(1)) < 0.001f
-=======
 	if (PX4_ISFINITE(_triplet_target(0))
 	    && PX4_ISFINITE(_triplet_target(1))
 	    && PX4_ISFINITE(_triplet_target(2))
 	    && fabsf(_triplet_target(0) - tmp_target(0)) < 0.001f
 	    && fabsf(_triplet_target(1) - tmp_target(1)) < 0.001f
->>>>>>> 0eb4942f
 	    && fabsf(_triplet_target(2) - tmp_target(2)) < 0.001f) {
 		// Nothing has changed: just keep old waypoints.
 		triplet_update = false;
@@ -473,8 +469,23 @@
 	// 3. The vehicle is more than cruise speed from track -> go straight to closest point on track
 	switch (_current_state) {
 	case State::target_behind:
+		_target = _triplet_target;
+		_prev_wp = _position;
+		_next_wp = _triplet_next_wp;
+		break;
+
 	case State::previous_infront:
+		_next_wp = _triplet_target;
+		_target = _triplet_prev_wp;
+		_prev_wp = _position;
+		break;
+
 	case State::offtrack:
+		_next_wp = _triplet_target;
+		_target = matrix::Vector3f(_closest_pt(0), _closest_pt(1), _triplet_target(2));
+		_prev_wp = _position;
+		break;
+
 	case State::none:
 		_target = _triplet_target;
 		_prev_wp = _triplet_prev_wp;
