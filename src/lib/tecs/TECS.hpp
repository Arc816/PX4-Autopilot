/****************************************************************************
 *
 *   Copyright (c) 2017-2020 PX4 Development Team. All rights reserved.
 *
 * Redistribution and use in source and binary forms, with or without
 * modification, are permitted provided that the following conditions
 * are met:
 *
 * 1. Redistributions of source code must retain the above copyright
 *    notice, this list of conditions and the following disclaimer.
 * 2. Redistributions in binary form must reproduce the above copyright
 *    notice, this list of conditions and the following disclaimer in
 *    the documentation and/or other materials provided with the
 *    distribution.
 * 3. Neither the name PX4 nor the names of its contributors may be
 *    used to endorse or promote products derived from this software
 *    without specific prior written permission.
 *
 * THIS SOFTWARE IS PROVIDED BY THE COPYRIGHT HOLDERS AND CONTRIBUTORS
 * "AS IS" AND ANY EXPRESS OR IMPLIED WARRANTIES, INCLUDING, BUT NOT
 * LIMITED TO, THE IMPLIED WARRANTIES OF MERCHANTABILITY AND FITNESS
 * FOR A PARTICULAR PURPOSE ARE DISCLAIMED. IN NO EVENT SHALL THE
 * COPYRIGHT OWNER OR CONTRIBUTORS BE LIABLE FOR ANY DIRECT, INDIRECT,
 * INCIDENTAL, SPECIAL, EXEMPLARY, OR CONSEQUENTIAL DAMAGES (INCLUDING,
 * BUT NOT LIMITED TO, PROCUREMENT OF SUBSTITUTE GOODS OR SERVICES; LOSS
 * OF USE, DATA, OR PROFITS; OR BUSINESS INTERRUPTION) HOWEVER CAUSED
 * AND ON ANY THEORY OF LIABILITY, WHETHER IN CONTRACT, STRICT
 * LIABILITY, OR TORT (INCLUDING NEGLIGENCE OR OTHERWISE) ARISING IN
 * ANY WAY OUT OF THE USE OF THIS SOFTWARE, EVEN IF ADVISED OF THE
 * POSSIBILITY OF SUCH DAMAGE.
 *
 ****************************************************************************/

/**
 * @file tecs.cpp
 *
 * @author Paul Riseborough
 */

#pragma once

#include <mathlib/mathlib.h>
#include <matrix/math.hpp>
#include <lib/ecl/AlphaFilter/AlphaFilter.hpp>

class TECS
{
public:
	TECS() = default;
	~TECS() = default;

	// no copy, assignment, move, move assignment
	TECS(const TECS &) = delete;
	TECS &operator=(const TECS &) = delete;
	TECS(TECS &&) = delete;
	TECS &operator=(TECS &&) = delete;

	/**
	 * Get the current airspeed status
	 *
	 * @return true if airspeed is enabled for control
	 */
	bool airspeed_sensor_enabled() { return _airspeed_enabled; }

	/**
	 * Set the airspeed enable state
	 */
	void enable_airspeed(bool enabled) { _airspeed_enabled = enabled; }

	/**
	 * Updates the following vehicle kineamtic state estimates:
	 * Vertical position, velocity and acceleration.
	 * Speed derivative
	 * Must be called prior to udating tecs control loops
	 * Must be called at 50Hz or greater
	 */
	void update_vehicle_state_estimates(float equivalent_airspeed, const float speed_deriv_forward, bool altitude_lock,
					    bool in_air,
					    float altitude, float vz);

	/**
	 * Update the control loop calculations
	 */
	void update_pitch_throttle(float pitch, float baro_altitude, float hgt_setpoint,
				   float EAS_setpoint, float equivalent_airspeed, float eas_to_tas, bool climb_out_setpoint, float pitch_min_climbout,
				   float throttle_min, float throttle_setpoint_max, float throttle_cruise,
				   float pitch_limit_min, float pitch_limit_max, float hgt_rate_sp = NAN);

	float get_throttle_setpoint() { return _last_throttle_setpoint; }
	float get_pitch_setpoint() { return _last_pitch_setpoint; }
	float get_speed_weight() { return _pitch_speed_weight; }

	void reset_state() { _states_initialized = false; }

	enum ECL_TECS_MODE {
		ECL_TECS_MODE_NORMAL = 0,
		ECL_TECS_MODE_UNDERSPEED,
		ECL_TECS_MODE_BAD_DESCENT,
		ECL_TECS_MODE_CLIMBOUT
	};

	void set_detect_underspeed_enabled(bool enabled) { _detect_underspeed_enabled = enabled; }

	// setters for controller parameters
	void set_integrator_gain_throttle(float gain) { _integrator_gain_throttle = gain; }
	void set_integrator_gain_pitch(float gain) { _integrator_gain_pitch = gain; }

	void set_min_sink_rate(float rate) { _min_sink_rate = rate; }
	void set_max_sink_rate(float sink_rate) { _max_sink_rate = sink_rate; }
	void set_max_climb_rate(float climb_rate) { _max_climb_rate = climb_rate; }

	void set_heightrate_ff(float heightrate_ff) { _height_setpoint_gain_ff = heightrate_ff; }
	void set_height_error_time_constant(float time_const) { _height_error_gain = 1.0f / math::max(time_const, 0.1f); }

<<<<<<< HEAD
	void set_indicated_airspeed_cruise(float airspeed) { _indicated_airspeed_cruise = airspeed; }
	void set_indicated_airspeed_max(float airspeed) { _indicated_airspeed_max = airspeed; }
	void set_indicated_airspeed_min(float airspeed) { _indicated_airspeed_min = airspeed; }
=======
	void set_equivalent_airspeed_max(float airspeed) { _equivalent_airspeed_max = airspeed; }
	void set_equivalent_airspeed_min(float airspeed) { _equivalent_airspeed_min = airspeed; }
>>>>>>> 0f29b871

	void set_pitch_damping(float damping) { _pitch_damping_gain = damping; }
	void set_vertical_accel_limit(float limit) { _vert_accel_limit = limit; }

	void set_speed_comp_filter_omega(float omega) { _tas_estimate_freq = omega; }
	void set_speed_weight(float weight) { _pitch_speed_weight = weight; }
	void set_airspeed_error_time_constant(float time_const) { _airspeed_error_gain = 1.0f / math::max(time_const, 0.1f); }

	void set_throttle_damp(float throttle_damp) { _throttle_damping_gain = throttle_damp; }
	void set_throttle_slewrate(float slewrate) { _throttle_slewrate = slewrate; }

	void set_roll_throttle_compensation(float compensation) { _load_factor_correction = compensation; }
	void set_load_factor(float load_factor) { _load_factor = load_factor; }

	void set_ste_rate_time_const(float time_const) { _STE_rate_time_const = time_const; }
	void set_speed_derivative_time_constant(float time_const) { _speed_derivative_time_const = time_const; }

	void set_seb_rate_ff_gain(float ff_gain) { _SEB_rate_ff = ff_gain; }


	// TECS status
	uint64_t timestamp() { return _pitch_update_timestamp; }
	ECL_TECS_MODE tecs_mode() { return _tecs_mode; }

	float hgt_setpoint_adj() { return _hgt_setpoint_adj; }
	float vert_pos_state() { return _vert_pos_state; }

	float TAS_setpoint_adj() { return _TAS_setpoint_adj; }
	float tas_state() { return _tas_state; }

	float hgt_rate_setpoint() { return _hgt_rate_setpoint; }
	float vert_vel_state() { return _vert_vel_state; }

	float get_EAS_setpoint() { return _EAS_setpoint; };
	float TAS_rate_setpoint() { return _TAS_rate_setpoint; }
	float speed_derivative() { return _speed_derivative; }

	float STE_error() { return _STE_error; }
	float STE_rate_error() { return _STE_rate_error; }

	float SEB_error() { return _SEB_error; }
	float SEB_rate_error() { return _SEB_rate_error; }

	float throttle_integ_state() { return _throttle_integ_state; }
	float pitch_integ_state() { return _pitch_integ_state; }

	float STE() { return _SPE_estimate + _SKE_estimate; }

	float STE_setpoint() { return _SPE_setpoint + _SKE_setpoint; }

	float STE_rate() { return _SPE_rate + _SKE_rate; }

	float STE_rate_setpoint() { return _SPE_rate_setpoint + _SKE_rate_setpoint; }

	float SEB() { return _SPE_estimate * _SPE_weighting - _SKE_estimate * _SKE_weighting; }

	float SEB_setpoint() { return _SPE_setpoint * _SPE_weighting - _SKE_setpoint * _SKE_weighting; }

	float SEB_rate() { return _SPE_rate * _SPE_weighting - _SKE_rate * _SKE_weighting; }

	float SEB_rate_setpoint() { return _SPE_rate_setpoint * _SPE_weighting - _SKE_rate_setpoint * _SKE_weighting; }


	/**
	 * Handle the altitude reset
	 *
	 * If the estimation system resets the height in one discrete step this
	 * will gracefully even out the reset over time.
	 */
	void handle_alt_step(float delta_alt, float altitude)
	{
		// add height reset delta to all variables involved
		// in filtering the demanded height
		_hgt_setpoint_in_prev += delta_alt;
		_hgt_setpoint_prev += delta_alt;
		_hgt_setpoint_adj_prev += delta_alt;

		// reset height states
		_vert_pos_state = altitude;
		_vert_vel_state = 0.0f;
	}

private:

	enum ECL_TECS_MODE _tecs_mode {ECL_TECS_MODE_NORMAL};

	// timestamps
	uint64_t _state_update_timestamp{0};				///< last timestamp of the 50 Hz function call
	uint64_t _speed_update_timestamp{0};				///< last timestamp of the speed function call
	uint64_t _pitch_update_timestamp{0};				///< last timestamp of the pitch function call

	// controller parameters
	float _tas_estimate_freq{0.0f};					///< cross-over frequency of the true airspeed complementary filter (rad/sec)
	float _max_climb_rate{2.0f};					///< climb rate produced by max allowed throttle (m/sec)
	float _min_sink_rate{1.0f};					///< sink rate produced by min allowed throttle (m/sec)
	float _max_sink_rate{2.0f};					///< maximum safe sink rate (m/sec)
	float _pitch_damping_gain{0.0f};				///< damping gain of the pitch demand calculation (sec)
	float _throttle_damping_gain{0.0f};				///< damping gain of the throttle demand calculation (sec)
	float _integrator_gain_throttle{0.0f};				///< integrator gain used by the throttle demand calculation
	float _integrator_gain_pitch{0.0f};				///< integrator gain used by the pitch demand calculation
	float _vert_accel_limit{0.0f};					///< magnitude of the maximum vertical acceleration allowed (m/sec**2)
	float _load_factor{0.0f};					///< additional normal load factor
	float _load_factor_correction{0.0f};				///< gain from normal load factor increase to total energy rate demand (m**2/sec**3)
	float _pitch_speed_weight{1.0f};				///< speed control weighting used by pitch demand calculation
	float _height_error_gain{0.2f};					///< height error inverse time constant [1/s]
	float _height_setpoint_gain_ff{0.0f};				///< gain from height demand derivative to demanded climb rate
<<<<<<< HEAD
	float _airspeed_error_gain{0.1f};							///< airspeed error inverse time constant [1/s]
	float _indicated_airspeed_cruise{15.0f};			///< equivalent cruise airspeed for airspeed less mode (m/sec)
	float _indicated_airspeed_min{3.0f};				///< equivalent airspeed demand lower limit (m/sec)
	float _indicated_airspeed_max{30.0f};				///< equivalent airspeed demand upper limit (m/sec)
=======
	float _airspeed_error_gain{0.1f};				///< airspeed error inverse time constant [1/s]
	float _equivalent_airspeed_min{3.0f};				///< equivalent airspeed demand lower limit (m/sec)
	float _equivalent_airspeed_max{30.0f};				///< equivalent airspeed demand upper limit (m/sec)
>>>>>>> 0f29b871
	float _throttle_slewrate{0.0f};					///< throttle demand slew rate limit (1/sec)
	float _STE_rate_time_const{0.1f};				///< filter time constant for specific total energy rate (damping path) (s)
	float _speed_derivative_time_const{0.01f};			///< speed derivative filter time constant (s)
	float _SEB_rate_ff{1.0f};

	// complimentary filter states
	float _vert_vel_state{0.0f};					///< complimentary filter state - height rate (m/sec)
	float _vert_pos_state{0.0f};					///< complimentary filter state - height (m)
	float _tas_rate_state{0.0f};					///< complimentary filter state - true airspeed first derivative (m/sec**2)
	float _tas_state{0.0f};						///< complimentary filter state - true airspeed (m/sec)

	// controller states
	float _throttle_integ_state{0.0f};				///< throttle integrator state
	float _pitch_integ_state{0.0f};					///< pitch integrator state (rad)
	float _last_throttle_setpoint{0.0f};				///< throttle demand rate limiter state (1/sec)
	float _last_pitch_setpoint{0.0f};				///< pitch demand rate limiter state (rad/sec)
	float _speed_derivative{0.0f};					///< rate of change of speed along X axis (m/sec**2)

	// speed demand calculations
	float _EAS{0.0f};						///< equivalent airspeed (m/sec)
	float _TAS_max{30.0f};						///< true airpeed demand upper limit (m/sec)
	float _TAS_min{3.0f};						///< true airpeed demand lower limit (m/sec)
	float _TAS_setpoint{0.0f};					///< current airpeed demand (m/sec)
	float _TAS_setpoint_last{0.0f};					///< previous true airpeed demand (m/sec)
	float _EAS_setpoint{0.0f};					///< Equivalent airspeed demand (m/sec)
	float _TAS_setpoint_adj{0.0f};					///< true airspeed demand tracked by the TECS algorithm (m/sec)
	float _TAS_rate_setpoint{0.0f};					///< true airspeed rate demand tracked by the TECS algorithm (m/sec**2)

	// height demand calculations
	float _hgt_setpoint{0.0f};					///< demanded height tracked by the TECS algorithm (m)
	float _hgt_setpoint_in_prev{0.0f};				///< previous value of _hgt_setpoint after noise filtering (m)
	float _hgt_setpoint_prev{0.0f};					///< previous value of _hgt_setpoint after noise filtering and rate limiting (m)
	float _hgt_setpoint_adj{0.0f};					///< demanded height used by the control loops after all filtering has been applied (m)
	float _hgt_setpoint_adj_prev{0.0f};				///< value of _hgt_setpoint_adj from previous frame (m)
	float _hgt_rate_setpoint{0.0f};					///< demanded climb rate tracked by the TECS algorithm

	// vehicle physical limits
	float _pitch_setpoint_unc{0.0f};				///< pitch demand before limiting (rad)
	float _STE_rate_max{0.0f};					///< specific total energy rate upper limit achieved when throttle is at _throttle_setpoint_max (m**2/sec**3)
	float _STE_rate_min{0.0f};					///< specific total energy rate lower limit acheived when throttle is at _throttle_setpoint_min (m**2/sec**3)
	float _throttle_setpoint_max{0.0f};				///< normalised throttle upper limit
	float _throttle_setpoint_min{0.0f};				///< normalised throttle lower limit
	float _pitch_setpoint_max{0.5f};				///< pitch demand upper limit (rad)
	float _pitch_setpoint_min{-0.5f};				///< pitch demand lower limit (rad)

	// specific energy quantities
	float _SPE_setpoint{0.0f};					///< specific potential energy demand (m**2/sec**2)
	float _SKE_setpoint{0.0f};					///< specific kinetic energy demand (m**2/sec**2)
	float _SPE_rate_setpoint{0.0f};					///< specific potential energy rate demand (m**2/sec**3)
	float _SKE_rate_setpoint{0.0f};					///< specific kinetic energy rate demand (m**2/sec**3)
	float _SPE_estimate{0.0f};					///< specific potential energy estimate (m**2/sec**2)
	float _SKE_estimate{0.0f};					///< specific kinetic energy estimate (m**2/sec**2)
	float _SPE_rate{0.0f};						///< specific potential energy rate estimate (m**2/sec**3)
	float _SKE_rate{0.0f};						///< specific kinetic energy rate estimate (m**2/sec**3)

	// specific energy error quantities
	float _STE_error{0.0f};						///< specific total energy error (m**2/sec**2)
	float _STE_rate_error{0.0f};					///< specific total energy rate error (m**2/sec**3)
	float _SEB_error{0.0f};						///< specific energy balance error (m**2/sec**2)
	float _SEB_rate_error{0.0f};					///< specific energy balance rate error (m**2/sec**3)

	// speed height weighting
	float _SPE_weighting{1.0f};
	float _SKE_weighting{1.0f};

	// time steps (non-fixed)
	float _dt{DT_DEFAULT};						///< Time since last update of main TECS loop (sec)
	static constexpr float DT_DEFAULT = 0.02f;			///< default value for _dt (sec)

	// controller mode logic
	bool _underspeed_detected{false};				///< true when an underspeed condition has been detected
	bool _detect_underspeed_enabled{true};				///< true when underspeed detection is enabled
	bool _uncommanded_descent_recovery{false};			///< true when a continuous descent caused by an unachievable airspeed demand has been detected
	bool _climbout_mode_active{false};				///< true when in climbout mode
	bool _airspeed_enabled{false};					///< true when airspeed use has been enabled
	bool _states_initialized{false};					///< true when TECS states have been iniitalized
	bool _in_air{false};						///< true when the vehicle is flying

	/**
	 * Update the airspeed internal state using a second order complementary filter
	 */
	void _update_speed_states(float airspeed_setpoint, float equivalent_airspeed, float cas_to_tas);

	/**
	 * Update the desired airspeed
	 */
	void _update_speed_setpoint();

	/**
	 * Update the desired height
	 */
	void _update_height_setpoint(float desired, float state);

	/**
	 * Update the desired height rate setpoint
	 */
	void _update_height_rate_setpoint(float hgt_rate_sp);

	/**
	 * Detect if the system is not capable of maintaining airspeed
	 */
	void _detect_underspeed();

	/**
	 * Update specific energy
	 */
	void _update_energy_estimates();

	/**
	 * Update throttle setpoint
	 */
	void _update_throttle_setpoint(float throttle_cruise);

	/**
	 * Detect an uncommanded descent
	 */
	void _detect_uncommanded_descent();

	/**
	 * Update the pitch setpoint
	 */
	void _update_pitch_setpoint();

	/**
	 * Initialize the controller
	 */
	void _initialize_states(float pitch, float throttle_cruise, float baro_altitude, float pitch_min_climbout,
				float eas_to_tas);

	/**
	 * Calculate specific total energy rate limits
	 */
	void _update_STE_rate_lim();

	void _update_speed_height_weights();

	AlphaFilter<float> _STE_rate_error_filter;

	AlphaFilter<float> _TAS_rate_filter;

};<|MERGE_RESOLUTION|>--- conflicted
+++ resolved
@@ -112,14 +112,9 @@
 	void set_heightrate_ff(float heightrate_ff) { _height_setpoint_gain_ff = heightrate_ff; }
 	void set_height_error_time_constant(float time_const) { _height_error_gain = 1.0f / math::max(time_const, 0.1f); }
 
-<<<<<<< HEAD
 	void set_indicated_airspeed_cruise(float airspeed) { _indicated_airspeed_cruise = airspeed; }
-	void set_indicated_airspeed_max(float airspeed) { _indicated_airspeed_max = airspeed; }
-	void set_indicated_airspeed_min(float airspeed) { _indicated_airspeed_min = airspeed; }
-=======
 	void set_equivalent_airspeed_max(float airspeed) { _equivalent_airspeed_max = airspeed; }
 	void set_equivalent_airspeed_min(float airspeed) { _equivalent_airspeed_min = airspeed; }
->>>>>>> 0f29b871
 
 	void set_pitch_damping(float damping) { _pitch_damping_gain = damping; }
 	void set_vertical_accel_limit(float limit) { _vert_accel_limit = limit; }
@@ -226,16 +221,10 @@
 	float _pitch_speed_weight{1.0f};				///< speed control weighting used by pitch demand calculation
 	float _height_error_gain{0.2f};					///< height error inverse time constant [1/s]
 	float _height_setpoint_gain_ff{0.0f};				///< gain from height demand derivative to demanded climb rate
-<<<<<<< HEAD
-	float _airspeed_error_gain{0.1f};							///< airspeed error inverse time constant [1/s]
+	float _airspeed_error_gain{0.1f};				///< airspeed error inverse time constant [1/s]
 	float _indicated_airspeed_cruise{15.0f};			///< equivalent cruise airspeed for airspeed less mode (m/sec)
-	float _indicated_airspeed_min{3.0f};				///< equivalent airspeed demand lower limit (m/sec)
-	float _indicated_airspeed_max{30.0f};				///< equivalent airspeed demand upper limit (m/sec)
-=======
-	float _airspeed_error_gain{0.1f};				///< airspeed error inverse time constant [1/s]
 	float _equivalent_airspeed_min{3.0f};				///< equivalent airspeed demand lower limit (m/sec)
 	float _equivalent_airspeed_max{30.0f};				///< equivalent airspeed demand upper limit (m/sec)
->>>>>>> 0f29b871
 	float _throttle_slewrate{0.0f};					///< throttle demand slew rate limit (1/sec)
 	float _STE_rate_time_const{0.1f};				///< filter time constant for specific total energy rate (damping path) (s)
 	float _speed_derivative_time_const{0.01f};			///< speed derivative filter time constant (s)
