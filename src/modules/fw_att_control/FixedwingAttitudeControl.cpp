/****************************************************************************
 *
 *   Copyright (c) 2013-2019 PX4 Development Team. All rights reserved.
 *
 * Redistribution and use in source and binary forms, with or without
 * modification, are permitted provided that the following conditions
 * are met:
 *
 * 1. Redistributions of source code must retain the above copyright
 *    notice, this list of conditions and the following disclaimer.
 * 2. Redistributions in binary form must reproduce the above copyright
 *    notice, this list of conditions and the following disclaimer in
 *    the documentation and/or other materials provided with the
 *    distribution.
 * 3. Neither the name PX4 nor the names of its contributors may be
 *    used to endorse or promote products derived from this software
 *    without specific prior written permission.
 *
 * THIS SOFTWARE IS PROVIDED BY THE COPYRIGHT HOLDERS AND CONTRIBUTORS
 * "AS IS" AND ANY EXPRESS OR IMPLIED WARRANTIES, INCLUDING, BUT NOT
 * LIMITED TO, THE IMPLIED WARRANTIES OF MERCHANTABILITY AND FITNESS
 * FOR A PARTICULAR PURPOSE ARE DISCLAIMED. IN NO EVENT SHALL THE
 * COPYRIGHT OWNER OR CONTRIBUTORS BE LIABLE FOR ANY DIRECT, INDIRECT,
 * INCIDENTAL, SPECIAL, EXEMPLARY, OR CONSEQUENTIAL DAMAGES (INCLUDING,
 * BUT NOT LIMITED TO, PROCUREMENT OF SUBSTITUTE GOODS OR SERVICES; LOSS
 * OF USE, DATA, OR PROFITS; OR BUSINESS INTERRUPTION) HOWEVER CAUSED
 * AND ON ANY THEORY OF LIABILITY, WHETHER IN CONTRACT, STRICT
 * LIABILITY, OR TORT (INCLUDING NEGLIGENCE OR OTHERWISE) ARISING IN
 * ANY WAY OUT OF THE USE OF THIS SOFTWARE, EVEN IF ADVISED OF THE
 * POSSIBILITY OF SUCH DAMAGE.
 *
 ****************************************************************************/

#include "FixedwingAttitudeControl.hpp"

#include <vtol_att_control/vtol_type.h>

using namespace time_literals;
using math::constrain;
using math::gradual;
using math::radians;

FixedwingAttitudeControl::FixedwingAttitudeControl(bool vtol) :
	ModuleParams(nullptr),
	WorkItem(MODULE_NAME, px4::wq_configurations::att_pos_ctrl),
	_actuators_0_pub(vtol ? ORB_ID(actuator_controls_virtual_fw) : ORB_ID(actuator_controls_0)),
	_attitude_sp_pub(vtol ? ORB_ID(fw_virtual_attitude_setpoint) : ORB_ID(vehicle_attitude_setpoint)),
	_loop_perf(perf_alloc(PC_ELAPSED, MODULE_NAME": cycle"))
{
	// check if VTOL first
	if (vtol) {
		int32_t vt_type = -1;

		if (param_get(param_find("VT_TYPE"), &vt_type) == PX4_OK) {
			_is_tailsitter = (static_cast<vtol_type>(vt_type) == vtol_type::TAILSITTER);
		}
	}

	/* fetch initial parameter values */
	parameters_update();

	// set initial maximum body rate setpoints
	_roll_ctrl.set_max_rate(radians(_param_fw_acro_x_max.get()));
	_pitch_ctrl.set_max_rate_pos(radians(_param_fw_acro_y_max.get()));
	_pitch_ctrl.set_max_rate_neg(radians(_param_fw_acro_y_max.get()));
	_yaw_ctrl.set_max_rate(radians(_param_fw_acro_z_max.get()));
}

FixedwingAttitudeControl::~FixedwingAttitudeControl()
{
	perf_free(_loop_perf);
}

bool
FixedwingAttitudeControl::init()
{
	if (!_att_sub.registerCallback()) {
		PX4_ERR("vehicle attitude callback registration failed!");
		return false;
	}

	return true;
}

int
FixedwingAttitudeControl::parameters_update()
{
	/* pitch control parameters */
	_pitch_ctrl.set_time_constant(_param_fw_p_tc.get());
	_pitch_ctrl.set_k_p(_param_fw_pr_p.get());
	_pitch_ctrl.set_k_i(_param_fw_pr_i.get());
	_pitch_ctrl.set_k_ff(_param_fw_pr_ff.get());
	_pitch_ctrl.set_integrator_max(_param_fw_pr_imax.get());

	/* roll control parameters */
	_roll_ctrl.set_time_constant(_param_fw_r_tc.get());
	_roll_ctrl.set_k_p(_param_fw_rr_p.get());
	_roll_ctrl.set_k_i(_param_fw_rr_i.get());
	_roll_ctrl.set_k_ff(_param_fw_rr_ff.get());
	_roll_ctrl.set_integrator_max(_param_fw_rr_imax.get());

	/* yaw control parameters */
	_yaw_ctrl.set_k_p(_param_fw_yr_p.get());
	_yaw_ctrl.set_k_i(_param_fw_yr_i.get());
	_yaw_ctrl.set_k_ff(_param_fw_yr_ff.get());
	_yaw_ctrl.set_integrator_max(_param_fw_yr_imax.get());

	/* wheel control parameters */
	_wheel_ctrl.set_k_p(_param_fw_wr_p.get());
	_wheel_ctrl.set_k_i(_param_fw_wr_i.get());
	_wheel_ctrl.set_k_ff(_param_fw_wr_ff.get());
	_wheel_ctrl.set_integrator_max(_param_fw_wr_imax.get());
	_wheel_ctrl.set_max_rate(radians(_param_fw_w_rmax.get()));

	return PX4_OK;
}

void
FixedwingAttitudeControl::vehicle_control_mode_poll()
{
	_vcontrol_mode_sub.update(&_vcontrol_mode);

	if (_vehicle_status.is_vtol) {
		const bool is_hovering = _vehicle_status.vehicle_type == vehicle_status_s::VEHICLE_TYPE_ROTARY_WING
					 && !_vehicle_status.in_transition_mode;
		const bool is_tailsitter_transition = _vehicle_status.in_transition_mode && _is_tailsitter;

		if (is_hovering || is_tailsitter_transition) {
			_vcontrol_mode.flag_control_attitude_enabled = false;
			_vcontrol_mode.flag_control_manual_enabled = false;
		}
	}
}

void
FixedwingAttitudeControl::vehicle_manual_poll()
{
	const bool is_tailsitter_transition = _is_tailsitter && _vehicle_status.in_transition_mode;
	const bool is_fixed_wing = _vehicle_status.vehicle_type == vehicle_status_s::VEHICLE_TYPE_FIXED_WING;

	if (_vcontrol_mode.flag_control_manual_enabled && (!is_tailsitter_transition || is_fixed_wing)) {

		// Always copy the new manual setpoint, even if it wasn't updated, to fill the _actuators with valid values
		if (_manual_sub.copy(&_manual)) {

			// Check if we are in rattitude mode and the pilot is above the threshold on pitch
			if (_vcontrol_mode.flag_control_rattitude_enabled) {
				if (fabsf(_manual.y) > _param_fw_ratt_th.get() || fabsf(_manual.x) > _param_fw_ratt_th.get()) {
					_vcontrol_mode.flag_control_attitude_enabled = false;
				}
			}

			if (!_vcontrol_mode.flag_control_climb_rate_enabled &&
			    !_vcontrol_mode.flag_control_offboard_enabled) {

				if (_vcontrol_mode.flag_control_attitude_enabled) {
					// STABILIZED mode generate the attitude setpoint from manual user inputs

					_att_sp.roll_body = _manual.y * radians(_param_fw_man_r_max.get()) + radians(_param_fw_rsp_off.get());
					_att_sp.roll_body = constrain(_att_sp.roll_body,
								      -radians(_param_fw_man_r_max.get()), radians(_param_fw_man_r_max.get()));

					_att_sp.pitch_body = -_manual.x * radians(_param_fw_man_p_max.get()) + radians(_param_fw_psp_off.get());
					_att_sp.pitch_body = constrain(_att_sp.pitch_body,
								       -radians(_param_fw_man_p_max.get()), radians(_param_fw_man_p_max.get()));

					_att_sp.yaw_body = 0.0f;
					_att_sp.thrust_body[0] = _manual.z;

					Quatf q(Eulerf(_att_sp.roll_body, _att_sp.pitch_body, _att_sp.yaw_body));
					q.copyTo(_att_sp.q_d);

					_att_sp.timestamp = hrt_absolute_time();

					_attitude_sp_pub.publish(_att_sp);

				} else if (_vcontrol_mode.flag_control_rates_enabled &&
					   !_vcontrol_mode.flag_control_attitude_enabled) {

					// RATE mode we need to generate the rate setpoint from manual user inputs
					_rates_sp.timestamp = hrt_absolute_time();
					_rates_sp.roll = _manual.y * radians(_param_fw_acro_x_max.get());
					_rates_sp.pitch = -_manual.x * radians(_param_fw_acro_y_max.get());
					_rates_sp.yaw = _manual.r * radians(_param_fw_acro_z_max.get());
					_rates_sp.thrust_body[0] = _manual.z;

					_rate_sp_pub.publish(_rates_sp);

				} else {
					/* manual/direct control */
					_actuators.control[actuator_controls_s::INDEX_ROLL] = _manual.y * _param_fw_man_r_sc.get() + _param_trim_roll.get();
					_actuators.control[actuator_controls_s::INDEX_PITCH] = -_manual.x * _param_fw_man_p_sc.get() + _param_trim_pitch.get();
					_actuators.control[actuator_controls_s::INDEX_YAW] = _manual.r * _param_fw_man_y_sc.get() + _param_trim_yaw.get();
					_actuators.control[actuator_controls_s::INDEX_THROTTLE] = _manual.z;
				}
			}
		}
	}
}

void
FixedwingAttitudeControl::vehicle_attitude_setpoint_poll()
{
	if (_att_sp_sub.update(&_att_sp)) {
		_rates_sp.thrust_body[0] = _att_sp.thrust_body[0];
		_rates_sp.thrust_body[1] = _att_sp.thrust_body[1];
		_rates_sp.thrust_body[2] = _att_sp.thrust_body[2];
	}
}

void
FixedwingAttitudeControl::vehicle_rates_setpoint_poll()
{
	if (_rates_sp_sub.update(&_rates_sp)) {
		if (_is_tailsitter) {
			float tmp = _rates_sp.roll;
			_rates_sp.roll = -_rates_sp.yaw;
			_rates_sp.yaw = tmp;
		}
	}
}

void
FixedwingAttitudeControl::vehicle_land_detected_poll()
{
	if (_vehicle_land_detected_sub.updated()) {
		vehicle_land_detected_s vehicle_land_detected {};

		if (_vehicle_land_detected_sub.copy(&vehicle_land_detected)) {
			_landed = vehicle_land_detected.landed;
		}
	}
}

float FixedwingAttitudeControl::get_airspeed_and_update_scaling()
{
	_airspeed_validated_sub.update();
	const bool airspeed_valid = PX4_ISFINITE(_airspeed_validated_sub.get().equivalent_airspeed_m_s)
				    && (hrt_elapsed_time(&_airspeed_validated_sub.get().timestamp) < 1_s);

	// if no airspeed measurement is available out best guess is to use the trim airspeed
	float airspeed = _param_fw_airspd_trim.get();

	if ((_param_fw_arsp_mode.get() == 0) && airspeed_valid) {
		/* prevent numerical drama by requiring 0.5 m/s minimal speed */
		airspeed = math::max(0.5f, _airspeed_validated_sub.get().equivalent_airspeed_m_s);

	} else {
		// VTOL: if we have no airspeed available and we are in hover mode then assume the lowest airspeed possible
		// this assumption is good as long as the vehicle is not hovering in a headwind which is much larger
		// than the minimum airspeed
		if (_vehicle_status.is_vtol && _vehicle_status.vehicle_type == vehicle_status_s::VEHICLE_TYPE_ROTARY_WING
		    && !_vehicle_status.in_transition_mode) {
			airspeed = _param_fw_airspd_min.get();
		}
	}

	/*
	 * For scaling our actuators using anything less than the min (close to stall)
	 * speed doesn't make any sense - its the strongest reasonable deflection we
	 * want to do in flight and its the baseline a human pilot would choose.
	 *
	 * Forcing the scaling to this value allows reasonable handheld tests.
	 */
	const float airspeed_constrained = constrain(airspeed, _param_fw_airspd_min.get(), _param_fw_airspd_max.get());

	_airspeed_scaling = (_param_fw_arsp_scale_en.get()) ? (_param_fw_airspd_trim.get() / airspeed_constrained) : 1.0f;

	return airspeed;
}

void FixedwingAttitudeControl::Run()
{
	if (should_exit()) {
		_att_sub.unregisterCallback();
		exit_and_cleanup();
		return;
	}

	perf_begin(_loop_perf);

	if (_att_sub.update(&_att)) {

		// only update parameters if they changed
		bool params_updated = _parameter_update_sub.updated();

		// check for parameter updates
		if (params_updated) {
			// clear update
			parameter_update_s pupdate;
			_parameter_update_sub.copy(&pupdate);

			// update parameters from storage
			updateParams();
			parameters_update();
		}

		/* only run controller if attitude changed */
		static uint64_t last_run = 0;
		float deltaT = constrain((hrt_elapsed_time(&last_run) / 1e6f), 0.01f, 0.1f);
		last_run = hrt_absolute_time();

		/* get current rotation matrix and euler angles from control state quaternions */
		matrix::Dcmf R = matrix::Quatf(_att.q);

		vehicle_angular_velocity_s angular_velocity{};
		_vehicle_rates_sub.copy(&angular_velocity);
		float rollspeed = angular_velocity.xyz[0];
		float pitchspeed = angular_velocity.xyz[1];
		float yawspeed = angular_velocity.xyz[2];

		if (_is_tailsitter) {
			/* vehicle is a tailsitter, we need to modify the estimated attitude for fw mode
			 *
			 * Since the VTOL airframe is initialized as a multicopter we need to
			 * modify the estimated attitude for the fixed wing operation.
			 * Since the neutral position of the vehicle in fixed wing mode is -90 degrees rotated around
			 * the pitch axis compared to the neutral position of the vehicle in multicopter mode
			 * we need to swap the roll and the yaw axis (1st and 3rd column) in the rotation matrix.
			 * Additionally, in order to get the correct sign of the pitch, we need to multiply
			 * the new x axis of the rotation matrix with -1
			 *
			 * original:			modified:
			 *
			 * Rxx  Ryx  Rzx		-Rzx  Ryx  Rxx
			 * Rxy	Ryy  Rzy		-Rzy  Ryy  Rxy
			 * Rxz	Ryz  Rzz		-Rzz  Ryz  Rxz
			 * */
			matrix::Dcmf R_adapted = R;		//modified rotation matrix

			/* move z to x */
			R_adapted(0, 0) = R(0, 2);
			R_adapted(1, 0) = R(1, 2);
			R_adapted(2, 0) = R(2, 2);

			/* move x to z */
			R_adapted(0, 2) = R(0, 0);
			R_adapted(1, 2) = R(1, 0);
			R_adapted(2, 2) = R(2, 0);

			/* change direction of pitch (convert to right handed system) */
			R_adapted(0, 0) = -R_adapted(0, 0);
			R_adapted(1, 0) = -R_adapted(1, 0);
			R_adapted(2, 0) = -R_adapted(2, 0);

			/* fill in new attitude data */
			R = R_adapted;

			/* lastly, roll- and yawspeed have to be swaped */
			float helper = rollspeed;
			rollspeed = -yawspeed;
			yawspeed = helper;
		}

		const matrix::Eulerf euler_angles(R);

		vehicle_attitude_setpoint_poll();

		// vehicle status update must be before the vehicle_control_mode_poll(), otherwise rate sp are not published during whole transition
		_vehicle_status_sub.update(&_vehicle_status);

		vehicle_control_mode_poll();
		vehicle_manual_poll();
		vehicle_land_detected_poll();

		// the position controller will not emit attitude setpoints in some modes
		// we need to make sure that this flag is reset
		_att_sp.fw_control_yaw = _att_sp.fw_control_yaw && _vcontrol_mode.flag_control_auto_enabled;

		bool wheel_control = false;

		// TODO: manual wheel_control on ground?
		if (_param_fw_w_en.get() && _att_sp.fw_control_yaw) {
			wheel_control = true;
		}

		/* lock integrator until control is started */
		bool lock_integrator = !_vcontrol_mode.flag_control_rates_enabled
				       || (_vehicle_status.vehicle_type == vehicle_status_s::VEHICLE_TYPE_ROTARY_WING && ! _vehicle_status.in_transition_mode);

		/* if we are in rotary wing mode, do nothing */
		if (_vehicle_status.vehicle_type == vehicle_status_s::VEHICLE_TYPE_ROTARY_WING && !_vehicle_status.is_vtol) {
			perf_end(_loop_perf);
			return;
		}

		control_flaps(deltaT);

		/* decide if in stabilized or full manual control */
		if (_vcontrol_mode.flag_control_rates_enabled) {

			const float airspeed = get_airspeed_and_update_scaling();

			/* reset integrals where needed */
			if (_att_sp.roll_reset_integral) {
				_roll_ctrl.reset_integrator();
			}

			if (_att_sp.pitch_reset_integral) {
				_pitch_ctrl.reset_integrator();
			}

			if (_att_sp.yaw_reset_integral) {
				_yaw_ctrl.reset_integrator();
				_wheel_ctrl.reset_integrator();
			}

			/* Reset integrators if the aircraft is on ground
			 * or a multicopter (but not transitioning VTOL)
			 */
			if (_landed
			    || (_vehicle_status.vehicle_type == vehicle_status_s::VEHICLE_TYPE_ROTARY_WING
				&& !_vehicle_status.in_transition_mode)) {

				_roll_ctrl.reset_integrator();
				_pitch_ctrl.reset_integrator();
				_yaw_ctrl.reset_integrator();
				_wheel_ctrl.reset_integrator();
			}

			/* Prepare data for attitude controllers */
			struct ECL_ControlData control_input = {};
			control_input.roll = euler_angles.phi();
			control_input.pitch = euler_angles.theta();
			control_input.yaw = euler_angles.psi();
			control_input.body_x_rate = rollspeed;
			control_input.body_y_rate = pitchspeed;
			control_input.body_z_rate = yawspeed;
			control_input.roll_setpoint = _att_sp.roll_body;
			control_input.pitch_setpoint = _att_sp.pitch_body;
			control_input.yaw_setpoint = _att_sp.yaw_body;
			control_input.airspeed_min = _param_fw_airspd_min.get();
			control_input.airspeed_max = _param_fw_airspd_max.get();
			control_input.airspeed = airspeed;
			control_input.scaler = _airspeed_scaling;
			control_input.lock_integrator = lock_integrator;

			if (wheel_control) {
				_local_pos_sub.update(&_local_pos);

				/* Use min airspeed to calculate ground speed scaling region.
				* Don't scale below gspd_scaling_trim
				*/
				float groundspeed = sqrtf(_local_pos.vx * _local_pos.vx + _local_pos.vy * _local_pos.vy);
				float gspd_scaling_trim = (_param_fw_airspd_min.get() * 0.6f);
				float groundspeed_scaler = gspd_scaling_trim / ((groundspeed < gspd_scaling_trim) ? gspd_scaling_trim : groundspeed);

				control_input.groundspeed = groundspeed;
				control_input.groundspeed_scaler = groundspeed_scaler;
			}

			/* reset body angular rate limits on mode change */
			if ((_vcontrol_mode.flag_control_attitude_enabled != _flag_control_attitude_enabled_last) || params_updated) {
				if (_vcontrol_mode.flag_control_attitude_enabled
				    || _vehicle_status.vehicle_type == vehicle_status_s::VEHICLE_TYPE_ROTARY_WING) {
					_roll_ctrl.set_max_rate(radians(_param_fw_r_rmax.get()));
					_pitch_ctrl.set_max_rate_pos(radians(_param_fw_p_rmax_pos.get()));
					_pitch_ctrl.set_max_rate_neg(radians(_param_fw_p_rmax_neg.get()));
					_yaw_ctrl.set_max_rate(radians(_param_fw_y_rmax.get()));

				} else {
					_roll_ctrl.set_max_rate(radians(_param_fw_acro_x_max.get()));
					_pitch_ctrl.set_max_rate_pos(radians(_param_fw_acro_y_max.get()));
					_pitch_ctrl.set_max_rate_neg(radians(_param_fw_acro_y_max.get()));
					_yaw_ctrl.set_max_rate(radians(_param_fw_acro_z_max.get()));
				}
			}

			_flag_control_attitude_enabled_last = _vcontrol_mode.flag_control_attitude_enabled;

			/* bi-linear interpolation over airspeed for actuator trim scheduling */
			float trim_roll = _param_trim_roll.get();
			float trim_pitch = _param_trim_pitch.get();
			float trim_yaw = _param_trim_yaw.get();

			if (airspeed < _param_fw_airspd_trim.get()) {
				trim_roll += gradual(airspeed, _param_fw_airspd_min.get(), _param_fw_airspd_trim.get(), _param_fw_dtrim_r_vmin.get(),
						     0.0f);
				trim_pitch += gradual(airspeed, _param_fw_airspd_min.get(), _param_fw_airspd_trim.get(), _param_fw_dtrim_p_vmin.get(),
						      0.0f);
				trim_yaw += gradual(airspeed, _param_fw_airspd_min.get(), _param_fw_airspd_trim.get(), _param_fw_dtrim_y_vmin.get(),
						    0.0f);

			} else {
				trim_roll += gradual(airspeed, _param_fw_airspd_trim.get(), _param_fw_airspd_max.get(), 0.0f,
						     _param_fw_dtrim_r_vmax.get());
				trim_pitch += gradual(airspeed, _param_fw_airspd_trim.get(), _param_fw_airspd_max.get(), 0.0f,
						      _param_fw_dtrim_p_vmax.get());
				trim_yaw += gradual(airspeed, _param_fw_airspd_trim.get(), _param_fw_airspd_max.get(), 0.0f,
						    _param_fw_dtrim_y_vmax.get());
			}

			/* add trim increment if flaps are deployed  */
			trim_roll += _flaps_applied * _param_fw_dtrim_r_flps.get();
			trim_pitch += _flaps_applied * _param_fw_dtrim_p_flps.get();

			/* Run attitude controllers */
			if (_vcontrol_mode.flag_control_attitude_enabled) {
				if (PX4_ISFINITE(_att_sp.roll_body) && PX4_ISFINITE(_att_sp.pitch_body)) {
					_roll_ctrl.control_attitude(control_input);
					_pitch_ctrl.control_attitude(control_input);

					if (wheel_control) {
						_wheel_ctrl.control_attitude(control_input);
						_yaw_ctrl.reset_integrator();

					} else {
						// runs last, because is depending on output of roll and pitch attitude
						_yaw_ctrl.control_attitude(control_input);
						_wheel_ctrl.reset_integrator();
					}

					/* Update input data for rate controllers */
					control_input.roll_rate_setpoint = _roll_ctrl.get_desired_rate();
					control_input.pitch_rate_setpoint = _pitch_ctrl.get_desired_rate();
					control_input.yaw_rate_setpoint = _yaw_ctrl.get_desired_rate();

					/* Run attitude RATE controllers which need the desired attitudes from above, add trim */
					float roll_u = _roll_ctrl.control_euler_rate(control_input);
					_actuators.control[actuator_controls_s::INDEX_ROLL] = (PX4_ISFINITE(roll_u)) ? roll_u + trim_roll : trim_roll;

					if (!PX4_ISFINITE(roll_u)) {
						_roll_ctrl.reset_integrator();
					}

					float pitch_u = _pitch_ctrl.control_euler_rate(control_input);
					_actuators.control[actuator_controls_s::INDEX_PITCH] = (PX4_ISFINITE(pitch_u)) ? pitch_u + trim_pitch : trim_pitch;

					if (!PX4_ISFINITE(pitch_u)) {
						_pitch_ctrl.reset_integrator();
					}

					float yaw_u = 0.0f;

					if (wheel_control) {
						yaw_u = _wheel_ctrl.control_bodyrate(control_input);

					} else {
						yaw_u = _yaw_ctrl.control_euler_rate(control_input);
					}

					_actuators.control[actuator_controls_s::INDEX_YAW] = (PX4_ISFINITE(yaw_u)) ? yaw_u + trim_yaw : trim_yaw;

					/* add in manual rudder control in manual modes */
					if (_vcontrol_mode.flag_control_manual_enabled) {
						_actuators.control[actuator_controls_s::INDEX_YAW] += _manual.r;
					}

					if (!PX4_ISFINITE(yaw_u)) {
						_yaw_ctrl.reset_integrator();
						_wheel_ctrl.reset_integrator();
					}

					/* throttle passed through if it is finite and if no engine failure was detected */
					_actuators.control[actuator_controls_s::INDEX_THROTTLE] = (PX4_ISFINITE(_att_sp.thrust_body[0])
							&& !_vehicle_status.engine_failure) ? _att_sp.thrust_body[0] : 0.0f;

					/* scale effort by battery status */
					if (_param_fw_bat_scale_en.get() &&
					    _actuators.control[actuator_controls_s::INDEX_THROTTLE] > 0.1f) {

						if (_battery_status_sub.updated()) {
							battery_status_s battery_status{};

							if (_battery_status_sub.copy(&battery_status)) {
								if (battery_status.scale > 0.0f) {
									_battery_scale = battery_status.scale;
								}
							}
						}

						_actuators.control[actuator_controls_s::INDEX_THROTTLE] *= _battery_scale;
					}
				}

				/*
				 * Lazily publish the rate setpoint (for analysis, the actuators are published below)
				 * only once available
				 */
				_rates_sp.roll = _roll_ctrl.get_desired_bodyrate();
				_rates_sp.pitch = _pitch_ctrl.get_desired_bodyrate();
				_rates_sp.yaw = _yaw_ctrl.get_desired_bodyrate();

				_rates_sp.timestamp = hrt_absolute_time();

				_rate_sp_pub.publish(_rates_sp);

			} else {
				vehicle_rates_setpoint_poll();

				_roll_ctrl.set_bodyrate_setpoint(_rates_sp.roll);
				_yaw_ctrl.set_bodyrate_setpoint(_rates_sp.yaw);
				_pitch_ctrl.set_bodyrate_setpoint(_rates_sp.pitch);

				float roll_u = _roll_ctrl.control_bodyrate(control_input);
				_actuators.control[actuator_controls_s::INDEX_ROLL] = (PX4_ISFINITE(roll_u)) ? roll_u + trim_roll : trim_roll;

				float pitch_u = _pitch_ctrl.control_bodyrate(control_input);
				_actuators.control[actuator_controls_s::INDEX_PITCH] = (PX4_ISFINITE(pitch_u)) ? pitch_u + trim_pitch : trim_pitch;

				float yaw_u = _yaw_ctrl.control_bodyrate(control_input);
				_actuators.control[actuator_controls_s::INDEX_YAW] = (PX4_ISFINITE(yaw_u)) ? yaw_u + trim_yaw : trim_yaw;

				_actuators.control[actuator_controls_s::INDEX_THROTTLE] = PX4_ISFINITE(_rates_sp.thrust_body[0]) ?
						_rates_sp.thrust_body[0] : 0.0f;
			}

			rate_ctrl_status_s rate_ctrl_status{};
			rate_ctrl_status.timestamp = hrt_absolute_time();
			rate_ctrl_status.rollspeed_integ = _roll_ctrl.get_integrator();
			rate_ctrl_status.pitchspeed_integ = _pitch_ctrl.get_integrator();

			if (wheel_control) {
				rate_ctrl_status.additional_integ1 = _wheel_ctrl.get_integrator();

			} else {
				rate_ctrl_status.yawspeed_integ = _yaw_ctrl.get_integrator();
			}

			_rate_ctrl_status_pub.publish(rate_ctrl_status);
		}

		// Add feed-forward from roll control output to yaw control output
		// This can be used to counteract the adverse yaw effect when rolling the plane
		_actuators.control[actuator_controls_s::INDEX_YAW] += _param_fw_rll_to_yaw_ff.get()
				* constrain(_actuators.control[actuator_controls_s::INDEX_ROLL], -1.0f, 1.0f);

		_actuators.control[actuator_controls_s::INDEX_FLAPS] = _flaps_applied;
		_actuators.control[5] = _manual.aux1;
		_actuators.control[actuator_controls_s::INDEX_AIRBRAKES] = _flaperons_applied;
		// FIXME: this should use _vcontrol_mode.landing_gear_pos in the future
		_actuators.control[7] = _manual.aux3;

		/* lazily publish the setpoint only once available */
		_actuators.timestamp = hrt_absolute_time();
		_actuators.timestamp_sample = _att.timestamp;

		/* Only publish if any of the proper modes are enabled */
		if (_vcontrol_mode.flag_control_rates_enabled ||
		    _vcontrol_mode.flag_control_attitude_enabled ||
		    _vcontrol_mode.flag_control_manual_enabled) {
			_actuators_0_pub.publish(_actuators);
<<<<<<< HEAD
			// _actuators_2_pub.publish(_actuators_airframe);
=======
>>>>>>> 4d4ab872
		}
	}

	perf_end(_loop_perf);
}

void FixedwingAttitudeControl::control_flaps(const float dt)
{
	/* default flaps to center */
	float flap_control = 0.0f;

	/* map flaps by default to manual if valid */
	if (PX4_ISFINITE(_manual.flaps) && _vcontrol_mode.flag_control_manual_enabled
	    && fabsf(_param_fw_flaps_scl.get()) > 0.01f) {
		flap_control = 0.5f * (_manual.flaps + 1.0f) * _param_fw_flaps_scl.get();

	} else if (_vcontrol_mode.flag_control_auto_enabled
		   && fabsf(_param_fw_flaps_scl.get()) > 0.01f) {

		switch (_att_sp.apply_flaps) {
		case vehicle_attitude_setpoint_s::FLAPS_OFF:
			flap_control = 0.0f; // no flaps
			break;

		case vehicle_attitude_setpoint_s::FLAPS_LAND:
			flap_control = 1.0f * _param_fw_flaps_scl.get() * _param_fw_flaps_lnd_scl.get();
			break;

		case vehicle_attitude_setpoint_s::FLAPS_TAKEOFF:
			flap_control = 1.0f * _param_fw_flaps_scl.get() * _param_fw_flaps_to_scl.get();
			break;
		}
	}

	// move the actual control value continuous with time, full flap travel in 1sec
	if (fabsf(_flaps_applied - flap_control) > 0.01f) {
		_flaps_applied += (_flaps_applied - flap_control) < 0 ? dt : -dt;

	} else {
		_flaps_applied = flap_control;
	}

	/* default flaperon to center */
	float flaperon_control = 0.0f;

	/* map flaperons by default to manual if valid */
	if (PX4_ISFINITE(_manual.aux2) && _vcontrol_mode.flag_control_manual_enabled
	    && fabsf(_param_fw_flaperon_scl.get()) > 0.01f) {

		flaperon_control = 0.5f * (_manual.aux2 + 1.0f) * _param_fw_flaperon_scl.get();

	} else if (_vcontrol_mode.flag_control_auto_enabled
		   && fabsf(_param_fw_flaperon_scl.get()) > 0.01f) {

		if (_att_sp.apply_flaps == vehicle_attitude_setpoint_s::FLAPS_LAND) {
			flaperon_control = _param_fw_flaperon_scl.get();

		} else {
			flaperon_control = 0.0f;
		}
	}

	// move the actual control value continuous with time, full flap travel in 1sec
	if (fabsf(_flaperons_applied - flaperon_control) > 0.01f) {
		_flaperons_applied += (_flaperons_applied - flaperon_control) < 0 ? dt : -dt;

	} else {
		_flaperons_applied = flaperon_control;
	}
}

int FixedwingAttitudeControl::task_spawn(int argc, char *argv[])
{
	bool vtol = false;

	if (argc > 1) {
		if (strcmp(argv[1], "vtol") == 0) {
			vtol = true;
		}
	}

	FixedwingAttitudeControl *instance = new FixedwingAttitudeControl(vtol);

	if (instance) {
		_object.store(instance);
		_task_id = task_id_is_work_queue;

		if (instance->init()) {
			return PX4_OK;
		}

	} else {
		PX4_ERR("alloc failed");
	}

	delete instance;
	_object.store(nullptr);
	_task_id = -1;

	return PX4_ERROR;
}

int FixedwingAttitudeControl::custom_command(int argc, char *argv[])
{
	return print_usage("unknown command");
}

int FixedwingAttitudeControl::print_usage(const char *reason)
{
	if (reason) {
		PX4_WARN("%s\n", reason);
	}

	PRINT_MODULE_DESCRIPTION(
		R"DESCR_STR(
### Description
fw_att_control is the fixed wing attitude controller.

)DESCR_STR");

	PRINT_MODULE_USAGE_NAME("fw_att_control", "controller");
	PRINT_MODULE_USAGE_COMMAND("start");
	PRINT_MODULE_USAGE_ARG("vtol", "VTOL mode", true);
	PRINT_MODULE_USAGE_DEFAULT_COMMANDS();

	return 0;
}

extern "C" __EXPORT int fw_att_control_main(int argc, char *argv[])
{
	return FixedwingAttitudeControl::main(argc, argv);
}<|MERGE_RESOLUTION|>--- conflicted
+++ resolved
@@ -640,10 +640,6 @@
 		    _vcontrol_mode.flag_control_attitude_enabled ||
 		    _vcontrol_mode.flag_control_manual_enabled) {
 			_actuators_0_pub.publish(_actuators);
-<<<<<<< HEAD
-			// _actuators_2_pub.publish(_actuators_airframe);
-=======
->>>>>>> 4d4ab872
 		}
 	}
 
