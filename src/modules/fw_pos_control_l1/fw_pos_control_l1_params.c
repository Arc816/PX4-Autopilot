/****************************************************************************
 *
 *   Copyright (c) 2013-2016 PX4 Development Team. All rights reserved.
 *
 * Redistribution and use in source and binary forms, with or without
 * modification, are permitted provided that the following conditions
 * are met:
 *
 * 1. Redistributions of source code must retain the above copyright
 *    notice, this list of conditions and the following disclaimer.
 * 2. Redistributions in binary form must reproduce the above copyright
 *    notice, this list of conditions and the following disclaimer in
 *    the documentation and/or other materials provided with the
 *    distribution.
 * 3. Neither the name PX4 nor the names of its contributors may be
 *    used to endorse or promote products derived from this software
 *    without specific prior written permission.
 *
 * THIS SOFTWARE IS PROVIDED BY THE COPYRIGHT HOLDERS AND CONTRIBUTORS
 * "AS IS" AND ANY EXPRESS OR IMPLIED WARRANTIES, INCLUDING, BUT NOT
 * LIMITED TO, THE IMPLIED WARRANTIES OF MERCHANTABILITY AND FITNESS
 * FOR A PARTICULAR PURPOSE ARE DISCLAIMED. IN NO EVENT SHALL THE
 * COPYRIGHT OWNER OR CONTRIBUTORS BE LIABLE FOR ANY DIRECT, INDIRECT,
 * INCIDENTAL, SPECIAL, EXEMPLARY, OR CONSEQUENTIAL DAMAGES (INCLUDING,
 * BUT NOT LIMITED TO, PROCUREMENT OF SUBSTITUTE GOODS OR SERVICES; LOSS
 * OF USE, DATA, OR PROFITS; OR BUSINESS INTERRUPTION) HOWEVER CAUSED
 * AND ON ANY THEORY OF LIABILITY, WHETHER IN CONTRACT, STRICT
 * LIABILITY, OR TORT (INCLUDING NEGLIGENCE OR OTHERWISE) ARISING IN
 * ANY WAY OUT OF THE USE OF THIS SOFTWARE, EVEN IF ADVISED OF THE
 * POSSIBILITY OF SUCH DAMAGE.
 *
 ****************************************************************************/

/**
 * @file fw_pos_control_l1_params.c
 *
 * Parameters defined by the L1 position control task
 *
 * @author Lorenz Meier <lorenz@px4.io>
 */

/*
 * Controller parameters, accessible via MAVLink
 */

/**
 * L1 period
 *
 * This is the L1 distance and defines the tracking
 * point ahead of the aircraft its following.
 * A value of 18-25 meters works for most aircraft. Shorten
 * slowly during tuning until response is sharp without oscillation.
 *
 * @unit m
 * @min 12.0
 * @max 50.0
 * @decimal 1
 * @increment 0.5
 * @group FW L1 Control
 */
PARAM_DEFINE_FLOAT(FW_L1_PERIOD, 20.0f);

/**
 * L1 damping
 *
 * Damping factor for L1 control.
 *
 * @min 0.6
 * @max 0.9
 * @decimal 2
 * @increment 0.05
 * @group FW L1 Control
 */
PARAM_DEFINE_FLOAT(FW_L1_DAMPING, 0.75f);

/**
 * L1 controller roll slew rate limit.
 *
 * The maxium change in roll angle setpoint per second.
 *
 * @unit deg/s
 * @min 0
 * @increment 1
 * @group FW L1 Control
 */
PARAM_DEFINE_FLOAT(FW_L1_R_SLEW_MAX, 90.0f);

/**
 * Cruise throttle
 *
 * This is the throttle setting required to achieve the desired cruise speed. Most airframes have a value of 0.5-0.7.
 *
 * @unit norm
 * @min 0.0
 * @max 1.0
 * @decimal 2
 * @increment 0.01
 * @group FW L1 Control
 */
PARAM_DEFINE_FLOAT(FW_THR_CRUISE, 0.6f);

/**
 * Scale throttle by pressure change
 *
 * Automatically adjust throttle to account for decreased air density at higher altitudes.
 * Start with a scale factor of 1.0 and adjust for different propulsion systems.
 *
 * When flying without airspeed sensor this will help to keep a constant performance over large altitude ranges.
 *
 * The default value of 0 will disable scaling.
 *
 * @min 0.0
 * @max 10.0
 * @decimal 1
 * @increment 0.1
 * @group FW L1 Control
 */
PARAM_DEFINE_FLOAT(FW_THR_ALT_SCL, 0.0f);

/**
 * Throttle max slew rate
 *
 * Maximum slew rate for the commanded throttle
 *
 * @min 0.0
 * @max 1.0
 * @group FW L1 Control
 */
PARAM_DEFINE_FLOAT(FW_THR_SLEW_MAX, 0.0f);

/**
 * Negative pitch limit
 *
 * The minimum negative pitch the controller will output.
 *
 * @unit deg
 * @min -60.0
 * @max 0.0
 * @decimal 1
 * @increment 0.5
 * @group FW L1 Control
 */
PARAM_DEFINE_FLOAT(FW_P_LIM_MIN, -45.0f);

/**
 * Positive pitch limit
 *
 * The maximum positive pitch the controller will output.
 *
 * @unit deg
 * @min 0.0
 * @max 60.0
 * @decimal 1
 * @increment 0.5
 * @group FW L1 Control
 */
PARAM_DEFINE_FLOAT(FW_P_LIM_MAX, 45.0f);

/**
 * Controller roll limit
 *
 * The maximum roll the controller will output.
 *
 * @unit deg
 * @min 35.0
 * @max 65.0
 * @decimal 1
 * @increment 0.5
 * @group FW L1 Control
 */
PARAM_DEFINE_FLOAT(FW_R_LIM, 50.0f);

/**
 * Throttle limit max
 *
 * This is the maximum throttle % that can be used by the controller.
 * For overpowered aircraft, this should be reduced to a value that
 * provides sufficient thrust to climb at the maximum pitch angle PTCH_MAX.
 *
 * @unit norm
 * @min 0.0
 * @max 1.0
 * @decimal 2
 * @increment 0.01
 * @group FW L1 Control
 */
PARAM_DEFINE_FLOAT(FW_THR_MAX, 1.0f);

/**
 * Throttle limit min
 *
 * This is the minimum throttle % that can be used by the controller.
 * For electric aircraft this will normally be set to zero, but can be set
 * to a small non-zero value if a folding prop is fitted to prevent the
 * prop from folding and unfolding repeatedly in-flight or to provide
 * some aerodynamic drag from a turning prop to improve the descent rate.
 *
 * For aircraft with internal combustion engine this parameter should be set
 * for desired idle rpm.
 *
 * @unit norm
 * @min 0.0
 * @max 1.0
 * @decimal 2
 * @increment 0.01
 * @group FW L1 Control
 */
PARAM_DEFINE_FLOAT(FW_THR_MIN, 0.0f);

/**
 * Idle throttle
 *
 * This is the minimum throttle while on the ground
 *
 * For aircraft with internal combustion engine this parameter should be set
 * above desired idle rpm.
 *
 * @unit norm
 * @min 0.0
 * @max 0.4
 * @decimal 2
 * @increment 0.01
 * @group FW L1 Control
 */
PARAM_DEFINE_FLOAT(FW_THR_IDLE, 0.15f);

/**
 * Throttle limit during landing below throttle limit altitude
 *
 * During the flare of the autonomous landing process, this value will be set
 * as throttle limit when the aircraft altitude is below FW_LND_TLALT.
 *
 * @unit norm
 * @min 0.0
 * @max 1.0
 * @decimal 2
 * @increment 0.01
 * @group FW L1 Control
 */
PARAM_DEFINE_FLOAT(FW_THR_LND_MAX, 1.0f);

/**
 * Climbout Altitude difference
 *
 * If the altitude error exceeds this parameter, the system will climb out
 * with maximum throttle and minimum airspeed until it is closer than this
 * distance to the desired altitude. Mostly used for takeoff waypoints / modes.
 * Set to 0 to disable climbout mode (not recommended).
 *
 * @unit m
 * @min 0.0
 * @max 150.0
 * @decimal 1
 * @increment 0.5
 * @group FW L1 Control
 */
PARAM_DEFINE_FLOAT(FW_CLMBOUT_DIFF, 10.0f);

/**
 * Landing slope angle
 *
 * @unit deg
 * @min 1.0
 * @max 15.0
 * @decimal 1
 * @increment 0.5
 * @group FW L1 Control
 */
PARAM_DEFINE_FLOAT(FW_LND_ANG, 5.0f);

/**
 *
 *
 * @unit m
 * @min 1.0
 * @max 15.0
 * @decimal 1
 * @increment 0.5
 * @group FW L1 Control
 */
PARAM_DEFINE_FLOAT(FW_LND_HVIRT, 10.0f);

/**
 * Landing flare altitude (relative to landing altitude)
 *
 * @unit m
 * @min 0.0
 * @max 25.0
 * @decimal 1
 * @increment 0.5
 * @group FW L1 Control
 */
PARAM_DEFINE_FLOAT(FW_LND_FLALT, 3.0f);

/**
 * Landing throttle limit altitude (relative landing altitude)
 *
 * Default of -1.0 lets the system default to applying throttle
 * limiting at 2/3 of the flare altitude.
 *
 * @unit m
 * @min -1.0
 * @max 30.0
 * @decimal 1
 * @increment 0.5
 * @group FW L1 Control
 */
PARAM_DEFINE_FLOAT(FW_LND_TLALT, -1.0f);

/**
 * Landing heading hold horizontal distance.
 * Set to 0 to disable heading hold.
 *
 * @unit m
 * @min 0
 * @max 30.0
 * @decimal 1
 * @increment 0.5
 * @group FW L1 Control
 */
PARAM_DEFINE_FLOAT(FW_LND_HHDIST, 15.0f);

/**
 * Use terrain estimate during landing.
 *
 * This is turned off by default and a waypoint or return altitude is normally used
 * (or sea level for an arbitrary land position).
 *
 * @boolean
 * @group FW L1 Control
 */
PARAM_DEFINE_INT32(FW_LND_USETER, 0);

/**
 * Early landing configuration deployment
 *
 * When disabled, the landing configuration (flaps, landing airspeed, etc.) is only activated
 * on the final approach to landing. When enabled, it is already activated when entering the
 * final loiter-down (loiter-to-alt) waypoint before the landing approach. This shifts the (often large)
 * altitude and airspeed errors caused by the configuration change away from the ground such that
 * these are not so critical. It also gives the controller enough time to adapt to the new
 * configuration such that the landing approach starts with a cleaner initial state.
 *
 * @boolean
 *
 * @group FW L1 Control
 */
PARAM_DEFINE_INT32(FW_LND_EARLYCFG, 0);

/**
 * Flare, minimum pitch
 *
 * Minimum pitch during flare, a positive sign means nose up
 * Applied once FW_LND_FLALT is reached
 *
 * @unit deg
 * @min 0
 * @max 15.0
 * @decimal 1
 * @increment 0.5
 * @group FW L1 Control
 */
PARAM_DEFINE_FLOAT(FW_LND_FL_PMIN, 2.5f);

/**
 * Flare, maximum pitch
 *
 * Maximum pitch during flare, a positive sign means nose up
 * Applied once FW_LND_FLALT is reached
 *
 * @unit deg
 * @min 0
 * @max 45.0
 * @decimal 1
 * @increment 0.5
 * @group FW L1 Control
 */
PARAM_DEFINE_FLOAT(FW_LND_FL_PMAX, 15.0f);

/**
 * Min. airspeed scaling factor for landing
 *
 * Multiplying this factor with the minimum airspeed of the plane
 * gives the target airspeed the landing approach.
 * FW_AIRSPD_MIN * FW_LND_AIRSPD_SC
 *
 * @unit norm
 * @min 1.0
 * @max 1.5
 * @decimal 2
 * @increment 0.01
 * @group FW L1 Control
 */
PARAM_DEFINE_FLOAT(FW_LND_AIRSPD_SC, 1.3f);

/**
 * Altitude time constant factor for landing
 *
 * Set this parameter to less than 1.0 to make TECS react faster to altitude errors during
 * landing than during normal flight (i.e. giving efficiency and low motor wear at
 * high altitudes but control accuracy during landing). During landing, the TECS
 * altitude time constant (FW_T_ALT_TC) is multiplied by this value.
 *
 * @unit
 * @min 0.2
 * @max 1.0
 * @increment 0.1
 * @group FW L1 Control
 */
PARAM_DEFINE_FLOAT(FW_LND_THRTC_SC, 1.0f);



/*
 * TECS parameters
 *
 */


/**
 * Minimum airspeed setpoint
 *
 * The minimum airpseed that can be set via sticks or position setpoints.
 *
 * @unit m/s
 * @min 0.0
 * @max 40
 * @decimal 1
 * @increment 0.5
 * @group FW TECS
 */
PARAM_DEFINE_FLOAT(FW_AIRSPD_MIN, 10.0f);

/**
 * Maximum airspeed setpoint
 *
 * The maximum airpseed that can be set via sticks or position setpoints.
 *
 * @unit m/s
 * @min 0.0
 * @max 40
 * @decimal 1
 * @increment 0.5
 * @group FW TECS
 */
PARAM_DEFINE_FLOAT(FW_AIRSPD_MAX, 20.0f);

/**
 * Cruise airspeed setpoint
 *
 * The default cruise airspeed setpoint if level and no other airspeed setpoint is provided.
 *
 * @unit m/s
 * @min 0.0
 * @max 40
 * @decimal 1
 * @increment 0.5
 * @group FW TECS
 */
PARAM_DEFINE_FLOAT(FW_AIRSPD_CRUISE, 15.0f);

/**
 * High wind threshold
 *
 * If the current wind estimate is above this threshold,the value of FW_WIND_ARSP_OF
 * is added to the cruise airspeed setpoint.
 * Set to zero number to disable wind-based airspeed setpoint up-scaling.
 *
 * @unit m/s
 * @min 0.0
 * @max 30
 * @decimal 1
 * @increment 0.5
 * @group FW TECS
 */
PARAM_DEFINE_FLOAT(FW_WIND_THLD_H, 0.0f);

/**
 * Low wind threshold
 *
 * If the current wind estimate is below this threshold for 60 seconds,the value of
 * FW_WIND_ARSP_OF is subtracted from the cruise airspeed setpoint.
 * Set to zero to disable wind-based airspeed setpoint down-scaling.
 *
 * @unit m/s
 * @min 0
 * @max 30
 * @decimal 1
 * @increment 0.5
 * @group FW TECS
 */
PARAM_DEFINE_FLOAT(FW_WIND_THLD_L, 0.0f);

/**
 * Wind-based airspeed setpoint offset
 *
 * Airspeed setpoint offset that is added/subtracted to the cruise airspeed setpoint if wind-based setpoint
 * adaption is enabled for either or both high and low winds (FW_WIND_THLD_H and FW_WIND_THLD_L).
 * If in high wind condition, this offset is added to the cruise airspeed setpoint.
 * If in low wind condition, this offset is subtracted from the cruise airspeed setpoint.
 * Note: manual airspeed setpoints via sticks must be disabled for wind-based adaption to work (see FW_POS_STK_CONF).
 *
 * @unit m/s
 * @min 0
 * @max 10
 * @decimal 1
 * @increment 0.01
 * @group FW TECS
 */
PARAM_DEFINE_FLOAT(FW_WIND_ARSP_OF, 1.0f);



/**
 * Maximum climb rate
 *
 * This is the best climb rate that the aircraft can achieve with
 * the throttle set to THR_MAX and the airspeed set to the
 * default value. For electric aircraft make sure this number can be
 * achieved towards the end of flight when the battery voltage has reduced.
 * The setting of this parameter can be checked by commanding a positive
 * altitude change of 100m in loiter, RTL or guided mode. If the throttle
 * required to climb is close to THR_MAX and the aircraft is maintaining
 * airspeed, then this parameter is set correctly. If the airspeed starts
 * to reduce, then the parameter is set to high, and if the throttle
 * demand required to climb and maintain speed is noticeably less than
 * FW_THR_MAX, then either FW_T_CLMB_MAX should be increased or
 * FW_THR_MAX reduced.
 *
 * @unit m/s
 * @min 1.0
 * @max 15.0
 * @decimal 1
 * @increment 0.5
 * @group FW TECS
 */
PARAM_DEFINE_FLOAT(FW_T_CLMB_MAX, 5.0f);

/**
 * Minimum descent rate
 *
 * This is the sink rate of the aircraft with the throttle
 * set to THR_MIN and flown at the same airspeed as used
 * to measure FW_T_CLMB_MAX.
 *
 * @unit m/s
 * @min 1.0
 * @max 5.0
 * @decimal 1
 * @increment 0.5
 * @group FW TECS
 */
PARAM_DEFINE_FLOAT(FW_T_SINK_MIN, 2.0f);

/**
 * Maximum descent rate
 *
 * This sets the maximum descent rate that the controller will use.
 * If this value is too large, the aircraft can over-speed on descent.
 * This should be set to a value that can be achieved without
 * exceeding the lower pitch angle limit and without over-speeding
 * the aircraft.
 *
 * @unit m/s
 * @min 1.0
 * @max 15.0
 * @decimal 1
 * @increment 0.5
 * @group FW TECS
 */
PARAM_DEFINE_FLOAT(FW_T_SINK_MAX, 5.0f);

/**
 * Throttle damping factor
 *
 * This is the damping gain for the throttle demand loop.
 * Increase to add damping to correct for oscillations in speed and height.
 *
 * @min 0.0
 * @max 2.0
 * @decimal 2
 * @increment 0.1
 * @group FW TECS
 */
PARAM_DEFINE_FLOAT(FW_T_THR_DAMP, 0.1f);

/**
 * Integrator gain throttle
 *
 * This is the integrator gain on the throttle part of the control loop.
 * Increasing this gain increases the speed at which speed
 * and height offsets are trimmed out, but reduces damping and
 * increases overshoot. Set this value to zero to completely
 * disable all integrator action.
 *
 * @min 0.0
 * @max 2.0
 * @decimal 2
 * @increment 0.05
 * @group FW TECS
 */
PARAM_DEFINE_FLOAT(FW_T_I_GAIN_THR, 0.3f);

/**
 * Integrator gain pitch
 *
 * This is the integrator gain on the pitch part of the control loop.
 * Increasing this gain increases the speed at which speed
 * and height offsets are trimmed out, but reduces damping and
 * increases overshoot. Set this value to zero to completely
 * disable all integrator action.
 *
 * @min 0.0
 * @max 2.0
 * @decimal 2
 * @increment 0.05
 * @group FW TECS
 */
PARAM_DEFINE_FLOAT(FW_T_I_GAIN_PIT, 0.1f);

/**
 * Maximum vertical acceleration
 *
 * This is the maximum vertical acceleration (in m/s/s)
 * either up or down that the controller will use to correct speed
 * or height errors. The default value of 7 m/s/s (equivalent to +- 0.7 g)
 * allows for reasonably aggressive pitch changes if required to recover
 * from under-speed conditions.
 *
 * @unit m/s^2
 * @min 1.0
 * @max 10.0
 * @decimal 1
 * @increment 0.5
 * @group FW TECS
 */
PARAM_DEFINE_FLOAT(FW_T_VERT_ACC, 7.0f);

/**
 * Complementary filter "omega" parameter for speed
 *
 * This is the cross-over frequency (in radians/second) of the complementary
 * filter used to fuse longitudinal acceleration and airspeed to obtain an
 * improved airspeed estimate. Increasing this frequency weights the solution
 * more towards use of the airspeed sensor, whilst reducing it weights the
 * solution more towards use of the accelerometer data.
 *
 * @unit rad/s
 * @min 1.0
 * @max 10.0
 * @decimal 1
 * @increment 0.5
 * @group FW TECS
 */
PARAM_DEFINE_FLOAT(FW_T_SPD_OMEGA, 2.0f);

/**
 * Roll -> Throttle feedforward
 *
 * Increasing this gain turn increases the amount of throttle that will
 * be used to compensate for the additional drag created by turning.
 * Ideally this should be set to  approximately 10 x the extra sink rate
 * in m/s created by a 45 degree bank turn. Increase this gain if
 * the aircraft initially loses energy in turns and reduce if the
 * aircraft initially gains energy in turns. Efficient high aspect-ratio
 * aircraft (eg powered sailplanes) can use a lower value, whereas
 * inefficient low aspect-ratio models (eg delta wings) can use a higher value.
 *
 * @min 0.0
 * @max 20.0
 * @decimal 1
 * @increment 0.5
 * @group FW TECS
 */
PARAM_DEFINE_FLOAT(FW_T_RLL2THR, 15.0f);

/**
 * Speed <--> Altitude priority
 *
 * This parameter adjusts the amount of weighting that the pitch control
 * applies to speed vs height errors. Setting it to 0.0 will cause the
 * pitch control to control height and ignore speed errors. This will
 * normally improve height accuracy but give larger airspeed errors.
 * Setting it to 2.0 will cause the pitch control loop to control speed
 * and ignore height errors. This will normally reduce airspeed errors,
 * but give larger height errors. The default value of 1.0 allows the pitch
 * control to simultaneously control height and speed.
 * Note to Glider Pilots - set this parameter to 2.0 (The glider will
 * adjust its pitch angle to maintain airspeed, ignoring changes in height).
 *
 * @min 0.0
 * @max 2.0
 * @decimal 1
 * @increment 1.0
 * @group FW TECS
 */
PARAM_DEFINE_FLOAT(FW_T_SPDWEIGHT, 1.0f);

/**
 * Pitch damping factor
 *
 * This is the damping gain for the pitch demand loop. Increase to add
 * damping to correct for oscillations in height. The default value of 0.0
 * will work well provided the pitch to servo controller has been tuned
 * properly.
 *
 * @min 0.0
 * @max 2.0
 * @decimal 2
 * @increment 0.1
 * @group FW TECS
 */
PARAM_DEFINE_FLOAT(FW_T_PTCH_DAMP, 0.1f);

/**
 * Altitude error time constant.
 *
 * @min 2.0
 * @decimal 2
 * @increment 0.5
 * @group FW TECS
 */
PARAM_DEFINE_FLOAT(FW_T_ALT_TC, 5.0f);

/**
 * Height rate feed forward
 *
 * @min 0.0
 * @max 1.0
 * @decimal 2
 * @increment 0.05
 * @group FW TECS
 */
PARAM_DEFINE_FLOAT(FW_T_HRATE_FF, 0.3f);

/**
 * True airspeed error time constant.
 *
 * @min 2.0
 * @decimal 2
 * @increment 0.5
 * @group FW TECS
 */
PARAM_DEFINE_FLOAT(FW_T_TAS_TC, 5.0f);

/**
 * Minimum groundspeed
 *
 * The controller will increase the commanded airspeed to maintain
 * this minimum groundspeed to the next waypoint.
 *
 * @unit m/s
 * @min 0.0
 * @max 40
 * @decimal 1
 * @increment 0.5
 * @group FW TECS
 */
PARAM_DEFINE_FLOAT(FW_GND_SPD_MIN, 5.0f);

/**
 * RC stick mapping fixed-wing
 *
 * Set RC/joystick configuration for fixed-wing position and altitude controlled flight.
 *
 * @min 0
 * @max 3
 * @bit 0 Alternative stick configuration (altitude on throttle stick, airspeed on pitch stick)
 * @bit 1 Enable airspeed setpoint via sticks in altitude and position flight mode
 * @group FW L1 Control
 */
PARAM_DEFINE_INT32(FW_POS_STK_CONF, 2);

/**
 * Specific total energy rate first order filter time constant.
 *
 * This filter is applied to the specific total energy rate used for throttle damping.
 *
 * @min 0.0
 * @max 2
 * @decimal 2
 * @increment 0.01
 * @group FW TECS
 */
PARAM_DEFINE_FLOAT(FW_T_STE_R_TC, 0.4f);


/**
 * True airspeed rate first order filter time constant.
 *
 * This filter is applied to the true airspeed rate.
 *
 * @min 0.0
 * @max 2
 * @decimal 2
 * @increment 0.01
 * @group FW TECS
 */
PARAM_DEFINE_FLOAT(FW_T_TAS_R_TC, 0.2f);


/**
 * GPS failure roll angle
 *
 * Roll in degrees during the loiter after the vehicle has lost GPS in an auto mode (e.g. mission or loiter)
 *
 * @unit deg
 * @min -45.0
 * @max 45.0
 * @decimal 1
 * @increment 0.5
 * @group FW L1 Control
 */
<<<<<<< HEAD
PARAM_DEFINE_FLOAT(FW_GPSF_R, 15.0f);
=======
PARAM_DEFINE_INT32(FW_POSCTL_INV_ST, 0);

/**
 * Specific total energy rate first order filter time constant.
 *
 * This filter is applied to the specific total energy rate used for throttle damping.
 *
 * @min 0.0
 * @max 2
 * @decimal 2
 * @increment 0.01
 * @group FW TECS
 */
PARAM_DEFINE_FLOAT(FW_T_STE_R_TC, 0.4f);


/**
 * True airspeed rate first order filter time constant.
 *
 * This filter is applied to the true airspeed rate.
 *
 * @min 0.0
 * @max 2
 * @decimal 2
 * @increment 0.01
 * @group FW TECS
 */
PARAM_DEFINE_FLOAT(FW_T_TAS_R_TC, 0.2f);
>>>>>>> 96dfa7fc
<|MERGE_RESOLUTION|>--- conflicted
+++ resolved
@@ -418,9 +418,10 @@
 
 
 /**
- * Minimum airspeed setpoint
- *
- * The minimum airpseed that can be set via sticks or position setpoints.
+ * Minimum Airspeed
+ *
+ * If the airspeed falls below this value, the TECS controller will try to
+ * increase airspeed more aggressively.
  *
  * @unit m/s
  * @min 0.0
@@ -432,9 +433,10 @@
 PARAM_DEFINE_FLOAT(FW_AIRSPD_MIN, 10.0f);
 
 /**
- * Maximum airspeed setpoint
- *
- * The maximum airpseed that can be set via sticks or position setpoints.
+ * Maximum Airspeed
+ *
+ * If the airspeed is above this value, the TECS controller will try to decrease
+ * airspeed more aggressively.
  *
  * @unit m/s
  * @min 0.0
@@ -759,7 +761,7 @@
 PARAM_DEFINE_FLOAT(FW_GND_SPD_MIN, 5.0f);
 
 /**
- * RC stick mapping fixed-wing
+ * RC stick mapping fixed-wing.
  *
  * Set RC/joystick configuration for fixed-wing position and altitude controlled flight.
  *
@@ -772,34 +774,6 @@
 PARAM_DEFINE_INT32(FW_POS_STK_CONF, 2);
 
 /**
- * Specific total energy rate first order filter time constant.
- *
- * This filter is applied to the specific total energy rate used for throttle damping.
- *
- * @min 0.0
- * @max 2
- * @decimal 2
- * @increment 0.01
- * @group FW TECS
- */
-PARAM_DEFINE_FLOAT(FW_T_STE_R_TC, 0.4f);
-
-
-/**
- * True airspeed rate first order filter time constant.
- *
- * This filter is applied to the true airspeed rate.
- *
- * @min 0.0
- * @max 2
- * @decimal 2
- * @increment 0.01
- * @group FW TECS
- */
-PARAM_DEFINE_FLOAT(FW_T_TAS_R_TC, 0.2f);
-
-
-/**
  * GPS failure roll angle
  *
  * Roll in degrees during the loiter after the vehicle has lost GPS in an auto mode (e.g. mission or loiter)
@@ -811,10 +785,7 @@
  * @increment 0.5
  * @group FW L1 Control
  */
-<<<<<<< HEAD
 PARAM_DEFINE_FLOAT(FW_GPSF_R, 15.0f);
-=======
-PARAM_DEFINE_INT32(FW_POSCTL_INV_ST, 0);
 
 /**
  * Specific total energy rate first order filter time constant.
@@ -841,5 +812,4 @@
  * @increment 0.01
  * @group FW TECS
  */
-PARAM_DEFINE_FLOAT(FW_T_TAS_R_TC, 0.2f);
->>>>>>> 96dfa7fc
+PARAM_DEFINE_FLOAT(FW_T_TAS_R_TC, 0.2f);