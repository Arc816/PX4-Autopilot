/****************************************************************************
 *
 *   Copyright (c) 2013-2022 PX4 Development Team. All rights reserved.
 *
 * Redistribution and use in source and binary forms, with or without
 * modification, are permitted provided that the following conditions
 * are met:
 *
 * 1. Redistributions of source code must retain the above copyright
 *    notice, this list of conditions and the following disclaimer.
 * 2. Redistributions in binary form must reproduce the above copyright
 *    notice, this list of conditions and the following disclaimer in
 *    the documentation and/or other materials provided with the
 *    distribution.
 * 3. Neither the name PX4 nor the names of its contributors may be
 *    used to endorse or promote products derived from this software
 *    without specific prior written permission.
 *
 * THIS SOFTWARE IS PROVIDED BY THE COPYRIGHT HOLDERS AND CONTRIBUTORS
 * "AS IS" AND ANY EXPRESS OR IMPLIED WARRANTIES, INCLUDING, BUT NOT
 * LIMITED TO, THE IMPLIED WARRANTIES OF MERCHANTABILITY AND FITNESS
 * FOR A PARTICULAR PURPOSE ARE DISCLAIMED. IN NO EVENT SHALL THE
 * COPYRIGHT OWNER OR CONTRIBUTORS BE LIABLE FOR ANY DIRECT, INDIRECT,
 * INCIDENTAL, SPECIAL, EXEMPLARY, OR CONSEQUENTIAL DAMAGES (INCLUDING,
 * BUT NOT LIMITED TO, PROCUREMENT OF SUBSTITUTE GOODS OR SERVICES; LOSS
 * OF USE, DATA, OR PROFITS; OR BUSINESS INTERRUPTION) HOWEVER CAUSED
 * AND ON ANY THEORY OF LIABILITY, WHETHER IN CONTRACT, STRICT
 * LIABILITY, OR TORT (INCLUDING NEGLIGENCE OR OTHERWISE) ARISING IN
 * ANY WAY OUT OF THE USE OF THIS SOFTWARE, EVEN IF ADVISED OF THE
 * POSSIBILITY OF SUCH DAMAGE.
 *
 ****************************************************************************/

#include "FixedwingPositionControl.hpp"

#include <vtol_att_control/vtol_type.h>
#include <px4_platform_common/events.h>

using math::constrain;
using math::max;
using math::min;
using math::radians;

using matrix::Dcmf;
using matrix::Eulerf;
using matrix::Quatf;
using matrix::Vector2f;
using matrix::Vector2d;
using matrix::Vector3f;
using matrix::wrap_pi;

FixedwingPositionControl::FixedwingPositionControl(bool vtol) :
	ModuleParams(nullptr),
	WorkItem(MODULE_NAME, px4::wq_configurations::nav_and_controllers),
	_attitude_sp_pub(vtol ? ORB_ID(fw_virtual_attitude_setpoint) : ORB_ID(vehicle_attitude_setpoint)),
	_loop_perf(perf_alloc(PC_ELAPSED, MODULE_NAME": cycle")),
	_launchDetector(this),
	_runway_takeoff(this)
{
	if (vtol) {
		_param_handle_airspeed_trans = param_find("VT_ARSP_TRANS");

		// VTOL parameter VTOL_TYPE
		int32_t vt_type = -1;
		param_get(param_find("VT_TYPE"), &vt_type);

		_vtol_tailsitter = (static_cast<vtol_type>(vt_type) == vtol_type::TAILSITTER);
	}

	// limit to 50 Hz
	_local_pos_sub.set_interval_ms(20);

<<<<<<< HEAD
=======
	_tecs_status_pub.advertise();

	_slew_rate_airspeed.setSlewRate(ASPD_SP_SLEW_RATE);

>>>>>>> 78b3d224
	/* fetch initial parameter values */
	parameters_update();
}

FixedwingPositionControl::~FixedwingPositionControl()
{
	perf_free(_loop_perf);
}

bool
FixedwingPositionControl::init()
{
	if (!_local_pos_sub.registerCallback()) {
		PX4_ERR("vehicle local position callback registration failed!");
		return false;
	}

	return true;
}

int
FixedwingPositionControl::parameters_update()
{
	updateParams();

	// VTOL parameter VT_ARSP_TRANS
	if (_param_handle_airspeed_trans != PARAM_INVALID) {
		param_get(_param_handle_airspeed_trans, &_param_airspeed_trans);
	}

	// L1 control parameters
	_l1_control.set_l1_damping(_param_fw_l1_damping.get());
	_l1_control.set_l1_period(_param_fw_l1_period.get());
	_l1_control.set_l1_roll_limit(radians(_param_fw_r_lim.get()));
	_l1_control.set_roll_slew_rate(radians(_param_fw_l1_r_slew_max.get()));

	// TECS parameters
	_tecs.set_max_climb_rate(_param_fw_t_clmb_max.get());
	_tecs.set_max_sink_rate(_param_fw_t_sink_max.get());
	_tecs.set_speed_weight(_param_fw_t_spdweight.get());
	_tecs.set_equivalent_airspeed_cruise(_param_fw_airspd_cruise.get());
	_tecs.set_equivalent_airspeed_min(_param_fw_airspd_min.get());
	_tecs.set_equivalent_airspeed_max(_param_fw_airspd_max.get());
	_tecs.set_min_sink_rate(_param_fw_t_sink_min.get());
	_tecs.set_throttle_damp(_param_fw_t_thr_damp.get());
	_tecs.set_integrator_gain_throttle(_param_fw_t_I_gain_thr.get());
	_tecs.set_integrator_gain_pitch(_param_fw_t_I_gain_pit.get());
	_tecs.set_throttle_slewrate(_param_fw_thr_slew_max.get());
	_tecs.set_vertical_accel_limit(_param_fw_t_vert_acc.get());
	_tecs.set_speed_comp_filter_omega(_param_fw_t_spd_omega.get());
	_tecs.set_roll_throttle_compensation(_param_fw_t_rll2thr.get());
	_tecs.set_pitch_damping(_param_fw_t_ptch_damp.get());
	_tecs.set_height_error_time_constant(_param_fw_t_h_error_tc.get());
	_tecs.set_heightrate_ff(_param_fw_t_hrate_ff.get());
	_tecs.set_airspeed_error_time_constant(_param_fw_t_tas_error_tc.get());
	_tecs.set_ste_rate_time_const(_param_ste_rate_time_const.get());
	_tecs.set_speed_derivative_time_constant(_param_tas_rate_time_const.get());
	_tecs.set_seb_rate_ff_gain(_param_seb_rate_ff.get());

	_tecs.set_speed_weight_eco(_param_fw_t_spdweight_eco.get());
	_tecs.set_height_error_time_constant_eco(_param_fw_t_h_error_tc_eco.get());
	_tecs.set_fw_eco_alt_err_u(_param_fw_eco_alt_err_u.get());
	_tecs.set_fw_eco_alt_err_o(_param_fw_eco_alt_err_o.get());

	// Landing slope
	/* check if negative value for 2/3 of flare altitude is set for throttle cut */
	float land_thrust_lim_alt_relative = _param_fw_lnd_tlalt.get();

	if (land_thrust_lim_alt_relative < 0.0f) {
		land_thrust_lim_alt_relative = 0.66f * _param_fw_lnd_flalt.get();
	}

	_landingslope.update(radians(_param_fw_lnd_ang.get()), _param_fw_lnd_flalt.get(), land_thrust_lim_alt_relative,
			     _param_fw_lnd_hvirt.get());

	landing_status_publish();

	int check_ret = PX4_OK;

	// sanity check parameters
	if (_param_fw_airspd_max.get() < _param_fw_airspd_min.get()) {
		mavlink_log_critical(&_mavlink_log_pub, "Config invalid: Airspeed max smaller than min\t");
		/* EVENT
		 * @description
		 * - <param>FW_AIRSPD_MAX</param>: {1:.1}
		 * - <param>FW_AIRSPD_MIN</param>: {2:.1}
		 */
		events::send<float, float>(events::ID("fixedwing_position_control_conf_invalid_airspeed"), events::Log::Error,
					   "Invalid configuration: Airspeed max smaller than min",
					   _param_fw_airspd_max.get(), _param_fw_airspd_min.get());
		check_ret = PX4_ERROR;
	}

	if (_param_fw_airspd_max.get() < 5.0f || _param_fw_airspd_min.get() > 100.0f) {
		mavlink_log_critical(&_mavlink_log_pub, "Config invalid: Airspeed max < 5 m/s or min > 100 m/s\t");
		/* EVENT
		 * @description
		 * - <param>FW_AIRSPD_MAX</param>: {1:.1}
		 * - <param>FW_AIRSPD_MIN</param>: {2:.1}
		 */
		events::send<float, float>(events::ID("fixedwing_position_control_conf_invalid_airspeed_bounds"), events::Log::Error,
					   "Invalid configuration: Airspeed max \\< 5 m/s or min \\> 100 m/s",
					   _param_fw_airspd_max.get(), _param_fw_airspd_min.get());
		check_ret = PX4_ERROR;
	}

	if (_param_fw_airspd_cruise.get() < _param_fw_airspd_min.get() ||
	    _param_fw_airspd_cruise.get() > _param_fw_airspd_max.get()) {
		mavlink_log_critical(&_mavlink_log_pub, "Config invalid: Airspeed cruise out of min or max bounds\t");
		/* EVENT
		 * @description
		 * - <param>FW_AIRSPD_MAX</param>: {1:.1}
		 * - <param>FW_AIRSPD_MIN</param>: {2:.1}
		 * - <param>FW_AIRSPD_TRIM</param>: {3:.1}
		 */
		events::send<float, float, float>(events::ID("fixedwing_position_control_conf_invalid_cruise_bounds"),
						  events::Log::Error,
						  "Invalid configuration: Airspeed cruise out of min or max bounds",
						  _param_fw_airspd_max.get(), _param_fw_airspd_min.get(), _param_fw_airspd_cruise.get());
		check_ret = PX4_ERROR;
	}

	if (_param_fw_airspd_stall.get() > _param_fw_airspd_min.get() * 0.9f) {
		mavlink_log_critical(&_mavlink_log_pub, "Config invalid: Stall airspeed higher than 0.9 of min\t");
		/* EVENT
		 * @description
		 * - <param>FW_AIRSPD_MIN</param>: {1:.1}
		 * - <param>FW_AIRSPD_STALL</param>: {2:.1}
		 */
		events::send<float, float>(events::ID("fixedwing_position_control_conf_invalid_stall"), events::Log::Error,
					   "Invalid configuration: Stall airspeed higher than 90% of minimum airspeed",
					   _param_fw_airspd_min.get(), _param_fw_airspd_stall.get());
		check_ret = PX4_ERROR;
	}

	return check_ret;
}

void
FixedwingPositionControl::vehicle_control_mode_poll()
{
	if (_control_mode_sub.updated()) {
		const bool was_armed = _control_mode.flag_armed;

		if (_control_mode_sub.copy(&_control_mode)) {

			// reset state when arming
			if (!was_armed && _control_mode.flag_armed) {
				reset_takeoff_state(true);
				reset_landing_state();
			}
		}
	}
}

void
FixedwingPositionControl::vehicle_command_poll()
{
	vehicle_command_s vehicle_command;

	while (_vehicle_command_sub.update(&vehicle_command)) {
		if (vehicle_command.command == vehicle_command_s::VEHICLE_CMD_DO_GO_AROUND) {
			// only abort landing before point of no return (horizontal and vertical)
			if (_control_mode.flag_control_auto_enabled &&
			    _pos_sp_triplet.current.valid &&
			    (_pos_sp_triplet.current.type == position_setpoint_s::SETPOINT_TYPE_LAND)) {

				abort_landing(true);
			}
		}
	}
}

void
FixedwingPositionControl::airspeed_poll()
{
	bool airspeed_valid = _airspeed_valid;
	airspeed_validated_s airspeed_validated;

	if ((_param_fw_arsp_mode.get() == 0) && _airspeed_validated_sub.update(&airspeed_validated)) {

		_eas2tas = 1.0f; //this is the default value, taken in case of invalid airspeed

		if (PX4_ISFINITE(airspeed_validated.calibrated_airspeed_m_s)
		    && PX4_ISFINITE(airspeed_validated.true_airspeed_m_s)
		    && (airspeed_validated.calibrated_airspeed_m_s > 0.0f)) {

			airspeed_valid = true;

			_airspeed_last_valid = airspeed_validated.timestamp;
			_airspeed = airspeed_validated.calibrated_airspeed_m_s;

			_eas2tas = constrain(airspeed_validated.true_airspeed_m_s / airspeed_validated.calibrated_airspeed_m_s, 0.9f, 2.0f);
		}

	} else {
		// no airspeed updates for one second
		if (airspeed_valid && (hrt_elapsed_time(&_airspeed_last_valid) > 1_s)) {
			airspeed_valid = false;
		}
	}

	// update TECS if validity changed
	if (airspeed_valid != _airspeed_valid) {
		_tecs.enable_airspeed(airspeed_valid);
		_airspeed_valid = airspeed_valid;
	}
}

void
FixedwingPositionControl::manual_control_setpoint_poll()
{
	_manual_control_setpoint_sub.update(&_manual_control_setpoint);

	_manual_control_setpoint_altitude = _manual_control_setpoint.x;
	_manual_control_setpoint_airspeed = math::constrain(_manual_control_setpoint.z, 0.0f, 1.0f);

	if (_param_fw_pos_stk_conf.get() & STICK_CONFIG_SWAP_STICKS_BIT) {
		/* Alternate stick allocation (similar concept as for multirotor systems:
		 * demanding up/down with the throttle stick, and move faster/break with the pitch one.
		 */
		_manual_control_setpoint_altitude = -(math::constrain(_manual_control_setpoint.z, 0.0f, 1.0f) * 2.f - 1.f);
		_manual_control_setpoint_airspeed = math::constrain(_manual_control_setpoint.x, -1.0f, 1.0f) / 2.f + 0.5f;
	}

	// send neutral setpoints if no update for 1 s
	if (hrt_elapsed_time(&_manual_control_setpoint.timestamp) > 1_s) {
		_manual_control_setpoint_altitude = 0.f;
		_manual_control_setpoint_airspeed = 0.5f;
	}
}


void
FixedwingPositionControl::vehicle_attitude_poll()
{
	vehicle_attitude_s att;

	if (_vehicle_attitude_sub.update(&att)) {
		vehicle_angular_velocity_s angular_velocity{};
		_vehicle_angular_velocity_sub.copy(&angular_velocity);
		const Vector3f rates{angular_velocity.xyz};

		Dcmf R{Quatf(att.q)};

		// if the vehicle is a tailsitter we have to rotate the attitude by the pitch offset
		// between multirotor and fixed wing flight
		if (_vtol_tailsitter) {
			const Dcmf R_offset{Eulerf{0.f, M_PI_2_F, 0.f}};
			R = R * R_offset;

			_yawrate = rates(0);

		} else {
			_yawrate = rates(2);
		}

		const Eulerf euler_angles(R);
		_pitch = euler_angles(1);
		_yaw = euler_angles(2);

		_body_acceleration = R.transpose() * Vector3f{_local_pos.ax, _local_pos.ay, _local_pos.az};
		_body_velocity = R.transpose() * Vector3f{_local_pos.vx, _local_pos.vy, _local_pos.vz};

		// update TECS load factor
		const float load_factor = 1.f / cosf(euler_angles(0));
		_tecs.set_load_factor(load_factor);
	}
}

<<<<<<< HEAD
void
FixedwingPositionControl::update_wind_mode()
=======
float
FixedwingPositionControl::get_manual_airspeed_setpoint()
>>>>>>> 78b3d224
{
	/* If the corresponding wind threshold values are set, the wind state will change if these values are
	 * passed for a certain amount of time. The wind state is then used to increase airspeed (high wind),
	 * resp. decrease (low wind). It takes longer to move to a lower wind state than to a higher,
	 * as in general higher airspeed is safer. */

	wind_s wind_estimate;

	if (_wind_sub.update(&wind_estimate)) {
		const matrix::Vector2f wind(wind_estimate.windspeed_north, wind_estimate.windspeed_east);
		FW_WIND_MODE fw_wind_mode_detected(FW_WIND_MODE_NORMAL);

		if (_param_fw_wind_thld_h.get() > FLT_EPSILON && wind.length() > _param_fw_wind_thld_h.get()) {
			fw_wind_mode_detected = FW_WIND_MODE_HIGH;

		} else if (_param_fw_wind_thld_l.get() > FLT_EPSILON && wind.length() < _param_fw_wind_thld_l.get()) {
			fw_wind_mode_detected = FW_WIND_MODE_LOW;
		}

		if (fw_wind_mode_detected != _fw_wind_mode_detected_prev) {
			_first_time_current_mode_detected = hrt_absolute_time();
		}

		const float min_time_detection_mode_down = 60.0f; // min time to switch to lower wind state
		const float time_since_new_mode_detected = hrt_elapsed_time(&_first_time_current_mode_detected) * 1e-6f;

		// immediately switch to higher wind mode after detection, but require minimum time within lower wind to switch to lower mode
		if (fw_wind_mode_detected > _fw_wind_mode_current) {
			_fw_wind_mode_current = fw_wind_mode_detected;

		} else if (fw_wind_mode_detected < _fw_wind_mode_current
			   && time_since_new_mode_detected > min_time_detection_mode_down) {
			_fw_wind_mode_current = fw_wind_mode_detected;
		}

		_fw_wind_mode_detected_prev = fw_wind_mode_detected;
	}
}

float
<<<<<<< HEAD
FixedwingPositionControl::get_cruise_airspeed_setpoint(const hrt_abstime &now, const float pos_sp_cru_airspeed,
		const Vector2f &ground_speed, float dt)
{
	float airspeed_setpoint = _cruise_mode_current == CRUISE_MODE_DASH ? _param_fw_airspd_max.get() :
				  _param_fw_airspd_cruise.get();

	// Adapt cruise airspeed setpoint based on wind estimate (disable in airspeed-less mode)
	bool do_wind_based_airspeed_scaling = _airspeed_valid
					      && (_param_fw_wind_thld_h.get() > FLT_EPSILON || _param_fw_wind_thld_l.get() > FLT_EPSILON);

	if (do_wind_based_airspeed_scaling) {
		FixedwingPositionControl::update_wind_mode();

		switch (_fw_wind_mode_current) {
		case FW_WIND_MODE_HIGH:
			airspeed_setpoint += _param_fw_wind_arsp_of.get();
			break;

		case FW_WIND_MODE_LOW:
			airspeed_setpoint -= _param_fw_wind_arsp_of.get();
			break;

		default:
			break;
		}

	} else {
		_fw_wind_mode_current = FW_WIND_MODE_NORMAL;
		_fw_wind_mode_detected_prev = FW_WIND_MODE_NORMAL;
	}

	// Adapt cruise airspeed setpoint if given from other source (e.g. position setpoint)
	if (PX4_ISFINITE(pos_sp_cru_airspeed) && pos_sp_cru_airspeed > 0.1f) {
		airspeed_setpoint = constrain(pos_sp_cru_airspeed, _param_fw_airspd_min.get(), _param_fw_airspd_max.get());

	} else if (!_control_mode.flag_control_offboard_enabled && !_control_mode.flag_control_auto_enabled &&
		   (_param_fw_pos_stk_conf.get() & STICK_CONFIG_ENABLE_AIRSPEED_SP_MANUAL_BIT)) {
		// No airspeed setpoint is given through position setpoint. The FW_POS_STK_CONF parameter defines if the use of
		// stick input for airspeed setpoint change in manual mode is enabled.
		// The airspeed setpoint from the sticks overwrites wind-based airspeed adaptions.

		if (_manual_control_setpoint_airspeed < 0.5f) {
			// lower half of throttle is min to cruise airspeed
			airspeed_setpoint = _param_fw_airspd_min.get() +
					    (_param_fw_airspd_cruise.get() - _param_fw_airspd_min.get()) *
					    _manual_control_setpoint_airspeed * 2;

		} else {
			// upper half of throttle is cruise to max airspeed
			airspeed_setpoint = _param_fw_airspd_cruise.get() +
					    (_param_fw_airspd_max.get() - _param_fw_airspd_cruise.get()) *
					    (_manual_control_setpoint_airspeed * 2 - 1);
		}

	}

=======
FixedwingPositionControl::get_auto_airspeed_setpoint(const hrt_abstime &now, const float pos_sp_cruise_airspeed,
		const Vector2f &ground_speed, float dt)
{
	// overwrite internal setpoint (e.g. set prior through MAV_CMD_DO_CHANGE_SPEED) in case
	// the current position_setpoint contains a valid airspeed setpoint
	float airspeed_setpoint = _param_fw_airspd_trim.get();

	if (PX4_ISFINITE(pos_sp_cruise_airspeed) && pos_sp_cruise_airspeed > FLT_EPSILON) {
		airspeed_setpoint = pos_sp_cruise_airspeed;
	}

>>>>>>> 78b3d224
	// Adapt cruise airspeed when otherwise the min groundspeed couldn't be maintained
	if (!_l1_control.circle_mode()) {
		/*
		 * This error value ensures that a plane (as long as its throttle capability is
		 * not exceeded) travels towards a waypoint (and is not pushed more and more away
		 * by wind). Not countering this would lead to a fly-away. Only non-zero in presence
		 * of sufficient wind. "minimum ground speed undershoot".
		 */
		const float ground_speed_body = _body_velocity(0);

		if (ground_speed_body < _param_fw_gnd_spd_min.get()) {
<<<<<<< HEAD
			airspeed_setpoint += max(_param_fw_gnd_spd_min.get() - ground_speed_body, 0.0f);
		}
	}

	// Constrain cruise airspeed to be in valid and safe range
=======
			airspeed_setpoint += _param_fw_gnd_spd_min.get() - ground_speed_body;
		}
	}

	float airspeed_min_adjusted = _param_fw_airspd_min.get();
>>>>>>> 78b3d224

	/*
	 * Calculate accelerated stall airspeed factor from commanded bank angle and use it to increase minimum airspeed.
	 *
	 * Increase lift vector to balance additional weight in bank
	 * cos(bank angle) = W/L = 1/n, n is the load factor
	 *
	 * lift is proportional to airspeed^2 so the increase in stall speed is Vsacc = Vs * sqrt(n)
	 */

<<<<<<< HEAD
	float adjusted_min_airspeed = _param_fw_airspd_min.get();

	if (_airspeed_valid && PX4_ISFINITE(_att_sp.roll_body)) {

		adjusted_min_airspeed = constrain(_param_fw_airspd_stall.get() / sqrtf(cosf(_att_sp.roll_body)),
						  _param_fw_airspd_min.get(), _param_fw_airspd_max.get());
	}

	// constrain airspeed setpoint changes with slew rate of 1 m/s/s
	const float airspeed_setpoint_slew_rate = 1.f;

	// initialize to current airspeed setpoint
	if (!PX4_ISFINITE(_last_airspeed_setpoint)) {
		_last_airspeed_setpoint = airspeed_setpoint;
	}

	if (dt > FLT_EPSILON) {
		airspeed_setpoint = constrain(airspeed_setpoint, _last_airspeed_setpoint - airspeed_setpoint_slew_rate * dt,
					      _last_airspeed_setpoint + airspeed_setpoint_slew_rate * dt);
		_last_airspeed_setpoint = airspeed_setpoint;
	}

	return constrain(airspeed_setpoint, adjusted_min_airspeed, _param_fw_airspd_max.get());
=======
	if (_airspeed_valid && PX4_ISFINITE(_att_sp.roll_body)) {
		airspeed_min_adjusted = constrain(_param_fw_airspd_stall.get() / sqrtf(cosf(_att_sp.roll_body)),
						  airspeed_min_adjusted, _param_fw_airspd_max.get());
	}

	// constrain setpoint
	airspeed_setpoint = constrain(airspeed_setpoint, airspeed_min_adjusted, _param_fw_airspd_max.get());

	// initialize to current airspeed setpoint, also if previous setpoint is out of bounds to not apply slew rate in that case
	const bool outside_of_limits = _slew_rate_airspeed.getState() < airspeed_min_adjusted
				       || _slew_rate_airspeed.getState() > _param_fw_airspd_max.get();

	if (!PX4_ISFINITE(_slew_rate_airspeed.getState()) || outside_of_limits) {
		_slew_rate_airspeed.setForcedValue(airspeed_setpoint);

	} else if (dt > FLT_EPSILON) {
		// constrain airspeed setpoint changes with slew rate of ASPD_SP_SLEW_RATE m/s/s
		airspeed_setpoint = _slew_rate_airspeed.update(airspeed_setpoint, dt);
	}

	return airspeed_setpoint;
>>>>>>> 78b3d224
}


void
FixedwingPositionControl::update_cruise_mode(const hrt_abstime &now)
{
	// Fixed-wing cruise mode selection logic. This

	const float eco_altitude_amsl_min = max(_tecs.get_hgt_setpoint() - _param_fw_eco_alt_err_u.get(),
						_local_pos.ref_alt + _param_fw_eco_alt_min.get());
	const float eco_altitude_amsl_max = _tecs.get_hgt_setpoint() + _param_fw_eco_alt_err_o.get();

	const bool within_safe_altitude_band = _current_altitude <= eco_altitude_amsl_max
					       && _current_altitude >= eco_altitude_amsl_min;

	// reset timer if outside of safe altitude band or in dash mode
	if (!within_safe_altitude_band || _cruise_mode_current == CRUISE_MODE_DASH) {
		_last_time_outside_of_band = now;
	}

	const bool auto_switch_to_eco = _param_fw_eco_band_t.get() >= 0
					&& hrt_elapsed_time(&_last_time_outside_of_band) > (_param_fw_eco_band_t.get() * 1_s);

	const bool disable_eco_climb_descend = !_param_fw_eco_c_d_en_mavlink.get() &&
					       _tecs.get_flight_phase() != tecs_status_s::TECS_FLIGHT_PHASE_LEVEL;

	bool switch_to_dash = false;
	bool switch_out_of_dash = false;

	if (_cruise_mode_current != CRUISE_MODE_DASH && _param_fw_dash_en_mavlink.get() && within_safe_altitude_band) {
		_time_since_dash_mode_started = now;
		switch_to_dash = true;

	} else if (_cruise_mode_current == CRUISE_MODE_DASH &&
		   (hrt_elapsed_time(&_time_since_dash_mode_started) > 60_s || !_param_fw_dash_en_mavlink.get() ||
		    !within_safe_altitude_band)) {
		_param_fw_dash_en_mavlink.set(false);
		_param_fw_dash_en_mavlink.commit_no_notification();
		switch_out_of_dash = true;
	}

	switch (_cruise_mode_current) {
	case CRUISE_MODE_NORMAL:
		if (switch_to_dash) {
			_cruise_mode_current = CRUISE_MODE_DASH;

		} else if (auto_switch_to_eco && !disable_eco_climb_descend) {
			_cruise_mode_current = CRUISE_MODE_ECO;
		}

		break;

	case CRUISE_MODE_ECO:
		if (switch_to_dash) {
			_cruise_mode_current = CRUISE_MODE_DASH;

		} else if (!within_safe_altitude_band || disable_eco_climb_descend) {
			_cruise_mode_current = CRUISE_MODE_NORMAL;
		}

		break;

	case CRUISE_MODE_DASH:
		if (switch_out_of_dash) {
			_cruise_mode_current = CRUISE_MODE_NORMAL;
		}

		break;
	}
}

void
FixedwingPositionControl::reset_cruise_mode(const hrt_abstime &now)
{
	_cruise_mode_current = CRUISE_MODE_NORMAL;
	_last_time_outside_of_band = now;
}

void
FixedwingPositionControl::status_publish()
{
	position_controller_status_s pos_ctrl_status = {};

	pos_ctrl_status.nav_roll = _att_sp.roll_body;
	pos_ctrl_status.nav_pitch = _att_sp.pitch_body;

	if (_l1_control.has_guidance_updated()) {
		pos_ctrl_status.nav_bearing = _l1_control.nav_bearing();

		pos_ctrl_status.target_bearing = _l1_control.target_bearing();
		pos_ctrl_status.xtrack_error = _l1_control.crosstrack_error();

	} else {
		pos_ctrl_status.nav_bearing = NAN;
		pos_ctrl_status.target_bearing = NAN;
		pos_ctrl_status.xtrack_error = NAN;

	}

	pos_ctrl_status.wp_dist = get_distance_to_next_waypoint(_current_latitude, _current_longitude,
				  _pos_sp_triplet.current.lat, _pos_sp_triplet.current.lon);

	pos_ctrl_status.acceptance_radius = _l1_control.switch_distance(500.0f);

	pos_ctrl_status.yaw_acceptance = NAN;

	pos_ctrl_status.timestamp = hrt_absolute_time();

	pos_ctrl_status.type = _position_sp_type;

	_pos_ctrl_status_pub.publish(pos_ctrl_status);
}

void
FixedwingPositionControl::landing_status_publish()
{
	position_controller_landing_status_s pos_ctrl_landing_status = {};

	pos_ctrl_landing_status.slope_angle_rad = _landingslope.landing_slope_angle_rad();
	pos_ctrl_landing_status.horizontal_slope_displacement = _landingslope.horizontal_slope_displacement();
	pos_ctrl_landing_status.flare_length = _landingslope.flare_length();

	pos_ctrl_landing_status.abort_landing = _land_abort;

	pos_ctrl_landing_status.timestamp = hrt_absolute_time();

	_pos_ctrl_landing_status_pub.publish(pos_ctrl_landing_status);
}

void
FixedwingPositionControl::abort_landing(bool abort)
{
	// only announce changes
	if (abort && !_land_abort) {
		mavlink_log_critical(&_mavlink_log_pub, "Landing aborted\t");
		// TODO: add reason
		events::send(events::ID("fixedwing_position_control_land_aborted"), events::Log::Critical, "Landing aborted");
	}

	_land_abort = abort;
	landing_status_publish();
}

void
FixedwingPositionControl::get_waypoint_heading_distance(float heading, position_setpoint_s &waypoint_prev,
		position_setpoint_s &waypoint_next, bool flag_init)
{
	position_setpoint_s temp_prev = waypoint_prev;
	position_setpoint_s temp_next = waypoint_next;

	if (flag_init) {
		// previous waypoint: HDG_HOLD_SET_BACK_DIST meters behind us
		waypoint_from_heading_and_distance(_current_latitude, _current_longitude, heading + radians(180.0f),
						   HDG_HOLD_SET_BACK_DIST, &temp_prev.lat, &temp_prev.lon);

		// next waypoint: HDG_HOLD_DIST_NEXT meters in front of us
		waypoint_from_heading_and_distance(_current_latitude, _current_longitude, heading,
						   HDG_HOLD_DIST_NEXT, &temp_next.lat, &temp_next.lon);

	} else {
		// use the existing flight path from prev to next

		// previous waypoint: shifted HDG_HOLD_REACHED_DIST + HDG_HOLD_SET_BACK_DIST
		create_waypoint_from_line_and_dist(waypoint_next.lat, waypoint_next.lon, waypoint_prev.lat, waypoint_prev.lon,
						   HDG_HOLD_REACHED_DIST + HDG_HOLD_SET_BACK_DIST, &temp_prev.lat, &temp_prev.lon);

		// next waypoint: shifted -(HDG_HOLD_DIST_NEXT + HDG_HOLD_REACHED_DIST)
		create_waypoint_from_line_and_dist(waypoint_next.lat, waypoint_next.lon, waypoint_prev.lat, waypoint_prev.lon,
						   -(HDG_HOLD_REACHED_DIST + HDG_HOLD_DIST_NEXT), &temp_next.lat, &temp_next.lon);
	}

	waypoint_prev = temp_prev;
	waypoint_prev.alt = _current_altitude;
	waypoint_prev.valid = true;

	waypoint_next = temp_next;
	waypoint_next.alt = _current_altitude;
	waypoint_next.valid = true;
}

float
FixedwingPositionControl::get_terrain_altitude_takeoff(float takeoff_alt)
{
	float terrain_alt = _local_pos.ref_alt - (_local_pos.dist_bottom + _local_pos.z);

	if (PX4_ISFINITE(terrain_alt) && _local_pos.dist_bottom_valid) {
		return terrain_alt;
	}

	return takeoff_alt;
}

float
FixedwingPositionControl::getManualHeightRateSetpoint()
{
	/*
	 * The complete range is -1..+1, so this is 6%
	 * of the up or down range or 3% of the total range.
	 */
	const float deadBand = 0.06f;

	/*
	 * The correct scaling of the complete range needs
	 * to account for the missing part of the slope
	 * due to the deadband
	 */
	const float factor = 1.0f - deadBand;

	float height_rate_setpoint = 0.0f;

	/*
	 * Manual control has as convention the rotation around
	 * an axis. Positive X means to rotate positively around
	 * the X axis in NED frame, which is pitching down
	 */
	if (_manual_control_setpoint_altitude > deadBand) {
		/* pitching down */
		float pitch = -(_manual_control_setpoint_altitude - deadBand) / factor;
		height_rate_setpoint = pitch * _param_sinkrate_target.get();

	} else if (_manual_control_setpoint_altitude < - deadBand) {
		/* pitching up */
		float pitch = -(_manual_control_setpoint_altitude + deadBand) / factor;
		const float climb_rate_target = (_cruise_mode_current == CRUISE_MODE_ECO) ? _param_climbrate_target_eco.get() :
						_param_climbrate_target.get();

		height_rate_setpoint = pitch * climb_rate_target;

	}

	return height_rate_setpoint;
}

bool
FixedwingPositionControl::in_takeoff_situation()
{
	// a VTOL does not need special takeoff handling
	if (_vehicle_status.is_vtol) {
		return false;
	}

	// in air for < 10s
	return (hrt_elapsed_time(&_time_went_in_air) < 10_s)
	       && (_current_altitude <= _takeoff_ground_alt + _param_fw_clmbout_diff.get());
}

bool
FixedwingPositionControl::control_position(const hrt_abstime &now, const Vector2d &curr_pos,
		const Vector2f &ground_speed,
		const position_setpoint_s &pos_sp_prev, const position_setpoint_s &pos_sp_curr, const position_setpoint_s &pos_sp_next)
{
	const float dt = math::constrain((now - _control_position_last_called) * 1e-6f, 0.01f, 0.05f);
	_control_position_last_called = now;

	_l1_control.set_dt(dt);

	/* only run position controller in fixed-wing mode and during transitions for VTOL */
	if (_vehicle_status.vehicle_type == vehicle_status_s::VEHICLE_TYPE_ROTARY_WING && !_vehicle_status.in_transition_mode) {
		_control_mode_current = FW_POSCTRL_MODE_OTHER;

		// reset to normal cruise mode
		reset_cruise_mode(now);

		reset_transition_waypoint();

		return false;
	}

	bool setpoint = true;

	_att_sp.fw_control_yaw = false;		// by default we don't want yaw to be contoller directly with rudder
	_att_sp.apply_flaps = vehicle_attitude_setpoint_s::FLAPS_OFF;		// by default we don't use flaps

	Vector2f nav_speed_2d{ground_speed};

	if (_airspeed_valid) {
		// l1 navigation logic breaks down when wind speed exceeds max airspeed
		// compute 2D groundspeed from airspeed-heading projection
		const Vector2f air_speed_2d{_airspeed * cosf(_yaw), _airspeed * sinf(_yaw)};

		// angle between air_speed_2d and ground_speed
		const float air_gnd_angle = acosf((air_speed_2d * ground_speed) / (air_speed_2d.length() * ground_speed.length()));

		// if angle > 90 degrees or groundspeed is less than threshold, replace groundspeed with airspeed projection
		if ((fabsf(air_gnd_angle) > M_PI_2_F) || (ground_speed.length() < 3.0f)) {
			nav_speed_2d = air_speed_2d;
		}
	}

	/* no throttle limit as default */
	float throttle_max = 1.0f;

	/* save time when airplane is in air */
	if (!_was_in_air && !_landed) {
		_was_in_air = true;
		_time_went_in_air = now;
		_takeoff_ground_alt = _current_altitude;
	}

	/* reset flag when airplane landed */
	if (_landed) {
		_was_in_air = false;
	}

	/* Reset integrators if switching to this mode from a other mode in which posctl was not active */
	if (_control_mode_current == FW_POSCTRL_MODE_OTHER) {
		/* reset integrators */
		_tecs.reset_state();
	}

	update_cruise_mode(now);

	if (((_control_mode.flag_control_auto_enabled && _control_mode.flag_control_position_enabled) ||
	     _control_mode.flag_control_offboard_enabled) && pos_sp_curr.valid) {
		/* AUTONOMOUS FLIGHT */

		_control_mode_current = FW_POSCTRL_MODE_AUTO;

		/* reset hold yaw */
		_hdg_hold_yaw = _yaw; // yaw is not controlled, so set setpoint to current yaw

		/* get circle mode */
		bool was_circle_mode = _l1_control.circle_mode();

		/* restore TECS parameters, in case changed intermittently (e.g. in landing handling) */
		_tecs.set_speed_weight(_param_fw_t_spdweight.get());
		_tecs.set_height_error_time_constant(_param_fw_t_h_error_tc.get());

		Vector2d curr_wp{0, 0};
		Vector2d prev_wp{0, 0};

		if (_vehicle_status.in_transition_to_fw) {

			if (!PX4_ISFINITE(_transition_waypoint(0))) {
				double lat_transition, lon_transition;
				// create a virtual waypoint HDG_HOLD_DIST_NEXT meters in front of the vehicle which the L1 controller can track
				// during the transition
				waypoint_from_heading_and_distance(_current_latitude, _current_longitude, _yaw, HDG_HOLD_DIST_NEXT, &lat_transition,
								   &lon_transition);

				_transition_waypoint(0) = lat_transition;
				_transition_waypoint(1) = lon_transition;
			}


			curr_wp = prev_wp = _transition_waypoint;

		} else {
			/* current waypoint (the one currently heading for) */
			curr_wp = Vector2d(pos_sp_curr.lat, pos_sp_curr.lon);

			if (pos_sp_prev.valid) {
				prev_wp(0) = pos_sp_prev.lat;
				prev_wp(1) = pos_sp_prev.lon;

			} else {
				/*
				 * No valid previous waypoint, go for the current wp.
				 * This is automatically handled by the L1 library.
				 */
				prev_wp(0) = pos_sp_curr.lat;
				prev_wp(1) = pos_sp_curr.lon;
			}


			/* reset transition waypoint, will be set upon entering front transition */
			reset_transition_waypoint();
		}

		/* Initialize attitude controller integrator reset flags to 0 */
		_att_sp.roll_reset_integral = false;
		_att_sp.pitch_reset_integral = false;
		_att_sp.yaw_reset_integral = false;

		float mission_throttle = _param_fw_thr_cruise.get();

		if (PX4_ISFINITE(pos_sp_curr.cruising_throttle) &&
		    pos_sp_curr.cruising_throttle >= 0.0f) {
			mission_throttle = pos_sp_curr.cruising_throttle;
		}

		float tecs_fw_thr_min;
		float tecs_fw_thr_max;
		float tecs_fw_mission_throttle;

		if (mission_throttle < _param_fw_thr_min.get()) {
			/* enable gliding with this waypoint */
			_tecs.set_speed_weight(2.0f);
			tecs_fw_thr_min = 0.0;
			tecs_fw_thr_max = 0.0;
			tecs_fw_mission_throttle = 0.0;

		} else {
			tecs_fw_thr_min = _param_fw_thr_min.get();
			tecs_fw_thr_max = _param_fw_thr_max.get();
			tecs_fw_mission_throttle = mission_throttle;
		}

<<<<<<< HEAD
		float loiter_radius = pos_sp_curr.loiter_radius;
		int8_t loiter_direction = pos_sp_curr.loiter_direction;

		if (fabsf(loiter_radius) < FLT_EPSILON) {
			loiter_radius = _param_nav_loiter_rad.get();
			loiter_direction = (loiter_radius > 0) ? 1 : -1;
		}

		const float acc_rad = _l1_control.switch_distance(500.0f);
=======
	case position_setpoint_s::SETPOINT_TYPE_POSITION:
		control_auto_position(now, dt, curr_pos, ground_speed, pos_sp_prev, current_sp);
		break;

	case position_setpoint_s::SETPOINT_TYPE_VELOCITY:
		control_auto_velocity(now, dt, curr_pos, ground_speed, pos_sp_prev, pos_sp_curr);
		break;

	case position_setpoint_s::SETPOINT_TYPE_LOITER:
		control_auto_loiter(now, dt, curr_pos, ground_speed, pos_sp_prev, current_sp, pos_sp_next);
		break;

	case position_setpoint_s::SETPOINT_TYPE_LAND:
		control_auto_landing(now, dt, curr_pos, ground_speed, pos_sp_prev, current_sp);
		break;
>>>>>>> 78b3d224

		uint8_t position_sp_type = pos_sp_curr.type;

		if (position_sp_type == position_setpoint_s::SETPOINT_TYPE_LOITER) {

			orbit_status_s orbit_status{};
			orbit_status.timestamp = hrt_absolute_time();
			orbit_status.radius = static_cast<float>(loiter_direction) * loiter_radius;
			orbit_status.frame = 0; // MAV_FRAME::MAV_FRAME_GLOBAL
			orbit_status.x = static_cast<double>(curr_wp(0));
			orbit_status.y = static_cast<double>(curr_wp(1));
			orbit_status.z = pos_sp_curr.alt;
			orbit_status.yaw_behaviour = orbit_status_s::ORBIT_YAW_BEHAVIOUR_HOLD_FRONT_TANGENT_TO_CIRCLE;
			_orbit_status_pub.publish(orbit_status);

		}

		if (pos_sp_curr.type == position_setpoint_s::SETPOINT_TYPE_TAKEOFF) {
			// TAKEOFF: handle like a regular POSITION setpoint if already flying
			if (!in_takeoff_situation() && (_airspeed >= _param_fw_airspd_min.get() || !_airspeed_valid)) {
				// SETPOINT_TYPE_TAKEOFF -> SETPOINT_TYPE_POSITION
				position_sp_type = position_setpoint_s::SETPOINT_TYPE_POSITION;
			}

		} else if (pos_sp_curr.type == position_setpoint_s::SETPOINT_TYPE_POSITION
			   || pos_sp_curr.type == position_setpoint_s::SETPOINT_TYPE_LOITER) {

			float dist_xy = -1.f;
			float dist_z = -1.f;

			const float dist = get_distance_to_point_global_wgs84(
						   (double)curr_wp(0), (double)curr_wp(1), pos_sp_curr.alt,
						   _current_latitude, _current_longitude, _current_altitude,
						   &dist_xy, &dist_z);

			if (pos_sp_curr.type == position_setpoint_s::SETPOINT_TYPE_POSITION) {
				// POSITION: achieve position setpoint altitude via loiter
				// close to waypoint, but altitude error greater than twice acceptance
				if ((dist >= 0.f)
				    && (dist_z > 2.f * _param_fw_clmbout_diff.get())
				    && (dist_xy < 2.f * math::max(acc_rad, fabsf(loiter_radius)))) {
					// SETPOINT_TYPE_POSITION -> SETPOINT_TYPE_LOITER
					position_sp_type = position_setpoint_s::SETPOINT_TYPE_LOITER;
				}

			} else if (pos_sp_curr.type == position_setpoint_s::SETPOINT_TYPE_LOITER) {
				// LOITER: use SETPOINT_TYPE_POSITION to get to SETPOINT_TYPE_LOITER
				if ((dist >= 0.f)
				    && (dist_xy > 2.f * math::max(acc_rad, fabsf(loiter_radius)))) {
					// SETPOINT_TYPE_LOITER -> SETPOINT_TYPE_POSITION
					position_sp_type = position_setpoint_s::SETPOINT_TYPE_POSITION;
				}
			}
		}


		if (position_sp_type == position_setpoint_s::SETPOINT_TYPE_IDLE) {
			_att_sp.thrust_body[0] = 0.0f;
			_att_sp.roll_body = 0.0f;
			_att_sp.pitch_body = radians(_param_fw_psp_off.get());

		} else if (position_sp_type == position_setpoint_s::SETPOINT_TYPE_POSITION) {
			// waypoint is a plain navigation waypoint
			float position_sp_alt = pos_sp_curr.alt;

			// Altitude first order hold (FOH)
			if (pos_sp_prev.valid && PX4_ISFINITE(pos_sp_prev.alt) &&
			    ((pos_sp_prev.type == position_setpoint_s::SETPOINT_TYPE_POSITION) ||
			     (pos_sp_prev.type == position_setpoint_s::SETPOINT_TYPE_LOITER) ||
			     (pos_sp_prev.type == position_setpoint_s::SETPOINT_TYPE_TAKEOFF))
			   ) {
				const float d_curr_prev = get_distance_to_next_waypoint((double)curr_wp(0), (double)curr_wp(1),
							  pos_sp_prev.lat, pos_sp_prev.lon);

				// Do not try to find a solution if the last waypoint is inside the acceptance radius of the current one
				if (d_curr_prev > math::max(acc_rad, fabsf(loiter_radius))) {
					// Calculate distance to current waypoint
					const float d_curr = get_distance_to_next_waypoint((double)curr_wp(0), (double)curr_wp(1),
							     _current_latitude, _current_longitude);

					// Save distance to waypoint if it is the smallest ever achieved, however make sure that
					// _min_current_sp_distance_xy is never larger than the distance between the current and the previous wp
					_min_current_sp_distance_xy = math::min(d_curr, _min_current_sp_distance_xy, d_curr_prev);

					// if the minimal distance is smaller than the acceptance radius, we should be at waypoint alt
					// navigator will soon switch to the next waypoint item (if there is one) as soon as we reach this altitude
					if (_min_current_sp_distance_xy > math::max(acc_rad, fabsf(loiter_radius))) {
						// The setpoint is set linearly and such that the system reaches the current altitude at the acceptance
						// radius around the current waypoint
						const float delta_alt = (pos_sp_curr.alt - pos_sp_prev.alt);
						const float grad = -delta_alt / (d_curr_prev - math::max(acc_rad, fabsf(loiter_radius)));
						const float a = pos_sp_prev.alt - grad * d_curr_prev;

						position_sp_alt = a + grad * _min_current_sp_distance_xy;
					}
				}
			}

			_l1_control.navigate_waypoints(prev_wp, curr_wp, curr_pos, nav_speed_2d);
			_att_sp.roll_body = _l1_control.get_roll_setpoint();
			_att_sp.yaw_body = _yaw; // yaw is not controlled, so set setpoint to current yaw

			float adapted_mission_airspeed = 0.0f;

			if (PX4_ISFINITE(pos_sp_curr.cruising_speed) && pos_sp_curr.cruising_speed > 0.1f) {
				adapted_mission_airspeed = pos_sp_curr.cruising_speed;
			}

			tecs_update_pitch_throttle(now, position_sp_alt,
						   get_cruise_airspeed_setpoint(now, adapted_mission_airspeed, ground_speed, dt),
						   radians(_param_fw_p_lim_min.get()),
						   radians(_param_fw_p_lim_max.get()),
						   tecs_fw_thr_min,
						   tecs_fw_thr_max,
						   tecs_fw_mission_throttle,
						   false,
						   radians(_param_fw_p_lim_min.get()));

		} else if (position_sp_type == position_setpoint_s::SETPOINT_TYPE_LOITER) {
			_l1_control.navigate_loiter(curr_wp, curr_pos, loiter_radius, loiter_direction, nav_speed_2d);

			_att_sp.roll_body = _l1_control.get_roll_setpoint();
			_att_sp.yaw_body = _yaw; // yaw is not controlled, so set setpoint to current yaw

			float alt_sp = pos_sp_curr.alt;
			float adapted_mission_airspeed = 0.0f;

			if (PX4_ISFINITE(pos_sp_curr.cruising_speed) && pos_sp_curr.cruising_speed > 0.1f) {
				adapted_mission_airspeed = pos_sp_curr.cruising_speed;
			}

			if (pos_sp_next.type == position_setpoint_s::SETPOINT_TYPE_LAND && pos_sp_next.valid
			    && _l1_control.circle_mode() && _param_fw_lnd_earlycfg.get()) {
				// We're in a loiter directly before a landing WP. Enable our landing configuration (flaps,
				// landing airspeed and potentially tighter altitude control) already such that we don't
				// have to do this switch (which can cause significant altitude errors) close to the ground.
				_tecs.set_height_error_time_constant(_param_fw_thrtc_sc.get() * _param_fw_t_h_error_tc.get());
				adapted_mission_airspeed = _param_fw_lnd_airspd_sc.get() * _param_fw_airspd_min.get();

				_att_sp.apply_flaps = true;
			}

			if (in_takeoff_situation()) {
				alt_sp = max(alt_sp, _takeoff_ground_alt + _param_fw_clmbout_diff.get());
				_att_sp.roll_body = constrain(_att_sp.roll_body, radians(-5.0f), radians(5.0f));
			}

			if (_land_abort) {
				if (pos_sp_curr.alt - _current_altitude  < _param_fw_clmbout_diff.get()) {
					// aborted landing complete, normal loiter over landing point
					abort_landing(false);

				} else {
					// continue straight until vehicle has sufficient altitude
					_att_sp.roll_body = 0.0f;
				}

				_tecs.set_height_error_time_constant(_param_fw_thrtc_sc.get() * _param_fw_t_h_error_tc.get());
			}

			tecs_update_pitch_throttle(now, alt_sp,
						   get_cruise_airspeed_setpoint(now, adapted_mission_airspeed, ground_speed, dt),
						   radians(_param_fw_p_lim_min.get()),
						   radians(_param_fw_p_lim_max.get()),
						   tecs_fw_thr_min,
						   tecs_fw_thr_max,
						   tecs_fw_mission_throttle,
						   false,
						   radians(_param_fw_p_lim_min.get()));

		} else if (position_sp_type == position_setpoint_s::SETPOINT_TYPE_LAND) {
			control_landing(now, curr_pos, ground_speed, pos_sp_prev, pos_sp_curr);

		} else if (position_sp_type == position_setpoint_s::SETPOINT_TYPE_TAKEOFF) {
			control_takeoff(now, curr_pos, ground_speed, pos_sp_prev, pos_sp_curr);
		}

		/* reset landing state */
		if (position_sp_type != position_setpoint_s::SETPOINT_TYPE_LAND) {
			reset_landing_state();
		}

		/* reset takeoff/launch state */
		if (position_sp_type != position_setpoint_s::SETPOINT_TYPE_TAKEOFF) {
			reset_takeoff_state();
		}

		if (was_circle_mode && !_l1_control.circle_mode()) {
			/* just kicked out of loiter, reset roll integrals */
			_att_sp.roll_reset_integral = true;
		}

	} else if (_control_mode.flag_control_velocity_enabled &&
		   _control_mode.flag_control_altitude_enabled &&
		   _control_mode.flag_control_manual_enabled) {
		/* POSITION CONTROL: pitch stick moves altitude setpoint, throttle stick sets airspeed,
		   heading is set to a distant waypoint */

		if (_control_mode_current != FW_POSCTRL_MODE_MANUAL_POSITION) {
			/* Need to init because last loop iteration was in a different mode */
			_hdg_hold_yaw = _yaw; // yaw is not controlled, so set setpoint to current yaw
			_hdg_hold_enabled = false; // this makes sure the waypoints are reset below
			_yaw_lock_engaged = false;

			/* reset setpoints from other modes (auto) otherwise we won't
			 * level out without new manual input */
			_att_sp.roll_body = _manual_control_setpoint.y * radians(_param_fw_man_r_max.get());
			_att_sp.yaw_body = _yaw; // yaw is not controlled, so set setpoint to current yaw
		}

		_control_mode_current = FW_POSCTRL_MODE_MANUAL_POSITION;

		float pitch_limit_min = _param_fw_p_lim_min.get();

		float height_rate_sp = NAN;
		float altitude_sp_amsl = _current_altitude;

		if (in_takeoff_situation()) {
			// if we assume that user is taking off then help by demanding altitude setpoint well above ground
			// and set limit to pitch angle to prevent steering into ground
			// this will only affect planes and not VTOL
			altitude_sp_amsl = _takeoff_ground_alt + _param_fw_clmbout_diff.get();
			pitch_limit_min = fmaxf(pitch_limit_min, radians(10.0f));

		} else {
			height_rate_sp = getManualHeightRateSetpoint();
		}

		/* throttle limiting */
		throttle_max = _param_fw_thr_max.get();

		if (_landed && (fabsf(_manual_control_setpoint_airspeed) < THROTTLE_THRESH)) {
			throttle_max = 0.0f;
		}

		tecs_update_pitch_throttle(now, altitude_sp_amsl,
					   get_cruise_airspeed_setpoint(now, 0.0f, ground_speed, dt),
					   radians(_param_fw_p_lim_min.get()),
					   radians(_param_fw_p_lim_max.get()),
					   _param_fw_thr_min.get(),
					   throttle_max,
					   _param_fw_thr_cruise.get(),
					   false,
					   pitch_limit_min,
					   false,
					   height_rate_sp);

		/* heading control */
		if (fabsf(_manual_control_setpoint.y) < HDG_HOLD_MAN_INPUT_THRESH &&
		    fabsf(_manual_control_setpoint.r) < HDG_HOLD_MAN_INPUT_THRESH) {

			/* heading / roll is zero, lock onto current heading */
			if (fabsf(_yawrate) < HDG_HOLD_YAWRATE_THRESH && !_yaw_lock_engaged) {
				// little yaw movement, lock to current heading
				_yaw_lock_engaged = true;

			}

			/* user tries to do a takeoff in heading hold mode, reset the yaw setpoint on every iteration
			  to make sure the plane does not start rolling
			*/
			if (in_takeoff_situation()) {
				_hdg_hold_enabled = false;
				_yaw_lock_engaged = true;
			}

			if (_yaw_lock_engaged) {

				/* just switched back from non heading-hold to heading hold */
				if (!_hdg_hold_enabled) {
					_hdg_hold_enabled = true;
					_hdg_hold_yaw = _yaw; // yaw is not controlled, so set setpoint to current yaw

					get_waypoint_heading_distance(_hdg_hold_yaw, _hdg_hold_prev_wp, _hdg_hold_curr_wp, true);
				}

				/* we have a valid heading hold position, are we too close? */
				float dist = get_distance_to_next_waypoint(_current_latitude, _current_longitude, _hdg_hold_curr_wp.lat,
						_hdg_hold_curr_wp.lon);

				if (dist < HDG_HOLD_REACHED_DIST) {
					get_waypoint_heading_distance(_hdg_hold_yaw, _hdg_hold_prev_wp, _hdg_hold_curr_wp, false);
				}

<<<<<<< HEAD
				Vector2d prev_wp{_hdg_hold_prev_wp.lat, _hdg_hold_prev_wp.lon};
				Vector2d curr_wp{_hdg_hold_curr_wp.lat, _hdg_hold_curr_wp.lon};
=======
	if (use_tecs_pitch) {
		_att_sp.pitch_body = get_tecs_pitch();
	}

	if (!_vehicle_status.in_transition_to_fw) {
		publishLocalPositionSetpoint(current_sp);
	}
}
>>>>>>> 78b3d224

				/* populate l1 control setpoint */
				_l1_control.navigate_waypoints(prev_wp, curr_wp, curr_pos, ground_speed);

				_att_sp.roll_body = _l1_control.get_roll_setpoint();
				_att_sp.yaw_body = _yaw; // yaw is not controlled, so set setpoint to current yaw

				if (in_takeoff_situation()) {
					/* limit roll motion to ensure enough lift */
					_att_sp.roll_body = constrain(_att_sp.roll_body, radians(-15.0f), radians(15.0f));
				}
			}
		}

		if (!_yaw_lock_engaged || fabsf(_manual_control_setpoint.y) >= HDG_HOLD_MAN_INPUT_THRESH ||
		    fabsf(_manual_control_setpoint.r) >= HDG_HOLD_MAN_INPUT_THRESH) {

			_hdg_hold_enabled = false;
			_yaw_lock_engaged = false;

			// do slew rate limiting on roll if enabled
			float roll_sp_new = _manual_control_setpoint.y * radians(_param_fw_man_r_max.get());
			const float roll_rate_slew_rad = radians(_param_fw_l1_r_slew_max.get());

<<<<<<< HEAD
			if (dt > 0.f && roll_rate_slew_rad > 0.f) {
				roll_sp_new = constrain(roll_sp_new, _att_sp.roll_body - roll_rate_slew_rad * dt,
							_att_sp.roll_body + roll_rate_slew_rad * dt);
			}
=======
void
FixedwingPositionControl::control_auto_descend(const hrt_abstime &now)
{
	// only control height rate

	// Hard-code descend rate to 0.5m/s. This is a compromise to give the system to recover,
	// but not letting it drift too far away.
	const float descend_rate = -0.5f;

	tecs_update_pitch_throttle(now, _current_altitude,
				   _param_fw_airspd_trim.get(),
				   radians(_param_fw_p_lim_min.get()),
				   radians(_param_fw_p_lim_max.get()),
				   _param_fw_thr_min.get(),
				   _param_fw_thr_max.get(),
				   _param_fw_thr_cruise.get(),
				   false,
				   _param_fw_p_lim_min.get(),
				   false,
				   descend_rate);

	_att_sp.roll_body = math::radians(_param_nav_gpsf_r.get()); // open loop loiter bank angle
	_att_sp.yaw_body = 0.f;
>>>>>>> 78b3d224

			_att_sp.roll_body = roll_sp_new;
			_att_sp.yaw_body = _yaw; // yaw is not controlled, so set setpoint to current yaw
		}

	} else if (_control_mode.flag_control_altitude_enabled && _control_mode.flag_control_manual_enabled) {
		/* ALTITUDE CONTROL: pitch stick moves altitude setpoint, throttle stick sets airspeed */

		_control_mode_current = FW_POSCTRL_MODE_MANUAL_ALTITUDE;

<<<<<<< HEAD
		// reset to normal cruise mode
		reset_cruise_mode(now);
=======
uint8_t
FixedwingPositionControl::handle_setpoint_type(const uint8_t setpoint_type, const position_setpoint_s &pos_sp_curr)
{
	if (!_control_mode.flag_control_position_enabled && _control_mode.flag_control_velocity_enabled) {
		return position_setpoint_s::SETPOINT_TYPE_VELOCITY;
	}

	Vector2d curr_wp{0, 0};
>>>>>>> 78b3d224

		float pitch_limit_min = _param_fw_p_lim_min.get();

		float height_rate_sp = NAN;
		float altitude_sp_amsl = _current_altitude;

		if (in_takeoff_situation()) {
			// if we assume that user is taking off then help by demanding altitude setpoint well above ground
			// and set limit to pitch angle to prevent steering into ground
			// this will only affect planes and not VTOL
			altitude_sp_amsl = _takeoff_ground_alt + _param_fw_clmbout_diff.get();
			pitch_limit_min = fmaxf(pitch_limit_min, radians(10.0f));

		} else {
			height_rate_sp = getManualHeightRateSetpoint();
		}

<<<<<<< HEAD
		/* throttle limiting */
		throttle_max = _param_fw_thr_max.get();

		if (_landed && (fabsf(_manual_control_setpoint_airspeed) < THROTTLE_THRESH)) {
			throttle_max = 0.0f;
=======
	} else if (pos_sp_curr.type == position_setpoint_s::SETPOINT_TYPE_POSITION
		   || pos_sp_curr.type == position_setpoint_s::SETPOINT_TYPE_LOITER) {

		float dist_xy = -1.f;
		float dist_z = -1.f;

		const float dist = get_distance_to_point_global_wgs84(
					   (double)curr_wp(0), (double)curr_wp(1), pos_sp_curr.alt,
					   _current_latitude, _current_longitude, _current_altitude,
					   &dist_xy, &dist_z);

		float loiter_radius_abs = fabsf(_param_nav_loiter_rad.get());

		if (fabsf(pos_sp_curr.loiter_radius) > FLT_EPSILON) {
			loiter_radius_abs = fabsf(pos_sp_curr.loiter_radius);
		}

		if (pos_sp_curr.type == position_setpoint_s::SETPOINT_TYPE_POSITION) {
			// POSITION: achieve position setpoint altitude via loiter
			// close to waypoint, but altitude error greater than twice acceptance
			if ((!_vehicle_status.in_transition_mode) && (dist >= 0.f)
			    && (dist_z > 2.f * _param_fw_clmbout_diff.get())
			    && (dist_xy < 2.f * math::max(acc_rad, loiter_radius_abs))) {
				// SETPOINT_TYPE_POSITION -> SETPOINT_TYPE_LOITER
				position_sp_type = position_setpoint_s::SETPOINT_TYPE_LOITER;
			}

		} else if (pos_sp_curr.type == position_setpoint_s::SETPOINT_TYPE_LOITER) {
			// LOITER: use SETPOINT_TYPE_POSITION to get to SETPOINT_TYPE_LOITER
			if ((dist >= 0.f)
			    && (dist_xy > 2.f * math::max(acc_rad, loiter_radius_abs))) {
				// SETPOINT_TYPE_LOITER -> SETPOINT_TYPE_POSITION
				position_sp_type = position_setpoint_s::SETPOINT_TYPE_POSITION;
			}
>>>>>>> 78b3d224
		}

		tecs_update_pitch_throttle(now, altitude_sp_amsl,
					   get_cruise_airspeed_setpoint(now, 0.0f, ground_speed, dt),
					   radians(_param_fw_p_lim_min.get()),
					   radians(_param_fw_p_lim_max.get()),
					   _param_fw_thr_min.get(),
					   throttle_max,
					   _param_fw_thr_cruise.get(),
					   false,
					   pitch_limit_min,
					   false,
					   height_rate_sp);

<<<<<<< HEAD
		_att_sp.roll_body = _manual_control_setpoint.y * radians(_param_fw_man_r_max.get());
=======
void
FixedwingPositionControl::control_auto_position(const hrt_abstime &now, const float dt, const Vector2d &curr_pos,
		const Vector2f &ground_speed, const position_setpoint_s &pos_sp_prev, const position_setpoint_s &pos_sp_curr)
{
	const float acc_rad = _l1_control.switch_distance(500.0f);
	Vector2d curr_wp{0, 0};
	Vector2d prev_wp{0, 0};
>>>>>>> 78b3d224

		_att_sp.yaw_body = _yaw; // yaw is not controlled, so set setpoint to current yaw

	} else if (_control_mode.flag_control_altitude_enabled && !_control_mode.flag_control_manual_enabled) {
		// if in Auto flight and position not valid, set fixed roll setpoint (GPS failure mode)
		_control_mode_current = FW_POSCTRL_MODE_AUTO_ALTITUDE;

		// reset to normal cruise mode
		reset_cruise_mode(now);

		float target_height_rate_m_s = 0.0f;
		float target_altitude_amsl = 0.0f;

<<<<<<< HEAD
		tecs_update_pitch_throttle(now, target_altitude_amsl,
					   get_cruise_airspeed_setpoint(now, 0.0f, ground_speed, dt),
					   radians(_param_fw_p_lim_min.get()),
					   radians(_param_fw_p_lim_max.get()),
					   _param_fw_thr_min.get(),
					   _param_fw_thr_max.get(),
					   _param_fw_thr_cruise.get(),
					   false,
					   _param_fw_p_lim_min.get(),
					   false, target_height_rate_m_s);


		_att_sp.roll_body = math::radians(_param_fw_gpsf_r.get()); // open loop loiter bank angle
		_att_sp.yaw_body = _yaw; // yaw is not controlled, so set setpoint to current yaw

	} else if (_control_mode.flag_control_climb_rate_enabled && !_control_mode.flag_control_altitude_enabled) {
		/* DESCEND mode, without position and altitude control, just descend rate is controlled.
		   Descend rate is st to FW_T_SINK_MIN. */

		_control_mode_current = FW_POSCTRL_MODE_CLIMBRATE;
=======
	float tecs_fw_thr_min;
	float tecs_fw_thr_max;
	float tecs_fw_mission_throttle;
>>>>>>> 78b3d224

		// reset to normal cruise mode
		reset_cruise_mode(now);

		tecs_update_pitch_throttle(now, _current_altitude,
					   get_cruise_airspeed_setpoint(now, 0.0f, ground_speed, dt),
					   radians(_param_fw_p_lim_min.get()),
					   radians(_param_fw_p_lim_max.get()),
					   _param_fw_thr_min.get(),
					   throttle_max,
					   _param_fw_thr_cruise.get(),
					   false,
					   _param_fw_p_lim_min.get(),
					   false,
					   _param_fw_t_sink_min.get());

		_att_sp.roll_body = math::radians(_param_fw_gpsf_r.get()); // open loop loiter bank angle
		_att_sp.yaw_body = _yaw; // yaw is not controlled, so set setpoint to current yaw

	} else {
<<<<<<< HEAD
		_control_mode_current = FW_POSCTRL_MODE_OTHER;

		// reset to normal cruise mode
		reset_cruise_mode(now);
=======
		tecs_fw_thr_min = _param_fw_thr_min.get();
		tecs_fw_thr_max = _param_fw_thr_max.get();
		tecs_fw_mission_throttle = mission_throttle;
	}

	// waypoint is a plain navigation waypoint
	float position_sp_alt = pos_sp_curr.alt;

	// Altitude first order hold (FOH)
	if (pos_sp_prev.valid && PX4_ISFINITE(pos_sp_prev.alt) &&
	    ((pos_sp_prev.type == position_setpoint_s::SETPOINT_TYPE_POSITION) ||
	     (pos_sp_prev.type == position_setpoint_s::SETPOINT_TYPE_LOITER) ||
	     (pos_sp_prev.type == position_setpoint_s::SETPOINT_TYPE_TAKEOFF))
	   ) {
		const float d_curr_prev = get_distance_to_next_waypoint((double)curr_wp(0), (double)curr_wp(1),
					  pos_sp_prev.lat, pos_sp_prev.lon);

		// Do not try to find a solution if the last waypoint is inside the acceptance radius of the current one
		if (d_curr_prev > math::max(acc_rad, fabsf(pos_sp_curr.loiter_radius))) {
			// Calculate distance to current waypoint
			const float d_curr = get_distance_to_next_waypoint((double)curr_wp(0), (double)curr_wp(1),
					     _current_latitude, _current_longitude);

			// Save distance to waypoint if it is the smallest ever achieved, however make sure that
			// _min_current_sp_distance_xy is never larger than the distance between the current and the previous wp
			_min_current_sp_distance_xy = math::min(d_curr, _min_current_sp_distance_xy, d_curr_prev);

			// if the minimal distance is smaller than the acceptance radius, we should be at waypoint alt
			// navigator will soon switch to the next waypoint item (if there is one) as soon as we reach this altitude
			if (_min_current_sp_distance_xy > math::max(acc_rad, fabsf(pos_sp_curr.loiter_radius))) {
				// The setpoint is set linearly and such that the system reaches the current altitude at the acceptance
				// radius around the current waypoint
				const float delta_alt = (pos_sp_curr.alt - pos_sp_prev.alt);
				const float grad = -delta_alt / (d_curr_prev - math::max(acc_rad, fabsf(pos_sp_curr.loiter_radius)));
				const float a = pos_sp_prev.alt - grad * d_curr_prev;

				position_sp_alt = a + grad * _min_current_sp_distance_xy;
			}
		}
	}

	_l1_control.navigate_waypoints(prev_wp, curr_wp, curr_pos, get_nav_speed_2d(ground_speed));
	_att_sp.roll_body = _l1_control.get_roll_setpoint();
	_att_sp.yaw_body = _yaw; // yaw is not controlled, so set setpoint to current yaw

	tecs_update_pitch_throttle(now, position_sp_alt,
				   get_auto_airspeed_setpoint(now, pos_sp_curr.cruising_speed, ground_speed, dt),
				   radians(_param_fw_p_lim_min.get()),
				   radians(_param_fw_p_lim_max.get()),
				   tecs_fw_thr_min,
				   tecs_fw_thr_max,
				   tecs_fw_mission_throttle,
				   false,
				   radians(_param_fw_p_lim_min.get()));
}

void
FixedwingPositionControl::control_auto_velocity(const hrt_abstime &now, const float dt, const Vector2d &curr_pos,
		const Vector2f &ground_speed, const position_setpoint_s &pos_sp_prev, const position_setpoint_s &pos_sp_curr)
{
	float tecs_fw_thr_min;
	float tecs_fw_thr_max;
	float tecs_fw_mission_throttle;

	float mission_throttle = _param_fw_thr_cruise.get();

	if (PX4_ISFINITE(pos_sp_curr.cruising_throttle) &&
	    pos_sp_curr.cruising_throttle >= 0.0f) {
		mission_throttle = pos_sp_curr.cruising_throttle;
	}

	if (mission_throttle < _param_fw_thr_min.get()) {
		/* enable gliding with this waypoint */
		_tecs.set_speed_weight(2.0f);
		tecs_fw_thr_min = 0.0;
		tecs_fw_thr_max = 0.0;
		tecs_fw_mission_throttle = 0.0;

	} else {
		tecs_fw_thr_min = _param_fw_thr_min.get();
		tecs_fw_thr_max = _param_fw_thr_max.get();
		tecs_fw_mission_throttle = mission_throttle;
	}

	// waypoint is a plain navigation waypoint
	float position_sp_alt = pos_sp_curr.alt;


	//Offboard velocity control
	Vector2f target_velocity{pos_sp_curr.vx, pos_sp_curr.vy};
	_target_bearing = wrap_pi(atan2f(target_velocity(1), target_velocity(0)));
	_l1_control.navigate_heading(_target_bearing, _yaw, ground_speed);

	_att_sp.roll_body = _l1_control.get_roll_setpoint();
	_att_sp.yaw_body = _yaw;

	tecs_update_pitch_throttle(now, position_sp_alt,
				   get_auto_airspeed_setpoint(now, pos_sp_curr.cruising_speed, ground_speed, dt),
				   radians(_param_fw_p_lim_min.get()),
				   radians(_param_fw_p_lim_max.get()),
				   tecs_fw_thr_min,
				   tecs_fw_thr_max,
				   tecs_fw_mission_throttle,
				   false,
				   radians(_param_fw_p_lim_min.get()),
				   tecs_status_s::TECS_MODE_NORMAL,
				   pos_sp_curr.vz);
}

void
FixedwingPositionControl::control_auto_loiter(const hrt_abstime &now, const float dt, const Vector2d &curr_pos,
		const Vector2f &ground_speed, const position_setpoint_s &pos_sp_prev, const position_setpoint_s &pos_sp_curr,
		const position_setpoint_s &pos_sp_next)
{
	Vector2d curr_wp{0, 0};
	Vector2d prev_wp{0, 0};
>>>>>>> 78b3d224

		/* do not publish the setpoint */
		setpoint = false;

		// reset last airspeed setpoint
		_last_airspeed_setpoint = NAN;

		/* reset landing and takeoff state */
		if (!_last_manual) {
			reset_landing_state();
			reset_takeoff_state();
		}
	}

<<<<<<< HEAD
	/* Copy thrust output for publication */
	if (_control_mode_current == FW_POSCTRL_MODE_AUTO && // launchdetector only available in auto
	    pos_sp_curr.type == position_setpoint_s::SETPOINT_TYPE_TAKEOFF &&
	    _launch_detection_state != LAUNCHDETECTION_RES_DETECTED_ENABLEMOTORS &&
	    !_runway_takeoff.runwayTakeoffEnabled()) {

		/* making sure again that the correct thrust is used,
		 * without depending on library calls for safety reasons.
		   the pre-takeoff throttle and the idle throttle normally map to the same parameter. */
		_att_sp.thrust_body[0] = _param_fw_thr_idle.get();

	} else if (_control_mode_current == FW_POSCTRL_MODE_AUTO &&
		   pos_sp_curr.type == position_setpoint_s::SETPOINT_TYPE_TAKEOFF &&
		   _runway_takeoff.runwayTakeoffEnabled()) {
=======
	float airspeed_sp = -1.f;

	if (PX4_ISFINITE(pos_sp_curr.cruising_speed) &&
	    pos_sp_curr.cruising_speed > FLT_EPSILON) {

		airspeed_sp = pos_sp_curr.cruising_speed;
	}
>>>>>>> 78b3d224

		_att_sp.thrust_body[0] = _runway_takeoff.getThrottle(now, min(get_tecs_thrust(), throttle_max));

	} else if (_control_mode_current == FW_POSCTRL_MODE_AUTO &&
		   pos_sp_curr.type == position_setpoint_s::SETPOINT_TYPE_IDLE) {

		_att_sp.thrust_body[0] = 0.0f;

	} else if (_control_mode_current == FW_POSCTRL_MODE_OTHER) {
		_att_sp.thrust_body[0] = min(_att_sp.thrust_body[0], _param_fw_thr_max.get());

	} else {
		/* Copy thrust and pitch values from tecs */
		if (_landed) {
			// when we are landed state we want the motor to spin at idle speed
			_att_sp.thrust_body[0] = min(_param_fw_thr_idle.get(), throttle_max);

		} else {
			_att_sp.thrust_body[0] = min(get_tecs_thrust(), throttle_max);
		}
	}

	// decide when to use pitch setpoint from TECS because in some cases pitch
	// setpoint is generated by other means
	bool use_tecs_pitch = true;

	// auto runway takeoff
	use_tecs_pitch &= !(_control_mode_current == FW_POSCTRL_MODE_AUTO &&
			    pos_sp_curr.type == position_setpoint_s::SETPOINT_TYPE_TAKEOFF &&
			    (_launch_detection_state == LAUNCHDETECTION_RES_NONE || _runway_takeoff.runwayTakeoffEnabled()));

	// flaring during landing
	use_tecs_pitch &= !(pos_sp_curr.type == position_setpoint_s::SETPOINT_TYPE_LAND && _land_noreturn_vertical);

<<<<<<< HEAD
	// manual attitude control
	use_tecs_pitch &= !(_control_mode_current == FW_POSCTRL_MODE_OTHER);
=======
	if (pos_sp_next.type == position_setpoint_s::SETPOINT_TYPE_LAND && pos_sp_next.valid
	    && _l1_control.circle_mode() && _param_fw_lnd_earlycfg.get()) {
		// We're in a loiter directly before a landing WP. Enable our landing configuration (flaps,
		// landing airspeed and potentially tighter altitude control) already such that we don't
		// have to do this switch (which can cause significant altitude errors) close to the ground.
		_tecs.set_height_error_time_constant(_param_fw_thrtc_sc.get() * _param_fw_t_h_error_tc.get());
		airspeed_sp = _param_fw_lnd_airspd_sc.get() * _param_fw_airspd_min.get();
		_att_sp.apply_flaps = true;
	}
>>>>>>> 78b3d224

	if (use_tecs_pitch) {
		_att_sp.pitch_body = get_tecs_pitch();
	}

	if (_control_mode.flag_control_position_enabled) {
		_last_manual = false;

	} else {
		_last_manual = true;
	}

<<<<<<< HEAD
	return setpoint;
=======
	tecs_update_pitch_throttle(now, alt_sp,
				   get_auto_airspeed_setpoint(now, airspeed_sp, ground_speed, dt),
				   radians(_param_fw_p_lim_min.get()),
				   radians(_param_fw_p_lim_max.get()),
				   tecs_fw_thr_min,
				   tecs_fw_thr_max,
				   tecs_fw_mission_throttle,
				   false,
				   radians(_param_fw_p_lim_min.get()));
>>>>>>> 78b3d224
}

void
FixedwingPositionControl::control_takeoff(const hrt_abstime &now, const Vector2d &curr_pos,
		const Vector2f &ground_speed, const position_setpoint_s &pos_sp_prev, const position_setpoint_s &pos_sp_curr)
{
	const float dt = math::constrain((now - _last_tecs_update) * 1e-6f, 0.01f, 0.05f);

	/* current waypoint (the one currently heading for) */
	Vector2d curr_wp(pos_sp_curr.lat, pos_sp_curr.lon);
	Vector2d prev_wp{0, 0}; /* previous waypoint */

	if (pos_sp_prev.valid) {
		prev_wp(0) = pos_sp_prev.lat;
		prev_wp(1) = pos_sp_prev.lon;

	} else {
		/*
		 * No valid previous waypoint, go for the current wp.
		 * This is automatically handled by the L1 library.
		 */
		prev_wp(0) = pos_sp_curr.lat;
		prev_wp(1) = pos_sp_curr.lon;
	}

	// apply flaps for takeoff according to the corresponding scale factor set
	// via FW_FLAPS_TO_SCL
	_att_sp.apply_flaps = vehicle_attitude_setpoint_s::FLAPS_TAKEOFF;

	// continuously reset launch detection and runway takeoff until armed
	if (!_control_mode.flag_armed) {
		_launchDetector.reset();
		_launch_detection_state = LAUNCHDETECTION_RES_NONE;
		_launch_detection_notify = 0;
	}

	if (_runway_takeoff.runwayTakeoffEnabled()) {
		if (!_runway_takeoff.isInitialized()) {
			_runway_takeoff.init(now, _yaw, _current_latitude, _current_longitude);

			/* need this already before takeoff is detected
			 * doesn't matter if it gets reset when takeoff is detected eventually */
			_takeoff_ground_alt = _current_altitude;

			mavlink_log_info(&_mavlink_log_pub, "Takeoff on runway\t");
			events::send(events::ID("fixedwing_position_control_takeoff"), events::Log::Info, "Takeoff on runway");
		}

		float terrain_alt = get_terrain_altitude_takeoff(_takeoff_ground_alt);

		// update runway takeoff helper
		_runway_takeoff.update(now, _airspeed, _current_altitude - terrain_alt,
				       _current_latitude, _current_longitude, &_mavlink_log_pub);

		/*
		 * Update navigation: _runway_takeoff returns the start WP according to mode and phase.
		 * If we use the navigator heading or not is decided later.
		 */
		_l1_control.navigate_waypoints(_runway_takeoff.getStartWP(), curr_wp, curr_pos, ground_speed);

		// update tecs
		const float takeoff_pitch_max_deg = _runway_takeoff.getMaxPitch(_param_fw_p_lim_max.get());

		tecs_update_pitch_throttle(now, pos_sp_curr.alt,
<<<<<<< HEAD
					   get_cruise_airspeed_setpoint(now, _runway_takeoff.getMinAirspeedScaling() * _param_fw_airspd_min.get(), ground_speed,
=======
					   get_auto_airspeed_setpoint(now, _runway_takeoff.getMinAirspeedScaling() * _param_fw_airspd_min.get(), ground_speed,
>>>>>>> 78b3d224
							   dt),
					   radians(_param_fw_p_lim_min.get()),
					   radians(takeoff_pitch_max_deg),
					   _param_fw_thr_min.get(),
					   _param_fw_thr_max.get(), // XXX should we also set runway_takeoff_throttle here?
					   _param_fw_thr_cruise.get(),
					   _runway_takeoff.climbout(),
<<<<<<< HEAD
					   radians(_runway_takeoff.getMinPitch(_takeoff_pitch_min.get(), _param_fw_p_lim_min.get())),
					   false);
=======
					   radians(_runway_takeoff.getMinPitch(_takeoff_pitch_min.get(), _param_fw_p_lim_min.get())));
>>>>>>> 78b3d224

		// assign values
		_att_sp.roll_body = _runway_takeoff.getRoll(_l1_control.get_roll_setpoint());
		_att_sp.yaw_body = _runway_takeoff.getYaw(_yaw);
		_att_sp.fw_control_yaw = _runway_takeoff.controlYaw();
		_att_sp.pitch_body = _runway_takeoff.getPitch(get_tecs_pitch());

		// reset integrals except yaw (which also counts for the wheel controller)
		_att_sp.roll_reset_integral = _runway_takeoff.resetIntegrators();
		_att_sp.pitch_reset_integral = _runway_takeoff.resetIntegrators();

	} else {
		/* Perform launch detection */
		if (_launchDetector.launchDetectionEnabled() &&
		    _launch_detection_state != LAUNCHDETECTION_RES_DETECTED_ENABLEMOTORS) {

			if (_control_mode.flag_armed) {
				/* Perform launch detection */

				/* Inform user that launchdetection is running every 4s */
				if ((now - _launch_detection_notify) > 4_s) {
					mavlink_log_critical(&_mavlink_log_pub, "Launch detection running\t");
					events::send(events::ID("fixedwing_position_control_launch_detection"), events::Log::Info, "Launch detection running");
					_launch_detection_notify = now;
				}

				/* Detect launch using body X (forward) acceleration */
				_launchDetector.update(dt, _body_acceleration(0));

				/* update our copy of the launch detection state */
				_launch_detection_state = _launchDetector.getLaunchDetected();
			}

		} else	{
			/* no takeoff detection --> fly */
			_launch_detection_state = LAUNCHDETECTION_RES_DETECTED_ENABLEMOTORS;
		}

		/* Set control values depending on the detection state */
		if (_launch_detection_state != LAUNCHDETECTION_RES_NONE) {
			/* Launch has been detected, hence we have to control the plane. */

			_l1_control.navigate_waypoints(prev_wp, curr_wp, curr_pos, ground_speed);
			_att_sp.roll_body = _l1_control.get_roll_setpoint();
			_att_sp.yaw_body = _yaw; // yaw is not controlled, so set setpoint to current yaw

			/* Select throttle: only in LAUNCHDETECTION_RES_DETECTED_ENABLEMOTORS we want to use
			 * full throttle, otherwise we use idle throttle */
			float takeoff_throttle = _param_fw_thr_max.get();

			if (_launch_detection_state != LAUNCHDETECTION_RES_DETECTED_ENABLEMOTORS) {
				takeoff_throttle = _param_fw_thr_idle.get();
			}

			/* select maximum pitch: the launchdetector may impose another limit for the pitch
			 * depending on the state of the launch */
			const float takeoff_pitch_max_deg = _launchDetector.getPitchMax(_param_fw_p_lim_max.get());
			const float altitude_error = pos_sp_curr.alt - _current_altitude;

			/* apply minimum pitch and limit roll if target altitude is not within climbout_diff meters */
			if (_param_fw_clmbout_diff.get() > 0.0f && altitude_error > _param_fw_clmbout_diff.get()) {
				/* enforce a minimum of 10 degrees pitch up on takeoff, or take parameter */
				tecs_update_pitch_throttle(now, pos_sp_curr.alt,
							   _param_fw_airspd_cruise.get(),
							   radians(_param_fw_p_lim_min.get()),
							   radians(takeoff_pitch_max_deg),
							   _param_fw_thr_min.get(),
							   takeoff_throttle,
							   _param_fw_thr_cruise.get(),
							   true,
<<<<<<< HEAD
							   radians(_takeoff_pitch_min.get()),
							   false);
=======
							   radians(_takeoff_pitch_min.get()));
>>>>>>> 78b3d224

				/* limit roll motion to ensure enough lift */
				_att_sp.roll_body = constrain(_att_sp.roll_body, radians(-15.0f), radians(15.0f));

			} else {
				tecs_update_pitch_throttle(now, pos_sp_curr.alt,
<<<<<<< HEAD
							   get_cruise_airspeed_setpoint(now, _param_fw_airspd_cruise.get(), ground_speed, dt),
=======
							   get_auto_airspeed_setpoint(now, _param_fw_airspd_trim.get(), ground_speed, dt),
>>>>>>> 78b3d224
							   radians(_param_fw_p_lim_min.get()),
							   radians(_param_fw_p_lim_max.get()),
							   _param_fw_thr_min.get(),
							   takeoff_throttle,
							   _param_fw_thr_cruise.get(),
							   false,
							   radians(_param_fw_p_lim_min.get()));
			}

		} else {
			/* Tell the attitude controller to stop integrating while we are waiting
			 * for the launch */
			_att_sp.roll_reset_integral = true;
			_att_sp.pitch_reset_integral = true;
			_att_sp.yaw_reset_integral = true;

			/* Set default roll and pitch setpoints during detection phase */
			_att_sp.roll_body = 0.0f;
			_att_sp.pitch_body = radians(_takeoff_pitch_min.get());
		}
	}
}

void
<<<<<<< HEAD
FixedwingPositionControl::control_landing(const hrt_abstime &now, const Vector2d &curr_pos,
=======
FixedwingPositionControl::control_auto_landing(const hrt_abstime &now, const float dt, const Vector2d &curr_pos,
>>>>>>> 78b3d224
		const Vector2f &ground_speed, const position_setpoint_s &pos_sp_prev, const position_setpoint_s &pos_sp_curr)
{
	const float dt = math::constrain((now - _last_tecs_update) * 1e-6f, 0.01f, 0.05f);

	/* current waypoint (the one currently heading for) */
	Vector2d curr_wp(pos_sp_curr.lat, pos_sp_curr.lon);
	Vector2d prev_wp{0, 0}; /* previous waypoint */

	if (pos_sp_prev.valid) {
		prev_wp(0) = pos_sp_prev.lat;
		prev_wp(1) = pos_sp_prev.lon;

	} else {
		/*
		 * No valid previous waypoint, go for the current wp.
		 * This is automatically handled by the L1 library.
		 */
		prev_wp(0) = pos_sp_curr.lat;
		prev_wp(1) = pos_sp_curr.lon;
	}

	// apply full flaps for landings. this flag will also trigger the use of flaperons
	// if they have been enabled using the corresponding parameter
	_att_sp.apply_flaps = vehicle_attitude_setpoint_s::FLAPS_LAND;

	// Enable tighter altitude control for landings
	_tecs.set_height_error_time_constant(_param_fw_thrtc_sc.get() * _param_fw_t_h_error_tc.get());

	// save time at which we started landing and reset abort_landing
	if (_time_started_landing == 0) {
		reset_landing_state();
		_time_started_landing = now;
	}

	const float bearing_airplane_currwp = get_bearing_to_next_waypoint((double)curr_pos(0), (double)curr_pos(1),
					      (double)curr_wp(0), (double)curr_wp(1));

	float bearing_lastwp_currwp = bearing_airplane_currwp;

	if (pos_sp_prev.valid) {
		bearing_lastwp_currwp = get_bearing_to_next_waypoint((double)prev_wp(0), (double)prev_wp(1), (double)curr_wp(0),
					(double)curr_wp(1));
	}

	/* Horizontal landing control */
	/* switch to heading hold for the last meters, continue heading hold after */
	float wp_distance = get_distance_to_next_waypoint((double)curr_pos(0), (double)curr_pos(1), (double)curr_wp(0),
			    (double)curr_wp(1));

	/* calculate a waypoint distance value which is 0 when the aircraft is behind the waypoint */
	float wp_distance_save = wp_distance;

	if (fabsf(wrap_pi(bearing_airplane_currwp - bearing_lastwp_currwp)) >= radians(90.0f)) {
		wp_distance_save = 0.0f;
	}

	// create virtual waypoint which is on the desired flight path but
	// some distance behind landing waypoint. This will make sure that the plane
	// will always follow the desired flight path even if we get close or past
	// the landing waypoint
	if (pos_sp_prev.valid) {
		double lat = pos_sp_curr.lat;
		double lon = pos_sp_curr.lon;

		create_waypoint_from_line_and_dist(pos_sp_curr.lat, pos_sp_curr.lon,
						   pos_sp_prev.lat, pos_sp_prev.lon, -1000.0f, &lat, &lon);

		curr_wp(0) = lat;
		curr_wp(1) = lon;
	}

	// we want the plane to keep tracking the desired flight path until we start flaring
	// if we go into heading hold mode earlier then we risk to be pushed away from the runway by cross winds
	if ((_param_fw_lnd_hhdist.get() > 0.0f) && !_land_noreturn_horizontal &&
	    ((wp_distance < _param_fw_lnd_hhdist.get()) || _land_noreturn_vertical)) {

		if (pos_sp_prev.valid) {
			/* heading hold, along the line connecting this and the last waypoint */
			_target_bearing = bearing_lastwp_currwp;

		} else {
			_target_bearing = _yaw;
		}

		_land_noreturn_horizontal = true;
		mavlink_log_info(&_mavlink_log_pub, "Landing, heading hold\t");
		events::send(events::ID("fixedwing_position_control_landing"), events::Log::Info, "Landing, heading hold");
	}

	if (_land_noreturn_horizontal) {
		// heading hold
		_l1_control.navigate_heading(_target_bearing, _yaw, ground_speed);

	} else {
		// normal navigation
		_l1_control.navigate_waypoints(prev_wp, curr_wp, curr_pos, ground_speed);
	}

	_att_sp.roll_body = _l1_control.get_roll_setpoint();
	_att_sp.yaw_body = _yaw; // yaw is not controlled, so set setpoint to current yaw

	if (_land_noreturn_horizontal) {
		/* limit roll motion to prevent wings from touching the ground first */
		_att_sp.roll_body = constrain(_att_sp.roll_body, radians(-10.0f), radians(10.0f));
	}

	/* Vertical landing control */
	/* apply minimum pitch (flare) and limit roll if close to touch down, altitude error is negative (going down) */

	// default to no terrain estimation, just use landing waypoint altitude
	float terrain_alt = pos_sp_curr.alt;

	if (_param_fw_lnd_useter.get() == 1) {
		if (_local_pos.dist_bottom_valid) {
			// all good, have valid terrain altitude
			float terrain_vpos = _local_pos.dist_bottom + _local_pos.z;
			terrain_alt = (_local_pos.ref_alt - terrain_vpos);
			_t_alt_prev_valid = terrain_alt;
			_time_last_t_alt = now;

		} else if (_time_last_t_alt == 0) {
			// we have started landing phase but don't have valid terrain
			// wait for some time, maybe we will soon get a valid estimate
			// until then just use the altitude of the landing waypoint
			if ((now - _time_started_landing) < 10_s) {
				terrain_alt = pos_sp_curr.alt;

			} else {
				// still no valid terrain, abort landing
				terrain_alt = pos_sp_curr.alt;
				abort_landing(true);
			}

		} else if ((!_local_pos.dist_bottom_valid && (now - _time_last_t_alt) < T_ALT_TIMEOUT)
			   || _land_noreturn_vertical) {
			// use previous terrain estimate for some time and hope to recover
			// if we are already flaring (land_noreturn_vertical) then just
			//  go with the old estimate
			terrain_alt = _t_alt_prev_valid;

		} else {
			// terrain alt was not valid for long time, abort landing
			terrain_alt = _t_alt_prev_valid;
			abort_landing(true);
		}
	}

	/* Check if we should start flaring with a vertical and a
	 * horizontal limit (with some tolerance)
	 * The horizontal limit is only applied when we are in front of the wp
	 */
	if ((_current_altitude < terrain_alt + _landingslope.flare_relative_alt()) ||
	    _land_noreturn_vertical) {  //checking for land_noreturn to avoid unwanted climb out

		/* land with minimal speed */

		/* force TECS to only control speed with pitch, altitude is only implicitly controlled now */
		// _tecs.set_speed_weight(2.0f);

		/* kill the throttle if param requests it */
		float throttle_max = _param_fw_thr_max.get();

		/* enable direct yaw control using rudder/wheel */
		if (_land_noreturn_horizontal) {
			_att_sp.yaw_body = _target_bearing;
			_att_sp.fw_control_yaw = true;
		}

		if (((_current_altitude < terrain_alt + _landingslope.motor_lim_relative_alt()) &&
		     (wp_distance_save < _landingslope.flare_length() + 5.0f)) || // Only kill throttle when close to WP
		    _land_motor_lim) {
			throttle_max = min(throttle_max, _param_fw_thr_lnd_max.get());

			if (!_land_motor_lim) {
				_land_motor_lim  = true;
				mavlink_log_info(&_mavlink_log_pub, "Landing, limiting throttle\t");
				events::send(events::ID("fixedwing_position_control_landing_limit_throttle"), events::Log::Info,
					     "Landing, limiting throttle");
			}
		}

		float flare_curve_alt_rel = _landingslope.getFlareCurveRelativeAltitudeSave(wp_distance, bearing_lastwp_currwp,
					    bearing_airplane_currwp);

		/* avoid climbout */
		if ((_flare_curve_alt_rel_last < flare_curve_alt_rel && _land_noreturn_vertical) || _land_stayonground) {
			flare_curve_alt_rel = 0.0f; // stay on ground
			_land_stayonground = true;
		}

		const float airspeed_land = _param_fw_lnd_airspd_sc.get() * _param_fw_airspd_min.get();
		const float throttle_land = _param_fw_thr_min.get() + (_param_fw_thr_max.get() - _param_fw_thr_min.get()) * 0.1f;

		tecs_update_pitch_throttle(now, terrain_alt + flare_curve_alt_rel,
<<<<<<< HEAD
					   get_cruise_airspeed_setpoint(now, airspeed_land, ground_speed, dt),
=======
					   get_auto_airspeed_setpoint(now, airspeed_land, ground_speed, dt),
>>>>>>> 78b3d224
					   radians(_param_fw_lnd_fl_pmin.get()),
					   radians(_param_fw_lnd_fl_pmax.get()),
					   0.0f,
					   throttle_max,
					   throttle_land,
					   false,
					   _land_motor_lim ? radians(_param_fw_lnd_fl_pmin.get()) : radians(_param_fw_p_lim_min.get()),
					   true);

		if (!_land_noreturn_vertical) {
			// just started with the flaring phase
			_flare_pitch_sp = radians(_param_fw_psp_off.get());
			_flare_height = _current_altitude - terrain_alt;
			mavlink_log_info(&_mavlink_log_pub, "Landing, flaring\t");
			events::send(events::ID("fixedwing_position_control_landing_flaring"), events::Log::Info, "Landing, flaring");
			_land_noreturn_vertical = true;

		} else {
			if (_local_pos.vz > 0.1f) {
				_flare_pitch_sp = radians(_param_fw_lnd_fl_pmin.get()) *
						  constrain((_flare_height - (_current_altitude - terrain_alt)) / _flare_height, 0.0f, 1.0f);
			}

			// otherwise continue using previous _flare_pitch_sp
		}

		_att_sp.pitch_body = _flare_pitch_sp;
		_flare_curve_alt_rel_last = flare_curve_alt_rel;

	} else {

		/* intersect glide slope:
		 * minimize speed to approach speed
		 * if current position is higher than the slope follow the glide slope (sink to the
		 * glide slope)
		 * also if the system captures the slope it should stay
		 * on the slope (bool land_onslope)
		 * if current position is below the slope continue at previous wp altitude
		 * until the intersection with slope
		 * */

		float altitude_desired = terrain_alt;

		const float landing_slope_alt_rel_desired = _landingslope.getLandingSlopeRelativeAltitudeSave(wp_distance,
				bearing_lastwp_currwp, bearing_airplane_currwp);

		if (_current_altitude > terrain_alt + landing_slope_alt_rel_desired || _land_onslope) {
			/* stay on slope */
			altitude_desired = terrain_alt + landing_slope_alt_rel_desired;

			if (!_land_onslope) {
				mavlink_log_info(&_mavlink_log_pub, "Landing, on slope\t");
				events::send(events::ID("fixedwing_position_control_landing_on_slope"), events::Log::Info, "Landing, on slope");
				_land_onslope = true;
			}

		} else {
			/* continue horizontally */
			if (pos_sp_prev.valid) {
				altitude_desired = pos_sp_prev.alt;

			} else {
				altitude_desired = _current_altitude;
			}
		}

		const float airspeed_approach = _param_fw_lnd_airspd_sc.get() * _param_fw_airspd_min.get();

		tecs_update_pitch_throttle(now, altitude_desired,
<<<<<<< HEAD
					   get_cruise_airspeed_setpoint(now, airspeed_approach, ground_speed, dt),
=======
					   get_auto_airspeed_setpoint(now, airspeed_approach, ground_speed, dt),
>>>>>>> 78b3d224
					   radians(_param_fw_p_lim_min.get()),
					   radians(_param_fw_p_lim_max.get()),
					   _param_fw_thr_min.get(),
					   _param_fw_thr_max.get(),
					   _param_fw_thr_cruise.get(),
					   false,
					   radians(_param_fw_p_lim_min.get()));
	}
}

<<<<<<< HEAD
=======
void
FixedwingPositionControl::control_manual_altitude(const hrt_abstime &now, const Vector2d &curr_pos,
		const Vector2f &ground_speed)
{
	/* ALTITUDE CONTROL: pitch stick moves altitude setpoint, throttle stick sets airspeed */
	_control_position_last_called = now;

	/* Get demanded airspeed */
	float altctrl_airspeed = get_manual_airspeed_setpoint();

	// if we assume that user is taking off then help by demanding altitude setpoint well above ground
	// and set limit to pitch angle to prevent steering into ground
	// this will only affect planes and not VTOL
	float pitch_limit_min = _param_fw_p_lim_min.get();
	float height_rate_sp = NAN;
	float altitude_sp_amsl = _current_altitude;

	if (in_takeoff_situation()) {
		// if we assume that user is taking off then help by demanding altitude setpoint well above ground
		// and set limit to pitch angle to prevent steering into ground
		// this will only affect planes and not VTOL
		altitude_sp_amsl = _takeoff_ground_alt + _param_fw_clmbout_diff.get();
		pitch_limit_min = radians(10.0f);

	} else {
		height_rate_sp = getManualHeightRateSetpoint();
	}

	/* throttle limiting */
	float throttle_max = _param_fw_thr_max.get();

	if (_landed && (fabsf(_manual_control_setpoint_airspeed) < THROTTLE_THRESH)) {
		throttle_max = 0.0f;
	}

	tecs_update_pitch_throttle(now, altitude_sp_amsl,
				   altctrl_airspeed,
				   radians(_param_fw_p_lim_min.get()),
				   radians(_param_fw_p_lim_max.get()),
				   _param_fw_thr_min.get(),
				   throttle_max,
				   _param_fw_thr_cruise.get(),
				   false,
				   pitch_limit_min,
				   false,
				   height_rate_sp);

	_att_sp.roll_body = _manual_control_setpoint.y * radians(_param_fw_man_r_max.get());
	_att_sp.yaw_body = _yaw; // yaw is not controlled, so set setpoint to current yaw

	/* Copy thrust and pitch values from tecs */
	if (_landed) {
		// when we are landed state we want the motor to spin at idle speed
		_att_sp.thrust_body[0] = min(_param_fw_thr_idle.get(), throttle_max);

	} else {
		_att_sp.thrust_body[0] = min(get_tecs_thrust(), throttle_max);
	}

	_att_sp.pitch_body = get_tecs_pitch();
}

void
FixedwingPositionControl::control_manual_position(const hrt_abstime &now, const Vector2d &curr_pos,
		const Vector2f &ground_speed)
{
	const float dt = math::constrain((now - _control_position_last_called) * 1e-6f, 0.01f, 0.05f);
	_control_position_last_called = now;

	// if we assume that user is taking off then help by demanding altitude setpoint well above ground
	// and set limit to pitch angle to prevent steering into ground
	// this will only affect planes and not VTOL
	float pitch_limit_min = _param_fw_p_lim_min.get();
	float height_rate_sp = NAN;
	float altitude_sp_amsl = _current_altitude;

	if (in_takeoff_situation()) {
		// if we assume that user is taking off then help by demanding altitude setpoint well above ground
		// and set limit to pitch angle to prevent steering into ground
		// this will only affect planes and not VTOL
		altitude_sp_amsl = _takeoff_ground_alt + _param_fw_clmbout_diff.get();
		pitch_limit_min = radians(10.0f);

	} else {
		height_rate_sp = getManualHeightRateSetpoint();
	}

	/* throttle limiting */
	float throttle_max = _param_fw_thr_max.get();

	if (_landed && (fabsf(_manual_control_setpoint_airspeed) < THROTTLE_THRESH)) {
		throttle_max = 0.0f;
	}

	tecs_update_pitch_throttle(now, altitude_sp_amsl,
				   get_manual_airspeed_setpoint(),
				   radians(_param_fw_p_lim_min.get()),
				   radians(_param_fw_p_lim_max.get()),
				   _param_fw_thr_min.get(),
				   throttle_max,
				   _param_fw_thr_cruise.get(),
				   false,
				   pitch_limit_min,
				   false,
				   height_rate_sp);

	/* heading control */
	if (fabsf(_manual_control_setpoint.y) < HDG_HOLD_MAN_INPUT_THRESH &&
	    fabsf(_manual_control_setpoint.r) < HDG_HOLD_MAN_INPUT_THRESH) {

		/* heading / roll is zero, lock onto current heading */
		if (fabsf(_yawrate) < HDG_HOLD_YAWRATE_THRESH && !_yaw_lock_engaged) {
			// little yaw movement, lock to current heading
			_yaw_lock_engaged = true;
		}

		/* user tries to do a takeoff in heading hold mode, reset the yaw setpoint on every iteration
			to make sure the plane does not start rolling
		*/
		if (in_takeoff_situation()) {
			_hdg_hold_enabled = false;
			_yaw_lock_engaged = true;
		}

		if (_yaw_lock_engaged) {

			/* just switched back from non heading-hold to heading hold */
			if (!_hdg_hold_enabled) {
				_hdg_hold_enabled = true;
				_hdg_hold_yaw = _yaw;

				get_waypoint_heading_distance(_hdg_hold_yaw, _hdg_hold_prev_wp, _hdg_hold_curr_wp, true);
			}

			/* we have a valid heading hold position, are we too close? */
			const float dist = get_distance_to_next_waypoint(_current_latitude, _current_longitude, _hdg_hold_curr_wp.lat,
					   _hdg_hold_curr_wp.lon);

			if (dist < HDG_HOLD_REACHED_DIST) {
				get_waypoint_heading_distance(_hdg_hold_yaw, _hdg_hold_prev_wp, _hdg_hold_curr_wp, false);
			}

			Vector2d prev_wp{_hdg_hold_prev_wp.lat, _hdg_hold_prev_wp.lon};
			Vector2d curr_wp{_hdg_hold_curr_wp.lat, _hdg_hold_curr_wp.lon};

			/* populate l1 control setpoint */
			_l1_control.navigate_waypoints(prev_wp, curr_wp, curr_pos, ground_speed);

			_att_sp.roll_body = _l1_control.get_roll_setpoint();
			_att_sp.yaw_body = _yaw; // yaw is not controlled, so set setpoint to current yaw

			if (in_takeoff_situation()) {
				/* limit roll motion to ensure enough lift */
				_att_sp.roll_body = constrain(_att_sp.roll_body, radians(-15.0f), radians(15.0f));
			}
		}
	}

	if (!_yaw_lock_engaged || fabsf(_manual_control_setpoint.y) >= HDG_HOLD_MAN_INPUT_THRESH ||
	    fabsf(_manual_control_setpoint.r) >= HDG_HOLD_MAN_INPUT_THRESH) {

		_hdg_hold_enabled = false;
		_yaw_lock_engaged = false;

		// do slew rate limiting on roll if enabled
		float roll_sp_new = _manual_control_setpoint.y * radians(_param_fw_man_r_max.get());
		const float roll_rate_slew_rad = radians(_param_fw_l1_r_slew_max.get());

		if (dt > 0.f && roll_rate_slew_rad > 0.f) {
			roll_sp_new = constrain(roll_sp_new, _att_sp.roll_body - roll_rate_slew_rad * dt,
						_att_sp.roll_body + roll_rate_slew_rad * dt);
		}

		_att_sp.roll_body = roll_sp_new;
		_att_sp.yaw_body = _yaw; // yaw is not controlled, so set setpoint to current yaw
	}

	/* Copy thrust and pitch values from tecs */
	if (_landed) {
		// when we are landed state we want the motor to spin at idle speed
		_att_sp.thrust_body[0] = min(_param_fw_thr_idle.get(), throttle_max);

	} else {
		_att_sp.thrust_body[0] = min(get_tecs_thrust(), throttle_max);
	}

	_att_sp.pitch_body = get_tecs_pitch();
}

>>>>>>> 78b3d224
float
FixedwingPositionControl::get_tecs_pitch()
{
	if (_is_tecs_running) {
		return _tecs.get_pitch_setpoint() + radians(_param_fw_psp_off.get());
	}

	// return level flight pitch offset to prevent stale tecs state when it's not running
	return radians(_param_fw_psp_off.get());
}

float
FixedwingPositionControl::get_tecs_thrust()
{
	if (_is_tecs_running) {
		return min(_tecs.get_throttle_setpoint(), 1.f);
	}

	// return 0 to prevent stale tecs state when it's not running
	return 0.0f;
}

void
FixedwingPositionControl::Run()
{
	if (should_exit()) {
		_local_pos_sub.unregisterCallback();
		exit_and_cleanup();
		return;
	}

	perf_begin(_loop_perf);

	/* only run controller if position changed */

	if (_local_pos_sub.update(&_local_pos)) {

		// check for parameter updates
		if (_parameter_update_sub.updated()) {
			// clear update
			parameter_update_s pupdate;
			_parameter_update_sub.copy(&pupdate);

			// update parameters from storage
			parameters_update();
		}

		vehicle_global_position_s gpos;

		if (_global_pos_sub.update(&gpos)) {
			_current_latitude = gpos.lat;
			_current_longitude = gpos.lon;
		}

		_current_altitude = -_local_pos.z + _local_pos.ref_alt; // Altitude AMSL in meters

		// handle estimator reset events. we only adjust setpoins for manual modes
		if (_control_mode.flag_control_manual_enabled) {
			if (_control_mode.flag_control_altitude_enabled && _local_pos.vz_reset_counter != _alt_reset_counter) {
				// make TECS accept step in altitude and demanded altitude
				_tecs.handle_alt_step(-_local_pos.delta_z, _current_altitude);
			}

			// adjust navigation waypoints in position control mode
			if (_control_mode.flag_control_altitude_enabled && _control_mode.flag_control_velocity_enabled
			    && _local_pos.vxy_reset_counter != _pos_reset_counter) {

				// reset heading hold flag, which will re-initialise position control
				_hdg_hold_enabled = false;
			}
		}

		// update the reset counters in any case
		_alt_reset_counter = _local_pos.vz_reset_counter;
		_pos_reset_counter = _local_pos.vxy_reset_counter;

		// Convert Local setpoints to global setpoints
		if (!_global_local_proj_ref.isInitialized()
		    || (_global_local_proj_ref.getProjectionReferenceTimestamp() != _local_pos.ref_timestamp)) {

			_global_local_proj_ref.initReference(_local_pos.ref_lat, _local_pos.ref_lon,
							     _local_pos.ref_timestamp);
			_global_local_alt0 = _local_pos.ref_alt;
		}

		if (_control_mode.flag_control_offboard_enabled) {
			vehicle_local_position_setpoint_s trajectory_setpoint;

			if (_trajectory_setpoint_sub.update(&trajectory_setpoint)) {
				if (PX4_ISFINITE(trajectory_setpoint.x) && PX4_ISFINITE(trajectory_setpoint.y) && PX4_ISFINITE(trajectory_setpoint.z)) {
					double lat;
					double lon;

					if (_global_local_proj_ref.isInitialized()) {
						_global_local_proj_ref.reproject(trajectory_setpoint.x, trajectory_setpoint.y, lat, lon);
						_pos_sp_triplet = {}; // clear any existing

						_pos_sp_triplet.timestamp = trajectory_setpoint.timestamp;
						_pos_sp_triplet.current.timestamp = trajectory_setpoint.timestamp;
						_pos_sp_triplet.current.valid = true;
						_pos_sp_triplet.current.type = position_setpoint_s::SETPOINT_TYPE_POSITION;
						_pos_sp_triplet.current.lat = lat;
						_pos_sp_triplet.current.lon = lon;
						_pos_sp_triplet.current.alt = _global_local_alt0 - trajectory_setpoint.z;
						_pos_sp_triplet.current.cruising_speed = NAN; // ignored
						_pos_sp_triplet.current.cruising_throttle = NAN; // ignored
					}

				} else if (PX4_ISFINITE(trajectory_setpoint.vx) && PX4_ISFINITE(trajectory_setpoint.vx)
					   && PX4_ISFINITE(trajectory_setpoint.vz)) {
					_pos_sp_triplet = {}; // clear any existing

					_pos_sp_triplet.timestamp = trajectory_setpoint.timestamp;
					_pos_sp_triplet.current.timestamp = trajectory_setpoint.timestamp;
					_pos_sp_triplet.current.valid = true;
					_pos_sp_triplet.current.type = position_setpoint_s::SETPOINT_TYPE_POSITION;
					_pos_sp_triplet.current.vx = trajectory_setpoint.vx;
					_pos_sp_triplet.current.vy = trajectory_setpoint.vy;
					_pos_sp_triplet.current.vz = trajectory_setpoint.vz;
					_pos_sp_triplet.current.alt = NAN;
					_pos_sp_triplet.current.cruising_speed = NAN; // ignored
					_pos_sp_triplet.current.cruising_throttle = NAN; // ignored

				} else {
					mavlink_log_critical(&_mavlink_log_pub, "Invalid offboard setpoint\t");
					events::send(events::ID("fixedwing_position_control_invalid_offboard_sp"), events::Log::Error,
						     "Invalid offboard setpoint");
				}
			}

		} else {
			if (_pos_sp_triplet_sub.update(&_pos_sp_triplet)) {
				// reset the altitude foh (first order hold) logic
				_min_current_sp_distance_xy = FLT_MAX;
			}
		}

		airspeed_poll();
		manual_control_setpoint_poll();
		vehicle_attitude_poll();
		vehicle_command_poll();
		vehicle_control_mode_poll();

		if (_vehicle_land_detected_sub.updated()) {
			vehicle_land_detected_s vehicle_land_detected;

			if (_vehicle_land_detected_sub.update(&vehicle_land_detected)) {
				_landed = vehicle_land_detected.landed;
			}
		}

		_vehicle_status_sub.update(&_vehicle_status);

		Vector2d curr_pos(_current_latitude, _current_longitude);
		Vector2f ground_speed(_local_pos.vx, _local_pos.vy);

		/*
		 * Attempt to control position, on success (= sensors present and not in manual mode),
		 * publish setpoint.
		 */
		if (control_position(_local_pos.timestamp, curr_pos, ground_speed, _pos_sp_triplet.previous, _pos_sp_triplet.current,
				     _pos_sp_triplet.next)) {

			if (_control_mode.flag_control_manual_enabled) {
				_att_sp.roll_body = constrain(_att_sp.roll_body, -radians(_param_fw_man_r_max.get()),
							      radians(_param_fw_man_r_max.get()));
				_att_sp.pitch_body = constrain(_att_sp.pitch_body, -radians(_param_fw_man_p_max.get()),
							       radians(_param_fw_man_p_max.get()));
			}

			if (_control_mode.flag_control_position_enabled ||
			    _control_mode.flag_control_velocity_enabled ||
			    _control_mode.flag_control_acceleration_enabled ||
			    _control_mode.flag_control_altitude_enabled ||
			    _control_mode.flag_control_climb_rate_enabled) {

				const Quatf q(Eulerf(_att_sp.roll_body, _att_sp.pitch_body, _att_sp.yaw_body));
				q.copyTo(_att_sp.q_d);

				_att_sp.timestamp = hrt_absolute_time();
				_attitude_sp_pub.publish(_att_sp);

				// only publish status in full FW mode
				if (_vehicle_status.vehicle_type == vehicle_status_s::VEHICLE_TYPE_FIXED_WING
				    || _vehicle_status.in_transition_mode) {
					status_publish();

				}
			}

			_l1_control.reset_has_guidance_updated();
		}

		perf_end(_loop_perf);
	}
}

void
FixedwingPositionControl::reset_takeoff_state(bool force)
{
	// only reset takeoff if !armed or just landed
	if (!_control_mode.flag_armed || (_was_in_air && _landed) || force) {

		_runway_takeoff.reset();

		_launchDetector.reset();
		_launch_detection_state = LAUNCHDETECTION_RES_NONE;
		_launch_detection_notify = 0;

	} else {
		_launch_detection_state = LAUNCHDETECTION_RES_DETECTED_ENABLEMOTORS;
	}
}

void
FixedwingPositionControl::reset_landing_state()
{
	_time_started_landing = 0;

	// reset terrain estimation relevant values
	_time_last_t_alt = 0;

	_land_noreturn_horizontal = false;
	_land_noreturn_vertical = false;
	_land_stayonground = false;
	_land_motor_lim = false;
	_land_onslope = false;

	// reset abort land, unless loitering after an abort
	if (_land_abort && (_pos_sp_triplet.current.type != position_setpoint_s::SETPOINT_TYPE_LOITER)) {

		abort_landing(false);
	}
}

void
FixedwingPositionControl::reset_transition_waypoint()
{
	_transition_waypoint(0) = static_cast<double>(NAN);
	_transition_waypoint(1) = static_cast<double>(NAN);
}

void
FixedwingPositionControl::tecs_update_pitch_throttle(const hrt_abstime &now, float alt_sp, float airspeed_sp,
		float pitch_min_rad, float pitch_max_rad,
		float throttle_min, float throttle_max, float throttle_cruise,
		bool climbout_mode, float climbout_pitch_min_rad,
		bool disable_underspeed_detection, float hgt_rate_sp)
{
	const float dt = math::constrain((now - _last_tecs_update) * 1e-6f, 0.01f, 0.05f);
	_last_tecs_update = now;

	// do not run TECS if we are not in air
	bool run_tecs = !_landed;

	// do not run TECS if vehicle is a VTOL and we are in rotary wing mode or in transition
	// (it should also not run during VTOL blending because airspeed is too low still)
	if (_vehicle_status.is_vtol) {
		if (_vehicle_status.vehicle_type == vehicle_status_s::VEHICLE_TYPE_ROTARY_WING || _vehicle_status.in_transition_mode) {
			run_tecs = false;
		}

		if (_vehicle_status.in_transition_mode) {
			// we're in transition
			_was_in_transition = true;

			// set this to transition airspeed to init tecs correctly
			if (_param_fw_arsp_mode.get() == 1 && PX4_ISFINITE(_param_airspeed_trans)) {
				// some vtols fly without airspeed sensor
				_asp_after_transition = _param_airspeed_trans;

			} else {
				_asp_after_transition = _airspeed;
			}

			_asp_after_transition = constrain(_asp_after_transition, _param_fw_airspd_min.get(), _param_fw_airspd_max.get());

		} else if (_was_in_transition) {
			// after transition we ramp up desired airspeed from the speed we had coming out of the transition
			_asp_after_transition += dt * 2.0f; // increase 2m/s

			if (_asp_after_transition < airspeed_sp && _airspeed < airspeed_sp) {
				airspeed_sp = max(_asp_after_transition, _airspeed);

			} else {
				_was_in_transition = false;
				_asp_after_transition = 0.0f;
			}
		}
	}

	_is_tecs_running = run_tecs;

	if (!run_tecs) {
		// next time we run TECS we should reinitialize states
		_reinitialize_tecs = true;
		return;
	}

	if (_reinitialize_tecs) {
		_tecs.reset_state();
		_reinitialize_tecs = false;
	}

	if (_vehicle_status.engine_failure) {
		/* Force the slow downwards spiral */
		pitch_min_rad = radians(-1.0f);
		pitch_max_rad = radians(5.0f);
	}

	/* No underspeed protection in landing mode */
	_tecs.set_detect_underspeed_enabled(!disable_underspeed_detection);

	/* tell TECS to update its state, but let it know when it cannot actually control the plane */
	bool in_air_alt_control = (!_landed &&
				   (_control_mode.flag_control_auto_enabled ||
				    _control_mode.flag_control_velocity_enabled ||
				    _control_mode.flag_control_altitude_enabled ||
				    _control_mode.flag_control_climb_rate_enabled));

	/* update TECS vehicle state estimates */
	_tecs.update_vehicle_state_estimates(_airspeed, _body_acceleration(0), (_local_pos.timestamp > 0), in_air_alt_control,
					     _current_altitude, _local_pos.vz);

	/* scale throttle cruise by baro pressure */
	if (_param_fw_thr_alt_scl.get() > FLT_EPSILON) {
		vehicle_air_data_s air_data;

		if (_vehicle_air_data_sub.copy(&air_data)) {
			if (PX4_ISFINITE(air_data.baro_pressure_pa) && PX4_ISFINITE(_param_fw_thr_alt_scl.get())) {
				// scale throttle as a function of sqrt(p0/p) (~ EAS -> TAS at low speeds and altitudes ignoring temperature)
				const float eas2tas = sqrtf(CONSTANTS_STD_PRESSURE_PA / air_data.baro_pressure_pa);
				const float scale = constrain((eas2tas - 1.0f) * _param_fw_thr_alt_scl.get() + 1.f, 1.f, 2.f);

				throttle_max = constrain(throttle_max * scale, throttle_min, 1.0f);
				throttle_cruise = constrain(throttle_cruise * scale, throttle_min + 0.01f, throttle_max - 0.01f);
			}
		}
	}

	const float throttle_limit_max = _cruise_mode_current == CRUISE_MODE_ECO ? _param_fw_thr_max_eco.get() :
					 _param_fw_thr_max.get();

	_tecs.update_pitch_throttle(_pitch - radians(_param_fw_psp_off.get()),
				    _current_altitude, alt_sp,
				    airspeed_sp, _airspeed, _eas2tas,
				    climbout_mode,
				    climbout_pitch_min_rad - radians(_param_fw_psp_off.get()),
				    throttle_min, throttle_max, throttle_cruise,
				    throttle_limit_max,
				    pitch_min_rad - radians(_param_fw_psp_off.get()),
				    pitch_max_rad - radians(_param_fw_psp_off.get()),
<<<<<<< HEAD
				    _cruise_mode_current == CRUISE_MODE_ECO ? _param_climbrate_target_eco.get() : _param_climbrate_target.get(),
				    _param_sinkrate_target.get(),
				    hgt_rate_sp,
				    _cruise_mode_current == CRUISE_MODE_ECO);
=======
				    _param_climbrate_target.get(), _param_sinkrate_target.get(), hgt_rate_sp);

	tecs_status_publish();
}

void FixedwingPositionControl::publishLocalPositionSetpoint(const position_setpoint_s &current_waypoint)
{
	if (_global_local_proj_ref.isInitialized()) {
		Vector2f current_setpoint = _global_local_proj_ref.project(current_waypoint.lat, current_waypoint.lon);
		vehicle_local_position_setpoint_s local_position_setpoint{};
		local_position_setpoint.timestamp = hrt_absolute_time();
		local_position_setpoint.x = current_setpoint(0);
		local_position_setpoint.y = current_setpoint(1);
		local_position_setpoint.z = _global_local_alt0 - current_waypoint.alt;
		local_position_setpoint.yaw = NAN;
		local_position_setpoint.yawspeed = NAN;
		local_position_setpoint.vx = NAN;
		local_position_setpoint.vy = NAN;
		local_position_setpoint.vz = NAN;
		local_position_setpoint.acceleration[0] = NAN;
		local_position_setpoint.acceleration[1] = NAN;
		local_position_setpoint.acceleration[2] = NAN;
		local_position_setpoint.jerk[0] = NAN;
		local_position_setpoint.jerk[1] = NAN;
		local_position_setpoint.jerk[2] = NAN;
		local_position_setpoint.thrust[0] = _att_sp.thrust_body[0];
		local_position_setpoint.thrust[1] = _att_sp.thrust_body[1];
		local_position_setpoint.thrust[2] = _att_sp.thrust_body[2];
		_local_pos_sp_pub.publish(local_position_setpoint);
	}
}

void FixedwingPositionControl::publishOrbitStatus(const position_setpoint_s pos_sp)
{
	orbit_status_s orbit_status{};
	orbit_status.timestamp = hrt_absolute_time();
	orbit_status.radius = static_cast<float>(pos_sp.loiter_direction) * pos_sp.loiter_radius;
	orbit_status.frame = 0; // MAV_FRAME::MAV_FRAME_GLOBAL
	orbit_status.x = static_cast<double>(pos_sp.lat);
	orbit_status.y = static_cast<double>(pos_sp.lon);
	orbit_status.z = pos_sp.alt;
	orbit_status.yaw_behaviour = orbit_status_s::ORBIT_YAW_BEHAVIOUR_HOLD_FRONT_TANGENT_TO_CIRCLE;
	_orbit_status_pub.publish(orbit_status);
>>>>>>> 78b3d224
}

int FixedwingPositionControl::task_spawn(int argc, char *argv[])
{
	bool vtol = false;

	if (argc > 1) {
		if (strcmp(argv[1], "vtol") == 0) {
			vtol = true;
		}
	}

	FixedwingPositionControl *instance = new FixedwingPositionControl(vtol);

	if (instance) {
		_object.store(instance);
		_task_id = task_id_is_work_queue;

		if (instance->init()) {
			return PX4_OK;
		}

	} else {
		PX4_ERR("alloc failed");
	}

	delete instance;
	_object.store(nullptr);
	_task_id = -1;

	return PX4_ERROR;
}

int FixedwingPositionControl::custom_command(int argc, char *argv[])
{
	return print_usage("unknown command");
}

int FixedwingPositionControl::print_usage(const char *reason)
{
	if (reason) {
		PX4_WARN("%s\n", reason);
	}

	PRINT_MODULE_DESCRIPTION(
		R"DESCR_STR(
### Description
fw_pos_control_l1 is the fixed wing position controller.

)DESCR_STR");

	PRINT_MODULE_USAGE_NAME("fw_pos_control_l1", "controller");
	PRINT_MODULE_USAGE_COMMAND("start");
	PRINT_MODULE_USAGE_ARG("vtol", "VTOL mode", true);
	PRINT_MODULE_USAGE_DEFAULT_COMMANDS();

	return 0;
}

extern "C" __EXPORT int fw_pos_control_l1_main(int argc, char *argv[])
{
	return FixedwingPositionControl::main(argc, argv);
}<|MERGE_RESOLUTION|>--- conflicted
+++ resolved
@@ -70,13 +70,8 @@
 	// limit to 50 Hz
 	_local_pos_sub.set_interval_ms(20);
 
-<<<<<<< HEAD
-=======
-	_tecs_status_pub.advertise();
-
 	_slew_rate_airspeed.setSlewRate(ASPD_SP_SLEW_RATE);
 
->>>>>>> 78b3d224
 	/* fetch initial parameter values */
 	parameters_update();
 }
@@ -347,13 +342,8 @@
 	}
 }
 
-<<<<<<< HEAD
 void
 FixedwingPositionControl::update_wind_mode()
-=======
-float
-FixedwingPositionControl::get_manual_airspeed_setpoint()
->>>>>>> 78b3d224
 {
 	/* If the corresponding wind threshold values are set, the wind state will change if these values are
 	 * passed for a certain amount of time. The wind state is then used to increase airspeed (high wind),
@@ -394,7 +384,6 @@
 }
 
 float
-<<<<<<< HEAD
 FixedwingPositionControl::get_cruise_airspeed_setpoint(const hrt_abstime &now, const float pos_sp_cru_airspeed,
 		const Vector2f &ground_speed, float dt)
 {
@@ -451,19 +440,6 @@
 
 	}
 
-=======
-FixedwingPositionControl::get_auto_airspeed_setpoint(const hrt_abstime &now, const float pos_sp_cruise_airspeed,
-		const Vector2f &ground_speed, float dt)
-{
-	// overwrite internal setpoint (e.g. set prior through MAV_CMD_DO_CHANGE_SPEED) in case
-	// the current position_setpoint contains a valid airspeed setpoint
-	float airspeed_setpoint = _param_fw_airspd_trim.get();
-
-	if (PX4_ISFINITE(pos_sp_cruise_airspeed) && pos_sp_cruise_airspeed > FLT_EPSILON) {
-		airspeed_setpoint = pos_sp_cruise_airspeed;
-	}
-
->>>>>>> 78b3d224
 	// Adapt cruise airspeed when otherwise the min groundspeed couldn't be maintained
 	if (!_l1_control.circle_mode()) {
 		/*
@@ -475,19 +451,11 @@
 		const float ground_speed_body = _body_velocity(0);
 
 		if (ground_speed_body < _param_fw_gnd_spd_min.get()) {
-<<<<<<< HEAD
 			airspeed_setpoint += max(_param_fw_gnd_spd_min.get() - ground_speed_body, 0.0f);
 		}
 	}
 
 	// Constrain cruise airspeed to be in valid and safe range
-=======
-			airspeed_setpoint += _param_fw_gnd_spd_min.get() - ground_speed_body;
-		}
-	}
-
-	float airspeed_min_adjusted = _param_fw_airspd_min.get();
->>>>>>> 78b3d224
 
 	/*
 	 * Calculate accelerated stall airspeed factor from commanded bank angle and use it to increase minimum airspeed.
@@ -498,7 +466,6 @@
 	 * lift is proportional to airspeed^2 so the increase in stall speed is Vsacc = Vs * sqrt(n)
 	 */
 
-<<<<<<< HEAD
 	float adjusted_min_airspeed = _param_fw_airspd_min.get();
 
 	if (_airspeed_valid && PX4_ISFINITE(_att_sp.roll_body)) {
@@ -522,29 +489,6 @@
 	}
 
 	return constrain(airspeed_setpoint, adjusted_min_airspeed, _param_fw_airspd_max.get());
-=======
-	if (_airspeed_valid && PX4_ISFINITE(_att_sp.roll_body)) {
-		airspeed_min_adjusted = constrain(_param_fw_airspd_stall.get() / sqrtf(cosf(_att_sp.roll_body)),
-						  airspeed_min_adjusted, _param_fw_airspd_max.get());
-	}
-
-	// constrain setpoint
-	airspeed_setpoint = constrain(airspeed_setpoint, airspeed_min_adjusted, _param_fw_airspd_max.get());
-
-	// initialize to current airspeed setpoint, also if previous setpoint is out of bounds to not apply slew rate in that case
-	const bool outside_of_limits = _slew_rate_airspeed.getState() < airspeed_min_adjusted
-				       || _slew_rate_airspeed.getState() > _param_fw_airspd_max.get();
-
-	if (!PX4_ISFINITE(_slew_rate_airspeed.getState()) || outside_of_limits) {
-		_slew_rate_airspeed.setForcedValue(airspeed_setpoint);
-
-	} else if (dt > FLT_EPSILON) {
-		// constrain airspeed setpoint changes with slew rate of ASPD_SP_SLEW_RATE m/s/s
-		airspeed_setpoint = _slew_rate_airspeed.update(airspeed_setpoint, dt);
-	}
-
-	return airspeed_setpoint;
->>>>>>> 78b3d224
 }
 
 
@@ -943,7 +887,6 @@
 			tecs_fw_mission_throttle = mission_throttle;
 		}
 
-<<<<<<< HEAD
 		float loiter_radius = pos_sp_curr.loiter_radius;
 		int8_t loiter_direction = pos_sp_curr.loiter_direction;
 
@@ -953,23 +896,6 @@
 		}
 
 		const float acc_rad = _l1_control.switch_distance(500.0f);
-=======
-	case position_setpoint_s::SETPOINT_TYPE_POSITION:
-		control_auto_position(now, dt, curr_pos, ground_speed, pos_sp_prev, current_sp);
-		break;
-
-	case position_setpoint_s::SETPOINT_TYPE_VELOCITY:
-		control_auto_velocity(now, dt, curr_pos, ground_speed, pos_sp_prev, pos_sp_curr);
-		break;
-
-	case position_setpoint_s::SETPOINT_TYPE_LOITER:
-		control_auto_loiter(now, dt, curr_pos, ground_speed, pos_sp_prev, current_sp, pos_sp_next);
-		break;
-
-	case position_setpoint_s::SETPOINT_TYPE_LAND:
-		control_auto_landing(now, dt, curr_pos, ground_speed, pos_sp_prev, current_sp);
-		break;
->>>>>>> 78b3d224
 
 		uint8_t position_sp_type = pos_sp_curr.type;
 
@@ -1254,19 +1180,8 @@
 					get_waypoint_heading_distance(_hdg_hold_yaw, _hdg_hold_prev_wp, _hdg_hold_curr_wp, false);
 				}
 
-<<<<<<< HEAD
 				Vector2d prev_wp{_hdg_hold_prev_wp.lat, _hdg_hold_prev_wp.lon};
 				Vector2d curr_wp{_hdg_hold_curr_wp.lat, _hdg_hold_curr_wp.lon};
-=======
-	if (use_tecs_pitch) {
-		_att_sp.pitch_body = get_tecs_pitch();
-	}
-
-	if (!_vehicle_status.in_transition_to_fw) {
-		publishLocalPositionSetpoint(current_sp);
-	}
-}
->>>>>>> 78b3d224
 
 				/* populate l1 control setpoint */
 				_l1_control.navigate_waypoints(prev_wp, curr_wp, curr_pos, ground_speed);
@@ -1291,36 +1206,10 @@
 			float roll_sp_new = _manual_control_setpoint.y * radians(_param_fw_man_r_max.get());
 			const float roll_rate_slew_rad = radians(_param_fw_l1_r_slew_max.get());
 
-<<<<<<< HEAD
 			if (dt > 0.f && roll_rate_slew_rad > 0.f) {
 				roll_sp_new = constrain(roll_sp_new, _att_sp.roll_body - roll_rate_slew_rad * dt,
 							_att_sp.roll_body + roll_rate_slew_rad * dt);
 			}
-=======
-void
-FixedwingPositionControl::control_auto_descend(const hrt_abstime &now)
-{
-	// only control height rate
-
-	// Hard-code descend rate to 0.5m/s. This is a compromise to give the system to recover,
-	// but not letting it drift too far away.
-	const float descend_rate = -0.5f;
-
-	tecs_update_pitch_throttle(now, _current_altitude,
-				   _param_fw_airspd_trim.get(),
-				   radians(_param_fw_p_lim_min.get()),
-				   radians(_param_fw_p_lim_max.get()),
-				   _param_fw_thr_min.get(),
-				   _param_fw_thr_max.get(),
-				   _param_fw_thr_cruise.get(),
-				   false,
-				   _param_fw_p_lim_min.get(),
-				   false,
-				   descend_rate);
-
-	_att_sp.roll_body = math::radians(_param_nav_gpsf_r.get()); // open loop loiter bank angle
-	_att_sp.yaw_body = 0.f;
->>>>>>> 78b3d224
 
 			_att_sp.roll_body = roll_sp_new;
 			_att_sp.yaw_body = _yaw; // yaw is not controlled, so set setpoint to current yaw
@@ -1331,19 +1220,8 @@
 
 		_control_mode_current = FW_POSCTRL_MODE_MANUAL_ALTITUDE;
 
-<<<<<<< HEAD
 		// reset to normal cruise mode
 		reset_cruise_mode(now);
-=======
-uint8_t
-FixedwingPositionControl::handle_setpoint_type(const uint8_t setpoint_type, const position_setpoint_s &pos_sp_curr)
-{
-	if (!_control_mode.flag_control_position_enabled && _control_mode.flag_control_velocity_enabled) {
-		return position_setpoint_s::SETPOINT_TYPE_VELOCITY;
-	}
-
-	Vector2d curr_wp{0, 0};
->>>>>>> 78b3d224
 
 		float pitch_limit_min = _param_fw_p_lim_min.get();
 
@@ -1361,48 +1239,11 @@
 			height_rate_sp = getManualHeightRateSetpoint();
 		}
 
-<<<<<<< HEAD
 		/* throttle limiting */
 		throttle_max = _param_fw_thr_max.get();
 
 		if (_landed && (fabsf(_manual_control_setpoint_airspeed) < THROTTLE_THRESH)) {
 			throttle_max = 0.0f;
-=======
-	} else if (pos_sp_curr.type == position_setpoint_s::SETPOINT_TYPE_POSITION
-		   || pos_sp_curr.type == position_setpoint_s::SETPOINT_TYPE_LOITER) {
-
-		float dist_xy = -1.f;
-		float dist_z = -1.f;
-
-		const float dist = get_distance_to_point_global_wgs84(
-					   (double)curr_wp(0), (double)curr_wp(1), pos_sp_curr.alt,
-					   _current_latitude, _current_longitude, _current_altitude,
-					   &dist_xy, &dist_z);
-
-		float loiter_radius_abs = fabsf(_param_nav_loiter_rad.get());
-
-		if (fabsf(pos_sp_curr.loiter_radius) > FLT_EPSILON) {
-			loiter_radius_abs = fabsf(pos_sp_curr.loiter_radius);
-		}
-
-		if (pos_sp_curr.type == position_setpoint_s::SETPOINT_TYPE_POSITION) {
-			// POSITION: achieve position setpoint altitude via loiter
-			// close to waypoint, but altitude error greater than twice acceptance
-			if ((!_vehicle_status.in_transition_mode) && (dist >= 0.f)
-			    && (dist_z > 2.f * _param_fw_clmbout_diff.get())
-			    && (dist_xy < 2.f * math::max(acc_rad, loiter_radius_abs))) {
-				// SETPOINT_TYPE_POSITION -> SETPOINT_TYPE_LOITER
-				position_sp_type = position_setpoint_s::SETPOINT_TYPE_LOITER;
-			}
-
-		} else if (pos_sp_curr.type == position_setpoint_s::SETPOINT_TYPE_LOITER) {
-			// LOITER: use SETPOINT_TYPE_POSITION to get to SETPOINT_TYPE_LOITER
-			if ((dist >= 0.f)
-			    && (dist_xy > 2.f * math::max(acc_rad, loiter_radius_abs))) {
-				// SETPOINT_TYPE_LOITER -> SETPOINT_TYPE_POSITION
-				position_sp_type = position_setpoint_s::SETPOINT_TYPE_POSITION;
-			}
->>>>>>> 78b3d224
 		}
 
 		tecs_update_pitch_throttle(now, altitude_sp_amsl,
@@ -1417,17 +1258,7 @@
 					   false,
 					   height_rate_sp);
 
-<<<<<<< HEAD
 		_att_sp.roll_body = _manual_control_setpoint.y * radians(_param_fw_man_r_max.get());
-=======
-void
-FixedwingPositionControl::control_auto_position(const hrt_abstime &now, const float dt, const Vector2d &curr_pos,
-		const Vector2f &ground_speed, const position_setpoint_s &pos_sp_prev, const position_setpoint_s &pos_sp_curr)
-{
-	const float acc_rad = _l1_control.switch_distance(500.0f);
-	Vector2d curr_wp{0, 0};
-	Vector2d prev_wp{0, 0};
->>>>>>> 78b3d224
 
 		_att_sp.yaw_body = _yaw; // yaw is not controlled, so set setpoint to current yaw
 
@@ -1441,7 +1272,6 @@
 		float target_height_rate_m_s = 0.0f;
 		float target_altitude_amsl = 0.0f;
 
-<<<<<<< HEAD
 		tecs_update_pitch_throttle(now, target_altitude_amsl,
 					   get_cruise_airspeed_setpoint(now, 0.0f, ground_speed, dt),
 					   radians(_param_fw_p_lim_min.get()),
@@ -1462,11 +1292,6 @@
 		   Descend rate is st to FW_T_SINK_MIN. */
 
 		_control_mode_current = FW_POSCTRL_MODE_CLIMBRATE;
-=======
-	float tecs_fw_thr_min;
-	float tecs_fw_thr_max;
-	float tecs_fw_mission_throttle;
->>>>>>> 78b3d224
 
 		// reset to normal cruise mode
 		reset_cruise_mode(now);
@@ -1487,129 +1312,10 @@
 		_att_sp.yaw_body = _yaw; // yaw is not controlled, so set setpoint to current yaw
 
 	} else {
-<<<<<<< HEAD
 		_control_mode_current = FW_POSCTRL_MODE_OTHER;
 
 		// reset to normal cruise mode
 		reset_cruise_mode(now);
-=======
-		tecs_fw_thr_min = _param_fw_thr_min.get();
-		tecs_fw_thr_max = _param_fw_thr_max.get();
-		tecs_fw_mission_throttle = mission_throttle;
-	}
-
-	// waypoint is a plain navigation waypoint
-	float position_sp_alt = pos_sp_curr.alt;
-
-	// Altitude first order hold (FOH)
-	if (pos_sp_prev.valid && PX4_ISFINITE(pos_sp_prev.alt) &&
-	    ((pos_sp_prev.type == position_setpoint_s::SETPOINT_TYPE_POSITION) ||
-	     (pos_sp_prev.type == position_setpoint_s::SETPOINT_TYPE_LOITER) ||
-	     (pos_sp_prev.type == position_setpoint_s::SETPOINT_TYPE_TAKEOFF))
-	   ) {
-		const float d_curr_prev = get_distance_to_next_waypoint((double)curr_wp(0), (double)curr_wp(1),
-					  pos_sp_prev.lat, pos_sp_prev.lon);
-
-		// Do not try to find a solution if the last waypoint is inside the acceptance radius of the current one
-		if (d_curr_prev > math::max(acc_rad, fabsf(pos_sp_curr.loiter_radius))) {
-			// Calculate distance to current waypoint
-			const float d_curr = get_distance_to_next_waypoint((double)curr_wp(0), (double)curr_wp(1),
-					     _current_latitude, _current_longitude);
-
-			// Save distance to waypoint if it is the smallest ever achieved, however make sure that
-			// _min_current_sp_distance_xy is never larger than the distance between the current and the previous wp
-			_min_current_sp_distance_xy = math::min(d_curr, _min_current_sp_distance_xy, d_curr_prev);
-
-			// if the minimal distance is smaller than the acceptance radius, we should be at waypoint alt
-			// navigator will soon switch to the next waypoint item (if there is one) as soon as we reach this altitude
-			if (_min_current_sp_distance_xy > math::max(acc_rad, fabsf(pos_sp_curr.loiter_radius))) {
-				// The setpoint is set linearly and such that the system reaches the current altitude at the acceptance
-				// radius around the current waypoint
-				const float delta_alt = (pos_sp_curr.alt - pos_sp_prev.alt);
-				const float grad = -delta_alt / (d_curr_prev - math::max(acc_rad, fabsf(pos_sp_curr.loiter_radius)));
-				const float a = pos_sp_prev.alt - grad * d_curr_prev;
-
-				position_sp_alt = a + grad * _min_current_sp_distance_xy;
-			}
-		}
-	}
-
-	_l1_control.navigate_waypoints(prev_wp, curr_wp, curr_pos, get_nav_speed_2d(ground_speed));
-	_att_sp.roll_body = _l1_control.get_roll_setpoint();
-	_att_sp.yaw_body = _yaw; // yaw is not controlled, so set setpoint to current yaw
-
-	tecs_update_pitch_throttle(now, position_sp_alt,
-				   get_auto_airspeed_setpoint(now, pos_sp_curr.cruising_speed, ground_speed, dt),
-				   radians(_param_fw_p_lim_min.get()),
-				   radians(_param_fw_p_lim_max.get()),
-				   tecs_fw_thr_min,
-				   tecs_fw_thr_max,
-				   tecs_fw_mission_throttle,
-				   false,
-				   radians(_param_fw_p_lim_min.get()));
-}
-
-void
-FixedwingPositionControl::control_auto_velocity(const hrt_abstime &now, const float dt, const Vector2d &curr_pos,
-		const Vector2f &ground_speed, const position_setpoint_s &pos_sp_prev, const position_setpoint_s &pos_sp_curr)
-{
-	float tecs_fw_thr_min;
-	float tecs_fw_thr_max;
-	float tecs_fw_mission_throttle;
-
-	float mission_throttle = _param_fw_thr_cruise.get();
-
-	if (PX4_ISFINITE(pos_sp_curr.cruising_throttle) &&
-	    pos_sp_curr.cruising_throttle >= 0.0f) {
-		mission_throttle = pos_sp_curr.cruising_throttle;
-	}
-
-	if (mission_throttle < _param_fw_thr_min.get()) {
-		/* enable gliding with this waypoint */
-		_tecs.set_speed_weight(2.0f);
-		tecs_fw_thr_min = 0.0;
-		tecs_fw_thr_max = 0.0;
-		tecs_fw_mission_throttle = 0.0;
-
-	} else {
-		tecs_fw_thr_min = _param_fw_thr_min.get();
-		tecs_fw_thr_max = _param_fw_thr_max.get();
-		tecs_fw_mission_throttle = mission_throttle;
-	}
-
-	// waypoint is a plain navigation waypoint
-	float position_sp_alt = pos_sp_curr.alt;
-
-
-	//Offboard velocity control
-	Vector2f target_velocity{pos_sp_curr.vx, pos_sp_curr.vy};
-	_target_bearing = wrap_pi(atan2f(target_velocity(1), target_velocity(0)));
-	_l1_control.navigate_heading(_target_bearing, _yaw, ground_speed);
-
-	_att_sp.roll_body = _l1_control.get_roll_setpoint();
-	_att_sp.yaw_body = _yaw;
-
-	tecs_update_pitch_throttle(now, position_sp_alt,
-				   get_auto_airspeed_setpoint(now, pos_sp_curr.cruising_speed, ground_speed, dt),
-				   radians(_param_fw_p_lim_min.get()),
-				   radians(_param_fw_p_lim_max.get()),
-				   tecs_fw_thr_min,
-				   tecs_fw_thr_max,
-				   tecs_fw_mission_throttle,
-				   false,
-				   radians(_param_fw_p_lim_min.get()),
-				   tecs_status_s::TECS_MODE_NORMAL,
-				   pos_sp_curr.vz);
-}
-
-void
-FixedwingPositionControl::control_auto_loiter(const hrt_abstime &now, const float dt, const Vector2d &curr_pos,
-		const Vector2f &ground_speed, const position_setpoint_s &pos_sp_prev, const position_setpoint_s &pos_sp_curr,
-		const position_setpoint_s &pos_sp_next)
-{
-	Vector2d curr_wp{0, 0};
-	Vector2d prev_wp{0, 0};
->>>>>>> 78b3d224
 
 		/* do not publish the setpoint */
 		setpoint = false;
@@ -1624,7 +1330,6 @@
 		}
 	}
 
-<<<<<<< HEAD
 	/* Copy thrust output for publication */
 	if (_control_mode_current == FW_POSCTRL_MODE_AUTO && // launchdetector only available in auto
 	    pos_sp_curr.type == position_setpoint_s::SETPOINT_TYPE_TAKEOFF &&
@@ -1639,15 +1344,6 @@
 	} else if (_control_mode_current == FW_POSCTRL_MODE_AUTO &&
 		   pos_sp_curr.type == position_setpoint_s::SETPOINT_TYPE_TAKEOFF &&
 		   _runway_takeoff.runwayTakeoffEnabled()) {
-=======
-	float airspeed_sp = -1.f;
-
-	if (PX4_ISFINITE(pos_sp_curr.cruising_speed) &&
-	    pos_sp_curr.cruising_speed > FLT_EPSILON) {
-
-		airspeed_sp = pos_sp_curr.cruising_speed;
-	}
->>>>>>> 78b3d224
 
 		_att_sp.thrust_body[0] = _runway_takeoff.getThrottle(now, min(get_tecs_thrust(), throttle_max));
 
@@ -1682,20 +1378,8 @@
 	// flaring during landing
 	use_tecs_pitch &= !(pos_sp_curr.type == position_setpoint_s::SETPOINT_TYPE_LAND && _land_noreturn_vertical);
 
-<<<<<<< HEAD
 	// manual attitude control
 	use_tecs_pitch &= !(_control_mode_current == FW_POSCTRL_MODE_OTHER);
-=======
-	if (pos_sp_next.type == position_setpoint_s::SETPOINT_TYPE_LAND && pos_sp_next.valid
-	    && _l1_control.circle_mode() && _param_fw_lnd_earlycfg.get()) {
-		// We're in a loiter directly before a landing WP. Enable our landing configuration (flaps,
-		// landing airspeed and potentially tighter altitude control) already such that we don't
-		// have to do this switch (which can cause significant altitude errors) close to the ground.
-		_tecs.set_height_error_time_constant(_param_fw_thrtc_sc.get() * _param_fw_t_h_error_tc.get());
-		airspeed_sp = _param_fw_lnd_airspd_sc.get() * _param_fw_airspd_min.get();
-		_att_sp.apply_flaps = true;
-	}
->>>>>>> 78b3d224
 
 	if (use_tecs_pitch) {
 		_att_sp.pitch_body = get_tecs_pitch();
@@ -1708,19 +1392,7 @@
 		_last_manual = true;
 	}
 
-<<<<<<< HEAD
 	return setpoint;
-=======
-	tecs_update_pitch_throttle(now, alt_sp,
-				   get_auto_airspeed_setpoint(now, airspeed_sp, ground_speed, dt),
-				   radians(_param_fw_p_lim_min.get()),
-				   radians(_param_fw_p_lim_max.get()),
-				   tecs_fw_thr_min,
-				   tecs_fw_thr_max,
-				   tecs_fw_mission_throttle,
-				   false,
-				   radians(_param_fw_p_lim_min.get()));
->>>>>>> 78b3d224
 }
 
 void
@@ -1785,11 +1457,7 @@
 		const float takeoff_pitch_max_deg = _runway_takeoff.getMaxPitch(_param_fw_p_lim_max.get());
 
 		tecs_update_pitch_throttle(now, pos_sp_curr.alt,
-<<<<<<< HEAD
 					   get_cruise_airspeed_setpoint(now, _runway_takeoff.getMinAirspeedScaling() * _param_fw_airspd_min.get(), ground_speed,
-=======
-					   get_auto_airspeed_setpoint(now, _runway_takeoff.getMinAirspeedScaling() * _param_fw_airspd_min.get(), ground_speed,
->>>>>>> 78b3d224
 							   dt),
 					   radians(_param_fw_p_lim_min.get()),
 					   radians(takeoff_pitch_max_deg),
@@ -1797,12 +1465,8 @@
 					   _param_fw_thr_max.get(), // XXX should we also set runway_takeoff_throttle here?
 					   _param_fw_thr_cruise.get(),
 					   _runway_takeoff.climbout(),
-<<<<<<< HEAD
 					   radians(_runway_takeoff.getMinPitch(_takeoff_pitch_min.get(), _param_fw_p_lim_min.get())),
 					   false);
-=======
-					   radians(_runway_takeoff.getMinPitch(_takeoff_pitch_min.get(), _param_fw_p_lim_min.get())));
->>>>>>> 78b3d224
 
 		// assign values
 		_att_sp.roll_body = _runway_takeoff.getRoll(_l1_control.get_roll_setpoint());
@@ -1873,23 +1537,15 @@
 							   takeoff_throttle,
 							   _param_fw_thr_cruise.get(),
 							   true,
-<<<<<<< HEAD
 							   radians(_takeoff_pitch_min.get()),
 							   false);
-=======
-							   radians(_takeoff_pitch_min.get()));
->>>>>>> 78b3d224
 
 				/* limit roll motion to ensure enough lift */
 				_att_sp.roll_body = constrain(_att_sp.roll_body, radians(-15.0f), radians(15.0f));
 
 			} else {
 				tecs_update_pitch_throttle(now, pos_sp_curr.alt,
-<<<<<<< HEAD
 							   get_cruise_airspeed_setpoint(now, _param_fw_airspd_cruise.get(), ground_speed, dt),
-=======
-							   get_auto_airspeed_setpoint(now, _param_fw_airspd_trim.get(), ground_speed, dt),
->>>>>>> 78b3d224
 							   radians(_param_fw_p_lim_min.get()),
 							   radians(_param_fw_p_lim_max.get()),
 							   _param_fw_thr_min.get(),
@@ -1914,11 +1570,7 @@
 }
 
 void
-<<<<<<< HEAD
 FixedwingPositionControl::control_landing(const hrt_abstime &now, const Vector2d &curr_pos,
-=======
-FixedwingPositionControl::control_auto_landing(const hrt_abstime &now, const float dt, const Vector2d &curr_pos,
->>>>>>> 78b3d224
 		const Vector2f &ground_speed, const position_setpoint_s &pos_sp_prev, const position_setpoint_s &pos_sp_curr)
 {
 	const float dt = math::constrain((now - _last_tecs_update) * 1e-6f, 0.01f, 0.05f);
@@ -2113,11 +1765,7 @@
 		const float throttle_land = _param_fw_thr_min.get() + (_param_fw_thr_max.get() - _param_fw_thr_min.get()) * 0.1f;
 
 		tecs_update_pitch_throttle(now, terrain_alt + flare_curve_alt_rel,
-<<<<<<< HEAD
 					   get_cruise_airspeed_setpoint(now, airspeed_land, ground_speed, dt),
-=======
-					   get_auto_airspeed_setpoint(now, airspeed_land, ground_speed, dt),
->>>>>>> 78b3d224
 					   radians(_param_fw_lnd_fl_pmin.get()),
 					   radians(_param_fw_lnd_fl_pmax.get()),
 					   0.0f,
@@ -2187,11 +1835,7 @@
 		const float airspeed_approach = _param_fw_lnd_airspd_sc.get() * _param_fw_airspd_min.get();
 
 		tecs_update_pitch_throttle(now, altitude_desired,
-<<<<<<< HEAD
 					   get_cruise_airspeed_setpoint(now, airspeed_approach, ground_speed, dt),
-=======
-					   get_auto_airspeed_setpoint(now, airspeed_approach, ground_speed, dt),
->>>>>>> 78b3d224
 					   radians(_param_fw_p_lim_min.get()),
 					   radians(_param_fw_p_lim_max.get()),
 					   _param_fw_thr_min.get(),
@@ -2202,198 +1846,6 @@
 	}
 }
 
-<<<<<<< HEAD
-=======
-void
-FixedwingPositionControl::control_manual_altitude(const hrt_abstime &now, const Vector2d &curr_pos,
-		const Vector2f &ground_speed)
-{
-	/* ALTITUDE CONTROL: pitch stick moves altitude setpoint, throttle stick sets airspeed */
-	_control_position_last_called = now;
-
-	/* Get demanded airspeed */
-	float altctrl_airspeed = get_manual_airspeed_setpoint();
-
-	// if we assume that user is taking off then help by demanding altitude setpoint well above ground
-	// and set limit to pitch angle to prevent steering into ground
-	// this will only affect planes and not VTOL
-	float pitch_limit_min = _param_fw_p_lim_min.get();
-	float height_rate_sp = NAN;
-	float altitude_sp_amsl = _current_altitude;
-
-	if (in_takeoff_situation()) {
-		// if we assume that user is taking off then help by demanding altitude setpoint well above ground
-		// and set limit to pitch angle to prevent steering into ground
-		// this will only affect planes and not VTOL
-		altitude_sp_amsl = _takeoff_ground_alt + _param_fw_clmbout_diff.get();
-		pitch_limit_min = radians(10.0f);
-
-	} else {
-		height_rate_sp = getManualHeightRateSetpoint();
-	}
-
-	/* throttle limiting */
-	float throttle_max = _param_fw_thr_max.get();
-
-	if (_landed && (fabsf(_manual_control_setpoint_airspeed) < THROTTLE_THRESH)) {
-		throttle_max = 0.0f;
-	}
-
-	tecs_update_pitch_throttle(now, altitude_sp_amsl,
-				   altctrl_airspeed,
-				   radians(_param_fw_p_lim_min.get()),
-				   radians(_param_fw_p_lim_max.get()),
-				   _param_fw_thr_min.get(),
-				   throttle_max,
-				   _param_fw_thr_cruise.get(),
-				   false,
-				   pitch_limit_min,
-				   false,
-				   height_rate_sp);
-
-	_att_sp.roll_body = _manual_control_setpoint.y * radians(_param_fw_man_r_max.get());
-	_att_sp.yaw_body = _yaw; // yaw is not controlled, so set setpoint to current yaw
-
-	/* Copy thrust and pitch values from tecs */
-	if (_landed) {
-		// when we are landed state we want the motor to spin at idle speed
-		_att_sp.thrust_body[0] = min(_param_fw_thr_idle.get(), throttle_max);
-
-	} else {
-		_att_sp.thrust_body[0] = min(get_tecs_thrust(), throttle_max);
-	}
-
-	_att_sp.pitch_body = get_tecs_pitch();
-}
-
-void
-FixedwingPositionControl::control_manual_position(const hrt_abstime &now, const Vector2d &curr_pos,
-		const Vector2f &ground_speed)
-{
-	const float dt = math::constrain((now - _control_position_last_called) * 1e-6f, 0.01f, 0.05f);
-	_control_position_last_called = now;
-
-	// if we assume that user is taking off then help by demanding altitude setpoint well above ground
-	// and set limit to pitch angle to prevent steering into ground
-	// this will only affect planes and not VTOL
-	float pitch_limit_min = _param_fw_p_lim_min.get();
-	float height_rate_sp = NAN;
-	float altitude_sp_amsl = _current_altitude;
-
-	if (in_takeoff_situation()) {
-		// if we assume that user is taking off then help by demanding altitude setpoint well above ground
-		// and set limit to pitch angle to prevent steering into ground
-		// this will only affect planes and not VTOL
-		altitude_sp_amsl = _takeoff_ground_alt + _param_fw_clmbout_diff.get();
-		pitch_limit_min = radians(10.0f);
-
-	} else {
-		height_rate_sp = getManualHeightRateSetpoint();
-	}
-
-	/* throttle limiting */
-	float throttle_max = _param_fw_thr_max.get();
-
-	if (_landed && (fabsf(_manual_control_setpoint_airspeed) < THROTTLE_THRESH)) {
-		throttle_max = 0.0f;
-	}
-
-	tecs_update_pitch_throttle(now, altitude_sp_amsl,
-				   get_manual_airspeed_setpoint(),
-				   radians(_param_fw_p_lim_min.get()),
-				   radians(_param_fw_p_lim_max.get()),
-				   _param_fw_thr_min.get(),
-				   throttle_max,
-				   _param_fw_thr_cruise.get(),
-				   false,
-				   pitch_limit_min,
-				   false,
-				   height_rate_sp);
-
-	/* heading control */
-	if (fabsf(_manual_control_setpoint.y) < HDG_HOLD_MAN_INPUT_THRESH &&
-	    fabsf(_manual_control_setpoint.r) < HDG_HOLD_MAN_INPUT_THRESH) {
-
-		/* heading / roll is zero, lock onto current heading */
-		if (fabsf(_yawrate) < HDG_HOLD_YAWRATE_THRESH && !_yaw_lock_engaged) {
-			// little yaw movement, lock to current heading
-			_yaw_lock_engaged = true;
-		}
-
-		/* user tries to do a takeoff in heading hold mode, reset the yaw setpoint on every iteration
-			to make sure the plane does not start rolling
-		*/
-		if (in_takeoff_situation()) {
-			_hdg_hold_enabled = false;
-			_yaw_lock_engaged = true;
-		}
-
-		if (_yaw_lock_engaged) {
-
-			/* just switched back from non heading-hold to heading hold */
-			if (!_hdg_hold_enabled) {
-				_hdg_hold_enabled = true;
-				_hdg_hold_yaw = _yaw;
-
-				get_waypoint_heading_distance(_hdg_hold_yaw, _hdg_hold_prev_wp, _hdg_hold_curr_wp, true);
-			}
-
-			/* we have a valid heading hold position, are we too close? */
-			const float dist = get_distance_to_next_waypoint(_current_latitude, _current_longitude, _hdg_hold_curr_wp.lat,
-					   _hdg_hold_curr_wp.lon);
-
-			if (dist < HDG_HOLD_REACHED_DIST) {
-				get_waypoint_heading_distance(_hdg_hold_yaw, _hdg_hold_prev_wp, _hdg_hold_curr_wp, false);
-			}
-
-			Vector2d prev_wp{_hdg_hold_prev_wp.lat, _hdg_hold_prev_wp.lon};
-			Vector2d curr_wp{_hdg_hold_curr_wp.lat, _hdg_hold_curr_wp.lon};
-
-			/* populate l1 control setpoint */
-			_l1_control.navigate_waypoints(prev_wp, curr_wp, curr_pos, ground_speed);
-
-			_att_sp.roll_body = _l1_control.get_roll_setpoint();
-			_att_sp.yaw_body = _yaw; // yaw is not controlled, so set setpoint to current yaw
-
-			if (in_takeoff_situation()) {
-				/* limit roll motion to ensure enough lift */
-				_att_sp.roll_body = constrain(_att_sp.roll_body, radians(-15.0f), radians(15.0f));
-			}
-		}
-	}
-
-	if (!_yaw_lock_engaged || fabsf(_manual_control_setpoint.y) >= HDG_HOLD_MAN_INPUT_THRESH ||
-	    fabsf(_manual_control_setpoint.r) >= HDG_HOLD_MAN_INPUT_THRESH) {
-
-		_hdg_hold_enabled = false;
-		_yaw_lock_engaged = false;
-
-		// do slew rate limiting on roll if enabled
-		float roll_sp_new = _manual_control_setpoint.y * radians(_param_fw_man_r_max.get());
-		const float roll_rate_slew_rad = radians(_param_fw_l1_r_slew_max.get());
-
-		if (dt > 0.f && roll_rate_slew_rad > 0.f) {
-			roll_sp_new = constrain(roll_sp_new, _att_sp.roll_body - roll_rate_slew_rad * dt,
-						_att_sp.roll_body + roll_rate_slew_rad * dt);
-		}
-
-		_att_sp.roll_body = roll_sp_new;
-		_att_sp.yaw_body = _yaw; // yaw is not controlled, so set setpoint to current yaw
-	}
-
-	/* Copy thrust and pitch values from tecs */
-	if (_landed) {
-		// when we are landed state we want the motor to spin at idle speed
-		_att_sp.thrust_body[0] = min(_param_fw_thr_idle.get(), throttle_max);
-
-	} else {
-		_att_sp.thrust_body[0] = min(get_tecs_thrust(), throttle_max);
-	}
-
-	_att_sp.pitch_body = get_tecs_pitch();
-}
-
->>>>>>> 78b3d224
 float
 FixedwingPositionControl::get_tecs_pitch()
 {
@@ -2470,16 +1922,17 @@
 		_alt_reset_counter = _local_pos.vz_reset_counter;
 		_pos_reset_counter = _local_pos.vxy_reset_counter;
 
-		// Convert Local setpoints to global setpoints
-		if (!_global_local_proj_ref.isInitialized()
-		    || (_global_local_proj_ref.getProjectionReferenceTimestamp() != _local_pos.ref_timestamp)) {
-
-			_global_local_proj_ref.initReference(_local_pos.ref_lat, _local_pos.ref_lon,
-							     _local_pos.ref_timestamp);
-			_global_local_alt0 = _local_pos.ref_alt;
-		}
 
 		if (_control_mode.flag_control_offboard_enabled) {
+			// Convert Local setpoints to global setpoints
+			if (!_global_local_proj_ref.isInitialized()
+			    || (_global_local_proj_ref.getProjectionReferenceTimestamp() != _local_pos.ref_timestamp)) {
+
+				_global_local_proj_ref.initReference(_local_pos.ref_lat, _local_pos.ref_lon,
+								     _local_pos.ref_timestamp);
+				_global_local_alt0 = _local_pos.ref_alt;
+			}
+
 			vehicle_local_position_setpoint_s trajectory_setpoint;
 
 			if (_trajectory_setpoint_sub.update(&trajectory_setpoint)) {
@@ -2746,56 +2199,10 @@
 				    throttle_limit_max,
 				    pitch_min_rad - radians(_param_fw_psp_off.get()),
 				    pitch_max_rad - radians(_param_fw_psp_off.get()),
-<<<<<<< HEAD
 				    _cruise_mode_current == CRUISE_MODE_ECO ? _param_climbrate_target_eco.get() : _param_climbrate_target.get(),
 				    _param_sinkrate_target.get(),
 				    hgt_rate_sp,
 				    _cruise_mode_current == CRUISE_MODE_ECO);
-=======
-				    _param_climbrate_target.get(), _param_sinkrate_target.get(), hgt_rate_sp);
-
-	tecs_status_publish();
-}
-
-void FixedwingPositionControl::publishLocalPositionSetpoint(const position_setpoint_s &current_waypoint)
-{
-	if (_global_local_proj_ref.isInitialized()) {
-		Vector2f current_setpoint = _global_local_proj_ref.project(current_waypoint.lat, current_waypoint.lon);
-		vehicle_local_position_setpoint_s local_position_setpoint{};
-		local_position_setpoint.timestamp = hrt_absolute_time();
-		local_position_setpoint.x = current_setpoint(0);
-		local_position_setpoint.y = current_setpoint(1);
-		local_position_setpoint.z = _global_local_alt0 - current_waypoint.alt;
-		local_position_setpoint.yaw = NAN;
-		local_position_setpoint.yawspeed = NAN;
-		local_position_setpoint.vx = NAN;
-		local_position_setpoint.vy = NAN;
-		local_position_setpoint.vz = NAN;
-		local_position_setpoint.acceleration[0] = NAN;
-		local_position_setpoint.acceleration[1] = NAN;
-		local_position_setpoint.acceleration[2] = NAN;
-		local_position_setpoint.jerk[0] = NAN;
-		local_position_setpoint.jerk[1] = NAN;
-		local_position_setpoint.jerk[2] = NAN;
-		local_position_setpoint.thrust[0] = _att_sp.thrust_body[0];
-		local_position_setpoint.thrust[1] = _att_sp.thrust_body[1];
-		local_position_setpoint.thrust[2] = _att_sp.thrust_body[2];
-		_local_pos_sp_pub.publish(local_position_setpoint);
-	}
-}
-
-void FixedwingPositionControl::publishOrbitStatus(const position_setpoint_s pos_sp)
-{
-	orbit_status_s orbit_status{};
-	orbit_status.timestamp = hrt_absolute_time();
-	orbit_status.radius = static_cast<float>(pos_sp.loiter_direction) * pos_sp.loiter_radius;
-	orbit_status.frame = 0; // MAV_FRAME::MAV_FRAME_GLOBAL
-	orbit_status.x = static_cast<double>(pos_sp.lat);
-	orbit_status.y = static_cast<double>(pos_sp.lon);
-	orbit_status.z = pos_sp.alt;
-	orbit_status.yaw_behaviour = orbit_status_s::ORBIT_YAW_BEHAVIOUR_HOLD_FRONT_TANGENT_TO_CIRCLE;
-	_orbit_status_pub.publish(orbit_status);
->>>>>>> 78b3d224
 }
 
 int FixedwingPositionControl::task_spawn(int argc, char *argv[])
