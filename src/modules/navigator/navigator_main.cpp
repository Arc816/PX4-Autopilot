/****************************************************************************
 *
 *   Copyright (c) 2013-2017 PX4 Development Team. All rights reserved.
 *
 * Redistribution and use in source and binary forms, with or without
 * modification, are permitted provided that the following conditions
 * are met:
 *
 * 1. Redistributions of source code must retain the above copyright
 *    notice, this list of conditions and the following disclaimer.
 * 2. Redistributions in binary form must reproduce the above copyright
 *    notice, this list of conditions and the following disclaimer in
 *    the documentation and/or other materials provided with the
 *    distribution.
 * 3. Neither the name PX4 nor the names of its contributors may be
 *    used to endorse or promote products derived from this software
 *    without specific prior written permission.
 *
 * THIS SOFTWARE IS PROVIDED BY THE COPYRIGHT HOLDERS AND CONTRIBUTORS
 * "AS IS" AND ANY EXPRESS OR IMPLIED WARRANTIES, INCLUDING, BUT NOT
 * LIMITED TO, THE IMPLIED WARRANTIES OF MERCHANTABILITY AND FITNESS
 * FOR A PARTICULAR PURPOSE ARE DISCLAIMED. IN NO EVENT SHALL THE
 * COPYRIGHT OWNER OR CONTRIBUTORS BE LIABLE FOR ANY DIRECT, INDIRECT,
 * INCIDENTAL, SPECIAL, EXEMPLARY, OR CONSEQUENTIAL DAMAGES (INCLUDING,
 * BUT NOT LIMITED TO, PROCUREMENT OF SUBSTITUTE GOODS OR SERVICES; LOSS
 * OF USE, DATA, OR PROFITS; OR BUSINESS INTERRUPTION) HOWEVER CAUSED
 * AND ON ANY THEORY OF LIABILITY, WHETHER IN CONTRACT, STRICT
 * LIABILITY, OR TORT (INCLUDING NEGLIGENCE OR OTHERWISE) ARISING IN
 * ANY WAY OUT OF THE USE OF THIS SOFTWARE, EVEN IF ADVISED OF THE
 * POSSIBILITY OF SUCH DAMAGE.
 *
 ****************************************************************************/
/**
 * @file navigator_main.cpp
 *
 * Handles mission items, geo fencing and failsafe navigation behavior.
 * Published the position setpoint triplet for the position controller.
 *
 * @author Lorenz Meier <lorenz@px4.io>
 * @author Jean Cyr <jean.m.cyr@gmail.com>
 * @author Julian Oes <julian@oes.ch>
 * @author Anton Babushkin <anton.babushkin@me.com>
 * @author Thomas Gubler <thomasgubler@gmail.com>
 */

#include "navigator.h"

#include <float.h>
#include <sys/stat.h>

#include <dataman/dataman.h>
#include <drivers/drv_hrt.h>
#include <lib/ecl/geo/geo.h>
#include <lib/mathlib/mathlib.h>
#include <px4_platform_common/px4_config.h>
#include <px4_platform_common/defines.h>
#include <px4_platform_common/posix.h>
#include <px4_platform_common/tasks.h>
#include <systemlib/mavlink_log.h>
#include <uORB/topics/gimbal_manager_set_attitude.h>


/**
 * navigator app start / stop handling function
 *
 * @ingroup apps
 */
extern "C" __EXPORT int navigator_main(int argc, char *argv[]);
using namespace time_literals;

namespace navigator
{
Navigator	*g_navigator;
}

Navigator::Navigator() :
	ModuleParams(nullptr),
	_loop_perf(perf_alloc(PC_ELAPSED, "navigator")),
	_geofence(this),
<<<<<<< HEAD
	_mission(this, _terrain_follower),
=======
	_gf_breach_avoidance(this),
	_mission(this),
>>>>>>> 96dfa7fc
	_loiter(this),
	_takeoff(this),
	_land(this),
	_precland(this),
	_rtl(this, _terrain_follower),
	_engineFailure(this),
	_gpsFailure(this),
	_follow_target(this)

{
	/* Create a list of our possible navigation types */
	_navigation_mode_array[0] = &_mission;
	_navigation_mode_array[1] = &_loiter;
	_navigation_mode_array[2] = &_rtl;
	_navigation_mode_array[3] = &_engineFailure;
	_navigation_mode_array[4] = &_gpsFailure;
	_navigation_mode_array[5] = &_takeoff;
	_navigation_mode_array[6] = &_land;
	_navigation_mode_array[7] = &_precland;
	_navigation_mode_array[8] = &_follow_target;

	_handle_back_trans_dec_mss = param_find("VT_B_DEC_MSS");
	_handle_reverse_delay = param_find("VT_B_REV_DEL");

	_local_pos_sub = orb_subscribe(ORB_ID(vehicle_local_position));
	_vehicle_status_sub = orb_subscribe(ORB_ID(vehicle_status));

	reset_triplets();
}

Navigator::~Navigator()
{
	perf_free(_loop_perf);
	orb_unsubscribe(_local_pos_sub);
	orb_unsubscribe(_vehicle_status_sub);

	delete _terrain_provider;
}

void
Navigator::params_update()
{
	updateParams();

	_terrain_follower.updateParams();

	if (_handle_back_trans_dec_mss != PARAM_INVALID) {
		param_get(_handle_back_trans_dec_mss, &_param_back_trans_dec_mss);
	}

	if (_handle_reverse_delay != PARAM_INVALID) {
		param_get(_handle_reverse_delay, &_param_reverse_delay);
	}
}

void
Navigator::run()
{
	bool have_geofence_position_data = false;

	/* Try to load the geofence:
	 * if /fs/microsd/etc/geofence.txt load from this file */
	struct stat buffer;

	if (stat(GEOFENCE_FILENAME, &buffer) == 0) {
		PX4_INFO("Loading geofence from %s", GEOFENCE_FILENAME);
		_geofence.loadFromFile(GEOFENCE_FILENAME);
	}

	params_update();

	orb_copy(ORB_ID(vehicle_status), _vehicle_status_sub, &_vstatus);

	if (_param_tf_terrain_en.get() > 0 && _vstatus.vehicle_type != vehicle_status_s::VEHICLE_TYPE_ROVER) {
		_terrain_provider = new terrain::TerrainProvider(_param_tf_terrain_en.get());
		_terrain_follower.enable();
		_terrain_follower.setTerrainProvider(_terrain_provider);
	}

	/* wakeup source(s) */
	px4_pollfd_struct_t fds[2] {};

	/* Setup of loop */
	fds[0].fd = _local_pos_sub;
	fds[0].events = POLLIN;
	fds[1].fd = _vehicle_status_sub;
	fds[1].events = POLLIN;

	/* rate-limit position subscription to 20 Hz / 50 ms */
	orb_set_interval(_local_pos_sub, 50);

	while (!should_exit()) {

		/* wait for up to 1000ms for data */
		int pret = px4_poll(&fds[0], (sizeof(fds) / sizeof(fds[0])), 1000);

		if (pret == 0) {
			/* Let the loop run anyway, don't do `continue` here. */

		} else if (pret < 0) {
			/* this is undesirable but not much we can do - might want to flag unhappy status */
			PX4_ERR("poll error %d, %d", pret, errno);
			px4_usleep(10000);
			continue;

		} else {
			if (fds[0].revents & POLLIN) {
				/* success, local pos is available */
				orb_copy(ORB_ID(vehicle_local_position), _local_pos_sub, &_local_pos);
			}
		}

		perf_begin(_loop_perf);

		orb_copy(ORB_ID(vehicle_status), _vehicle_status_sub, &_vstatus);

		/* gps updated */
		if (_gps_pos_sub.updated()) {
			_gps_pos_sub.copy(&_gps_pos);

			if (_geofence.getSource() == Geofence::GF_SOURCE_GPS) {
				have_geofence_position_data = true;
			}
		}

		/* global position updated */
		if (_global_pos_sub.updated()) {
			_global_pos_sub.copy(&_global_pos);

			if (_geofence.getSource() == Geofence::GF_SOURCE_GLOBALPOS) {
				have_geofence_position_data = true;
			}
		}

		// check for parameter updates
		if (_parameter_update_sub.updated()) {
			// clear update
			parameter_update_s pupdate;
			_parameter_update_sub.copy(&pupdate);

			// update parameters from storage
			params_update();

			_gf_breach_avoidance.updateParameters();
		}

		_land_detected_sub.update(&_land_detected);
		_position_controller_status_sub.update();
		_home_pos_sub.update(&_home_pos);

		if (_vehicle_cmd_ack_sub.update(&_vehicle_cmd_ack) &&
		    _vehicle_cmd_ack.command == vehicle_command_s::VEHICLE_CMD_NAV_WAYPOINT_USER_1) {

			if (!_custom_action.timer_started && !_reset_custom_action) {
				_custom_action.start_time = hrt_absolute_time();
				_custom_action.timer_started = true;
			}

			if (_custom_action.timer_started && _custom_action_ack_last_time > 0) {
				if ((hrt_absolute_time() - _custom_action_ack_last_time) < 1500000) {
					if (_vehicle_cmd_ack.result == vehicle_command_ack_s::VEHICLE_RESULT_IN_PROGRESS && !_custom_action_timeout) {
						_in_custom_action = true;

					} else if (_vehicle_cmd_ack.result == vehicle_command_ack_s::VEHICLE_RESULT_ACCEPTED && !_reset_custom_action
						   && !_custom_action_timeout) {
						// This makes sure that the info is only printed once, even if multiple ACCEPTED ACKs are received
						if (_custom_action.id != -1) {
							mavlink_log_info(get_mavlink_log_pub(), "Custom action #%u finished successfully. Continuing mission...",
									 _custom_action.id);
						}

						reset_custom_action();

					} else if (_vehicle_cmd_ack.result == vehicle_command_ack_s::VEHICLE_RESULT_FAILED && !_reset_custom_action
						   && !_custom_action_timeout) {
						// This makes sure that the warning is only printed once, even if multiple FAILED ACKs are received
						if (_custom_action.id != -1) {
							mavlink_log_warning(get_mavlink_log_pub(), "Custom action #%u failed to be processed / executed. Continuing mission...",
									    _custom_action.id);
						}

						reset_custom_action();

					} else if (_vehicle_cmd_ack.result == vehicle_command_ack_s::VEHICLE_RESULT_CANCELLED && !_reset_custom_action
						   && !_custom_action_timeout) {
						// This makes sure that the warning is only printed once, even if multiple CANCELLED ACKs are received
						if (_custom_action.id != -1) {
							mavlink_log_warning(get_mavlink_log_pub(), "Custom action #%u cancelled. Continuing mission...",
									    _custom_action.id);
						}

						reset_custom_action();
					}

				} else {
					mavlink_log_warning(get_mavlink_log_pub(), "Custom action #%u progress timed out. Continuing mission...",
							    _custom_action.id);

					// send message to cancel the action process on the external system
					// processing the action. Note that the external system component
					// should be identified as MAV_COMP_ID_PATHPLANNER
					vehicle_command_cancel_s vcmd_cancel = {};
					vcmd_cancel.command = vehicle_command_s::VEHICLE_CMD_NAV_WAYPOINT_USER_1;
					vcmd_cancel.target_system = 0;
					vcmd_cancel.target_component = 195; // MAV_COMP_ID_PATHPLANNER
					publish_vehicle_cmd_cancel(&vcmd_cancel);

					reset_custom_action();

					_custom_action_timeout = true;
				}
			}

			_custom_action_ack_last_time = _reset_custom_action ? 0 : hrt_absolute_time();
			_reset_custom_action = false;
		}

		if (_in_custom_action && _custom_action.timer_started
		    && (hrt_absolute_time() - _custom_action.start_time) >= _custom_action.timeout && _custom_action.timeout > 0) {
			mavlink_log_warning(get_mavlink_log_pub(), "Custom action #%u timed out. Continuing mission...",
					    _custom_action.id);

			// send message to cancel the action process on the external system
			// processing the action. Note that the external system component
			// should be identified as MAV_COMP_ID_PATHPLANNER
			vehicle_command_cancel_s vcmd_cancel = {};
			vcmd_cancel.command = vehicle_command_s::VEHICLE_CMD_NAV_WAYPOINT_USER_1;
			vcmd_cancel.target_system = 0;
			vcmd_cancel.target_component = 195;
			publish_vehicle_cmd_cancel(&vcmd_cancel);

			reset_custom_action();

			_custom_action_timeout = true;
		}

		if (_vehicle_command_sub.updated()) {
			const unsigned last_generation = _vehicle_command_sub.get_last_generation();
			vehicle_command_s cmd{};
			_vehicle_command_sub.copy(&cmd);

			if (_vehicle_command_sub.get_last_generation() != last_generation + 1) {
				PX4_ERR("vehicle_command lost, generation %d -> %d", last_generation, _vehicle_command_sub.get_last_generation());
			}

			if (cmd.command == vehicle_command_s::VEHICLE_CMD_DO_GO_AROUND) {

				// DO_GO_AROUND is currently handled by the position controller (unacknowledged)
				// TODO: move DO_GO_AROUND handling to navigator
				publish_vehicle_command_ack(cmd, vehicle_command_s::VEHICLE_CMD_RESULT_ACCEPTED);

			} else if (cmd.command == vehicle_command_s::VEHICLE_CMD_DO_REPOSITION) {

				bool reposition_valid = true;

				vehicle_global_position_s position_setpoint{};
				position_setpoint.lat = cmd.param5;
				position_setpoint.lon = cmd.param6;
				position_setpoint.alt = PX4_ISFINITE(cmd.param7) ? cmd.param7 : get_global_position()->alt;

				if (have_geofence_position_data) {
					reposition_valid = geofence_allows_position(position_setpoint);
				}

				if (reposition_valid) {
					position_setpoint_triplet_s *rep = get_reposition_triplet();
					position_setpoint_triplet_s *curr = get_position_setpoint_triplet();

					// store current position as previous position and goal as next
					rep->previous.yaw = get_local_position()->heading;
					rep->previous.lat = get_global_position()->lat;
					rep->previous.lon = get_global_position()->lon;
					rep->previous.alt = get_global_position()->alt;


					rep->current.type = position_setpoint_s::SETPOINT_TYPE_LOITER;

					bool only_alt_change_requested = false;

					// If no argument for ground speed, use default value.
					if (cmd.param1 <= 0 || !PX4_ISFINITE(cmd.param1)) {
						rep->current.cruising_speed = get_cruising_speed();

					} else {
						rep->current.cruising_speed = cmd.param1;
					}

					rep->current.cruising_throttle = get_cruising_throttle();
					rep->current.acceptance_radius = get_acceptance_radius();

					// Go on and check which changes had been requested
					if (PX4_ISFINITE(cmd.param4)) {
						rep->current.yaw = cmd.param4;
						rep->current.yaw_valid = true;

					} else {
						rep->current.yaw = NAN;
						rep->current.yaw_valid = false;
					}

					if (PX4_ISFINITE(cmd.param5) && PX4_ISFINITE(cmd.param6)) {

						// Position change with optional altitude change
						rep->current.lat = cmd.param5;
						rep->current.lon = cmd.param6;

						if (PX4_ISFINITE(cmd.param7)) {
							rep->current.alt = cmd.param7;

						} else {
							rep->current.alt = get_global_position()->alt;
						}

					} else if (PX4_ISFINITE(cmd.param7)) {

						// Altitude without position change
						// This condition is necessary for altitude changes just after takeoff where lat and lon are still nan
						if (curr->current.valid && PX4_ISFINITE(curr->current.lat) && PX4_ISFINITE(curr->current.lon)) {
							rep->current.lat = curr->current.lat;
							rep->current.lon = curr->current.lon;

						} else {
							rep->current.lat = get_global_position()->lat;
							rep->current.lon = get_global_position()->lon;
						}

						rep->current.alt = cmd.param7;
						only_alt_change_requested = true;

					} else {
						// All three set to NaN - hold in current position
						rep->current.lat = get_global_position()->lat;
						rep->current.lon = get_global_position()->lon;
						rep->current.alt = get_global_position()->alt;
					}

					if (only_alt_change_requested && PX4_ISFINITE(curr->current.loiter_radius) && curr->current.loiter_radius > 0) {
						rep->current.loiter_radius = curr->current.loiter_radius;
						rep->current.loiter_direction = curr->current.loiter_direction;

					} else {
						rep->current.loiter_radius = get_loiter_radius();
						rep->current.loiter_direction = 1;
					}

					rep->previous.valid = true;
					rep->previous.timestamp = hrt_absolute_time();

					rep->current.valid = true;
					rep->current.timestamp = hrt_absolute_time();

					rep->next.valid = false;

				} else {
					mavlink_log_critical(&_mavlink_log_pub, "Reposition is outside geofence");
				}

				// CMD_DO_REPOSITION is acknowledged by commander

			} else if (cmd.command == vehicle_command_s::VEHICLE_CMD_DO_ORBIT &&
				   get_vstatus()->vehicle_type == vehicle_status_s::VEHICLE_TYPE_FIXED_WING) {

				// for multicopters the orbit command is directly executed by the orbit flighttask

				bool orbit_location_valid = true;

				vehicle_global_position_s position_setpoint{};
				position_setpoint.lat = PX4_ISFINITE(cmd.param5) ? cmd.param5 : get_global_position()->lat;
				position_setpoint.lon = PX4_ISFINITE(cmd.param6) ? cmd.param6 : get_global_position()->lon;
				position_setpoint.alt = PX4_ISFINITE(cmd.param7) ? cmd.param7 : get_global_position()->alt;

				if (have_geofence_position_data) {
					orbit_location_valid = geofence_allows_position(position_setpoint);
				}

				if (orbit_location_valid) {
					position_setpoint_triplet_s *rep = get_reposition_triplet();
					rep->current.type = position_setpoint_s::SETPOINT_TYPE_LOITER;
					rep->current.loiter_radius = get_loiter_radius();
					rep->current.loiter_direction = 1;

					if (PX4_ISFINITE(cmd.param1)) {
						rep->current.loiter_radius = fabsf(cmd.param1);
						rep->current.loiter_direction = math::signNoZero(cmd.param1);
					}

					rep->current.lat = position_setpoint.lat;
					rep->current.lon = position_setpoint.lon;
					rep->current.alt = position_setpoint.alt;

					rep->current.cruising_throttle = get_cruising_throttle();

					rep->current.valid = true;
					rep->current.timestamp = hrt_absolute_time();

				} else {
					mavlink_log_critical(&_mavlink_log_pub, "Orbit is outside geofence");
				}

			} else if (cmd.command == vehicle_command_s::VEHICLE_CMD_NAV_TAKEOFF) {
				position_setpoint_triplet_s *rep = get_takeoff_triplet();

				// store current position as previous position and goal as next
				rep->previous.yaw = get_local_position()->heading;
				rep->previous.lat = get_global_position()->lat;
				rep->previous.lon = get_global_position()->lon;
				rep->previous.alt = get_global_position()->alt;

				rep->current.loiter_radius = get_loiter_radius();
				rep->current.loiter_direction = 1;
				rep->current.type = position_setpoint_s::SETPOINT_TYPE_TAKEOFF;

				if (home_position_valid()) {
					rep->current.yaw = cmd.param4;

					rep->previous.valid = true;
					rep->previous.timestamp = hrt_absolute_time();

				} else {
					rep->current.yaw = get_local_position()->heading;
					rep->previous.valid = false;
				}

				if (PX4_ISFINITE(cmd.param5) && PX4_ISFINITE(cmd.param6)) {
					rep->current.lat = cmd.param5;
					rep->current.lon = cmd.param6;

				} else {
					// If one of them is non-finite set the current global position as target
					rep->current.lat = get_global_position()->lat;
					rep->current.lon = get_global_position()->lon;
				}

				rep->current.alt = cmd.param7;

				rep->current.valid = true;
				rep->current.timestamp = hrt_absolute_time();

				rep->next.valid = false;

				// CMD_NAV_TAKEOFF is acknowledged by commander

			} else if (cmd.command == vehicle_command_s::VEHICLE_CMD_DO_LAND_START) {

				/* find NAV_CMD_DO_LAND_START in the mission and
				 * use MAV_CMD_MISSION_START to start the mission there
				 */
				if (_mission.land_start()) {
					vehicle_command_s vcmd = {};
					vcmd.command = vehicle_command_s::VEHICLE_CMD_MISSION_START;
					vcmd.param1 = _mission.get_land_start_index();
					publish_vehicle_cmd(&vcmd);

				} else {
					PX4_WARN("planned mission landing not available");
				}

				publish_vehicle_command_ack(cmd, vehicle_command_s::VEHICLE_CMD_RESULT_ACCEPTED);

			} else if (cmd.command == vehicle_command_s::VEHICLE_CMD_MISSION_START) {
				if (_mission_result.valid && PX4_ISFINITE(cmd.param1) && (cmd.param1 >= 0)) {
					if (!_mission.set_current_mission_index(cmd.param1)) {
						PX4_WARN("CMD_MISSION_START failed");
					}
				}

				// CMD_MISSION_START is acknowledged by commander

			} else if (cmd.command == vehicle_command_s::VEHICLE_CMD_DO_CHANGE_SPEED) {
				if (cmd.param2 > FLT_EPSILON) {
					// XXX not differentiating ground and airspeed yet
					set_cruising_speed(cmd.param2);

				} else {
					set_cruising_speed();

					/* if no speed target was given try to set throttle */
					if (cmd.param3 > FLT_EPSILON) {
						set_cruising_throttle(cmd.param3 / 100);

					} else {
						set_cruising_throttle();
					}
				}

				// TODO: handle responses for supported DO_CHANGE_SPEED options?
				publish_vehicle_command_ack(cmd, vehicle_command_s::VEHICLE_CMD_RESULT_ACCEPTED);

			} else if (cmd.command == vehicle_command_s::VEHICLE_CMD_DO_SET_ROI
				   || cmd.command == vehicle_command_s::VEHICLE_CMD_NAV_ROI
				   || cmd.command == vehicle_command_s::VEHICLE_CMD_DO_SET_ROI_LOCATION
				   || cmd.command == vehicle_command_s::VEHICLE_CMD_DO_SET_ROI_WPNEXT_OFFSET
				   || cmd.command == vehicle_command_s::VEHICLE_CMD_DO_SET_ROI_NONE) {
				_vroi = {};

				switch (cmd.command) {
				case vehicle_command_s::VEHICLE_CMD_DO_SET_ROI:
				case vehicle_command_s::VEHICLE_CMD_NAV_ROI:
					_vroi.mode = cmd.param1;
					break;

				case vehicle_command_s::VEHICLE_CMD_DO_SET_ROI_LOCATION:
					_vroi.mode = vehicle_command_s::VEHICLE_ROI_LOCATION;
					_vroi.lat = cmd.param5;
					_vroi.lon = cmd.param6;
					_vroi.alt = cmd.param7;
					break;

				case vehicle_command_s::VEHICLE_CMD_DO_SET_ROI_WPNEXT_OFFSET:
					_vroi.mode = vehicle_command_s::VEHICLE_ROI_WPNEXT;
					_vroi.pitch_offset = (float)cmd.param5 * M_DEG_TO_RAD_F;
					_vroi.roll_offset = (float)cmd.param6 * M_DEG_TO_RAD_F;
					_vroi.yaw_offset = (float)cmd.param7 * M_DEG_TO_RAD_F;
					break;

				case vehicle_command_s::VEHICLE_CMD_DO_SET_ROI_NONE:
					_vroi.mode = vehicle_command_s::VEHICLE_ROI_NONE;
					break;

				default:
					_vroi.mode = vehicle_command_s::VEHICLE_ROI_NONE;
					break;
				}

				_vroi.timestamp = hrt_absolute_time();

				_vehicle_roi_pub.publish(_vroi);

				publish_vehicle_command_ack(cmd, vehicle_command_s::VEHICLE_CMD_RESULT_ACCEPTED);
			}
		}

		/* Check for traffic */
		check_traffic();

		/* Check geofence violation */
<<<<<<< HEAD
		if (have_geofence_position_data &&
		    (_geofence.getGeofenceAction() != geofence_result_s::GF_ACTION_NONE) &&
		    (hrt_elapsed_time(&last_geofence_check) > GEOFENCE_CHECK_INTERVAL)) {

			const position_controller_status_s &pos_ctrl_status = _position_controller_status_sub.get();

			matrix::Vector2<double> fence_violation_test_point;
			geofence_violation_type_u gf_violation_type{};
			float test_point_bearing;
			float test_point_distance;
			float vertical_test_point_distance;

			if (_vstatus.vehicle_type == vehicle_status_s::VEHICLE_TYPE_ROTARY_WING) {
				test_point_bearing = atan2f(_local_pos.vy, _local_pos.vx);
				const float velocity_hor_abs = sqrtf(_local_pos.vx * _local_pos.vx + _local_pos.vy * _local_pos.vy);
				_gf_breach_avoidance.setHorizontalVelocity(velocity_hor_abs);
				_gf_breach_avoidance.setClimbRate(-_local_pos.vz);
				test_point_distance = _gf_breach_avoidance.computeBrakingDistanceMultirotor();
				vertical_test_point_distance = _gf_breach_avoidance.computeVerticalBrakingDistanceMultirotor();

			} else {
				test_point_distance = 2.0f * get_loiter_radius();
				vertical_test_point_distance = 5.0f;

				if (hrt_absolute_time() - pos_ctrl_status.timestamp < 100000 && PX4_ISFINITE(pos_ctrl_status.nav_bearing)) {
					test_point_bearing = pos_ctrl_status.nav_bearing;

				} else {
					test_point_bearing = atan2f(_local_pos.vy, _local_pos.vx);
				}
			}

			_gf_breach_avoidance.setHorizontalTestPointDistance(test_point_distance);
			_gf_breach_avoidance.setVerticalTestPointDistance(vertical_test_point_distance);
			_gf_breach_avoidance.setTestPointBearing(test_point_bearing);
			_gf_breach_avoidance.setCurrentPosition(_global_pos.lat, _global_pos.lon, _global_pos.alt);
			_gf_breach_avoidance.setMaxHorDistHome(_geofence.getMaxHorDistanceHome());
			_gf_breach_avoidance.setMaxVerDistHome(_geofence.getMaxVerDistanceHome());

			if (home_position_valid()) {
				_gf_breach_avoidance.setHomePosition(_home_pos.lat, _home_pos.lon, _home_pos.alt);
			}

			fence_violation_test_point = _gf_breach_avoidance.getFenceViolationTestPoint();

			gf_violation_type.flags.dist_to_home_exceeded = !_geofence.isCloserThanMaxDistToHome(fence_violation_test_point(0),
					fence_violation_test_point(1),
					_global_pos.alt);

			gf_violation_type.flags.max_altitude_exceeded = !_geofence.isBelowMaxAltitude(_global_pos.alt +
					vertical_test_point_distance);

			gf_violation_type.flags.fence_violation = !_geofence.isInsidePolygonOrCircle(fence_violation_test_point(0),
					fence_violation_test_point(1),
					_global_pos.alt);

			last_geofence_check = hrt_absolute_time();
			have_geofence_position_data = false;

			_geofence_result.timestamp = hrt_absolute_time();
			_geofence_result.geofence_action = _geofence.getGeofenceAction();
			_geofence_result.home_required = _geofence.isHomeRequired();

			if (gf_violation_type.value) {
				/* inform other apps via the mission result */
				_geofence_result.geofence_violated = true;

				/* Issue a warning about the geofence violation once */
				if (!_geofence_violation_warning_sent) {
					mavlink_log_critical(&_mavlink_log_pub, "Approaching on Geofence");

					// we have predicted a geofence violation and if the action is to loiter then
					// demand a reposition to a location which is inside the geofence
					if (_geofence.getGeofenceAction() == geofence_result_s::GF_ACTION_LOITER) {
						position_setpoint_triplet_s *rep = get_reposition_triplet();

						matrix::Vector2<double> lointer_center_lat_lon;
						matrix::Vector2<double> current_pos_lat_lon(_global_pos.lat, _global_pos.lon);
						float loiter_altitude_amsl = _global_pos.alt;


						if (_vstatus.vehicle_type == vehicle_status_s::VEHICLE_TYPE_ROTARY_WING) {
							// the computation of the braking distance does not match the actual braking distance. Until we have a better model
							// we set the loiter point to the current position, that will make sure that the vehicle will loiter inside the fence
							lointer_center_lat_lon =  _gf_breach_avoidance.generateLoiterPointForMultirotor(gf_violation_type,
										  &_geofence);

							loiter_altitude_amsl = _gf_breach_avoidance.generateLoiterAltitudeForMulticopter(gf_violation_type);

						} else {

							lointer_center_lat_lon = _gf_breach_avoidance.generateLoiterPointForFixedWing(gf_violation_type, &_geofence);
							loiter_altitude_amsl = _gf_breach_avoidance.generateLoiterAltitudeForFixedWing(gf_violation_type);
						}

						rep->current.timestamp = hrt_absolute_time();
						rep->current.yaw = get_local_position()->heading;
						rep->current.yaw_valid = true;
						rep->current.lat = lointer_center_lat_lon(0);
						rep->current.lon = lointer_center_lat_lon(1);
						rep->current.alt = loiter_altitude_amsl;
						rep->current.valid = true;
						rep->current.loiter_radius = get_loiter_radius();
						rep->current.alt_valid = true;
						rep->current.type = position_setpoint_s::SETPOINT_TYPE_LOITER;
						rep->current.loiter_direction = 1;
						rep->current.cruising_throttle = get_cruising_throttle();
						rep->current.acceptance_radius = get_acceptance_radius();
						rep->current.cruising_speed = get_cruising_speed();

					}


					/* If we are already in loiter it is very likely that we are doing a reposition
					 * so we should block that by repositioning in the current location */
					if (_geofence.getGeofenceAction() != geofence_result_s::GF_ACTION_WARN
					    && get_vstatus()->nav_state == vehicle_status_s::NAVIGATION_STATE_AUTO_LOITER) {
						position_setpoint_triplet_s *rep = get_reposition_triplet();

						rep->current.yaw = get_local_position()->heading;
						rep->current.lat = get_global_position()->lat;
						rep->current.lon = get_global_position()->lon;
						rep->current.alt = get_global_position()->alt;
						rep->current.valid = true;

						_pos_sp_triplet_updated = true;
					}

					_geofence_violation_warning_sent = true;
				}

			} else {
				/* inform other apps via the mission result */
				_geofence_result.geofence_violated = false;

				/* Reset the _geofence_violation_warning_sent field */
				_geofence_violation_warning_sent = false;
			}

			_geofence_result_pub.publish(_geofence_result);
		}
=======
		geofence_breach_check(have_geofence_position_data);
>>>>>>> 96dfa7fc

		/* Do stuff according to navigation state set by commander */
		NavigatorMode *navigation_mode_new{nullptr};

		switch (_vstatus.nav_state) {
		case vehicle_status_s::NAVIGATION_STATE_AUTO_MISSION:
			_pos_sp_triplet_published_invalid_once = false;

			_mission.set_execution_mode(mission_result_s::MISSION_EXECUTION_MODE_NORMAL);
			navigation_mode_new = &_mission;

			break;

		case vehicle_status_s::NAVIGATION_STATE_AUTO_LOITER:
			_pos_sp_triplet_published_invalid_once = false;
			navigation_mode_new = &_loiter;
			break;

		case vehicle_status_s::NAVIGATION_STATE_AUTO_RTL: {
				_pos_sp_triplet_published_invalid_once = false;

				const bool rtl_activated = _previous_nav_state != vehicle_status_s::NAVIGATION_STATE_AUTO_RTL;

				switch (rtl_type()) {
				case RTL::RTL_LAND: // use mission landing
				case RTL::RTL_CLOSEST:
					if (rtl_activated) {
						if (rtl_type() == RTL::RTL_LAND) {
							mavlink_log_info(get_mavlink_log_pub(), "RTL LAND activated");

						} else {
							mavlink_log_info(get_mavlink_log_pub(), "RTL Closest landing point activated");
						}

					}

					if (!rtl_activated && !_rtl.denyMissionLanding() && _rtl.getClimbAndReturnDone()
					    && get_mission_start_land_available()) {
						_mission.set_execution_mode(mission_result_s::MISSION_EXECUTION_MODE_FAST_FORWARD);

						if (!getMissionLandingInProgress() && _vstatus.arming_state == vehicle_status_s::ARMING_STATE_ARMED
						    && !get_land_detected()->landed) {
							start_mission_landing();
						}

						navigation_mode_new = &_mission;

					} else {
						navigation_mode_new = &_rtl;
					}

					break;

				case RTL::RTL_MISSION:
					if (_mission.get_land_start_available() && !get_land_detected()->landed) {
						// the mission contains a landing spot
						_mission.set_execution_mode(mission_result_s::MISSION_EXECUTION_MODE_FAST_FORWARD);

						if (_navigation_mode != &_mission) {
							if (_navigation_mode == nullptr) {
								// switching from an manual mode, go to landing if not already landing
								if (!on_mission_landing()) {
									start_mission_landing();
								}

							} else {
								// switching from an auto mode, continue the mission from the closest item
								_mission.set_closest_item_as_current();
							}
						}

						if (rtl_activated) {
							mavlink_log_info(get_mavlink_log_pub(), "RTL Mission activated, continue mission");
						}

						navigation_mode_new = &_mission;

					} else {
						// fly the mission in reverse if switching from a non-manual mode
						_mission.set_execution_mode(mission_result_s::MISSION_EXECUTION_MODE_REVERSE);

						if ((_navigation_mode != nullptr && (_navigation_mode != &_rtl || _mission.get_mission_changed())) &&
						    (! _mission.get_mission_finished()) &&
						    (!get_land_detected()->landed)) {
							// determine the closest mission item if switching from a non-mission mode, and we are either not already
							// mission mode or the mission waypoints changed.
							// The seconds condition is required so that when no mission was uploaded and one is available the closest
							// mission item is determined and also that if the user changes the active mission index while rtl is active
							// always that waypoint is tracked first.
							if ((_navigation_mode != &_mission) && (rtl_activated || _mission.get_mission_waypoints_changed())) {
								_mission.set_closest_item_as_current();
							}

							if (rtl_activated) {
								mavlink_log_info(get_mavlink_log_pub(), "RTL Mission activated, fly mission in reverse");
							}

							navigation_mode_new = &_mission;

						} else {
							if (rtl_activated) {
								mavlink_log_info(get_mavlink_log_pub(), "RTL Mission activated, fly to home");
							}

							navigation_mode_new = &_rtl;
						}
					}

					break;

				default:
					if (rtl_activated) {
						mavlink_log_info(get_mavlink_log_pub(), "RTL HOME activated");
					}

					navigation_mode_new = &_rtl;
					break;

				}

				break;
			}

		case vehicle_status_s::NAVIGATION_STATE_AUTO_TAKEOFF:
			_pos_sp_triplet_published_invalid_once = false;
			navigation_mode_new = &_takeoff;
			break;

		case vehicle_status_s::NAVIGATION_STATE_AUTO_LAND:
			_pos_sp_triplet_published_invalid_once = false;
			navigation_mode_new = &_land;
			break;

		case vehicle_status_s::NAVIGATION_STATE_AUTO_PRECLAND:
			_pos_sp_triplet_published_invalid_once = false;
			navigation_mode_new = &_precland;
			_precland.set_mode(PrecLandMode::Required);
			break;

		case vehicle_status_s::NAVIGATION_STATE_AUTO_LANDENGFAIL:
			_pos_sp_triplet_published_invalid_once = false;
			navigation_mode_new = &_engineFailure;
			break;

		case vehicle_status_s::NAVIGATION_STATE_AUTO_LANDGPSFAIL:
			_pos_sp_triplet_published_invalid_once = false;
			navigation_mode_new = &_gpsFailure;
			break;

		case vehicle_status_s::NAVIGATION_STATE_AUTO_FOLLOW_TARGET:
			_pos_sp_triplet_published_invalid_once = false;
			navigation_mode_new = &_follow_target;
			break;

		case vehicle_status_s::NAVIGATION_STATE_MANUAL:
		case vehicle_status_s::NAVIGATION_STATE_ACRO:
		case vehicle_status_s::NAVIGATION_STATE_ALTCTL:
		case vehicle_status_s::NAVIGATION_STATE_POSCTL:
		case vehicle_status_s::NAVIGATION_STATE_DESCEND:
		case vehicle_status_s::NAVIGATION_STATE_TERMINATION:
		case vehicle_status_s::NAVIGATION_STATE_OFFBOARD:
		case vehicle_status_s::NAVIGATION_STATE_STAB:
		case vehicle_status_s::NAVIGATION_STATE_FIXED_BANK_LOITER:

		default:
			navigation_mode_new = nullptr;
			_can_loiter_at_sp = false;
			break;
		}

		// Do not execute any state machine while we are disarmed
		if (_vstatus.arming_state != vehicle_status_s::ARMING_STATE_ARMED) {
			navigation_mode_new = nullptr;
		}

		if (_vstatus.nav_state != _previous_nav_state) {
			if (_vstatus.nav_state == vehicle_status_s::NAVIGATION_STATE_FIXED_BANK_LOITER) {
				PX4_WARN("GPS invalid, fixed-bank loitering for 5 min, then descend.");

			} else if (_vstatus.nav_state == vehicle_status_s::NAVIGATION_STATE_DESCEND) {
				// if vehicle is a VTOL in fixed-wing mode, switch to hover for the DESCEND mode
				if (_vstatus.is_vtol && _vstatus.vehicle_type == vehicle_status_s::VEHICLE_TYPE_FIXED_WING &&
				    force_vtol()) {
					PX4_WARN("GPS not recovered, transition to hover mode and descend.");
					vehicle_command_s vcmd = {};
					vcmd.command = NAV_CMD_DO_VTOL_TRANSITION;
					vcmd.param1 = vtol_vehicle_status_s::VEHICLE_VTOL_STATE_MC;
					publish_vehicle_cmd(&vcmd);

				} else if (_vstatus.vehicle_type == vehicle_status_s::VEHICLE_TYPE_FIXED_WING) {
					PX4_WARN("GPS not recovered, start descending.");
				}
			}
		}

		// update the vehicle status
		_previous_nav_state = _vstatus.nav_state;

		/* we have a new navigation mode: reset triplet */
		if (_navigation_mode != navigation_mode_new) {
			// We don't reset the triplet in the following two cases:
			// 1)  if we just did an auto-takeoff and are now
			// going to loiter. Otherwise, we lose the takeoff altitude and end up lower
			// than where we wanted to go.
			// 2) We switch to loiter and the current position setpoint already has a valid loiter point.
			// In that case we can assume that the vehicle has already established a loiter and we don't need to set a new
			// loiter position.
			//
			// FIXME: a better solution would be to add reset where they are needed and remove
			//        this general reset here.
			if (!(_navigation_mode == &_takeoff &&
			      navigation_mode_new == &_loiter) && !(navigation_mode_new == &_loiter && _pos_sp_triplet.current.valid
					      && _pos_sp_triplet.current.type == position_setpoint_s::SETPOINT_TYPE_LOITER)) {
				reset_triplets();
			}
		}

		_navigation_mode = navigation_mode_new;

		/* iterate through navigation modes and set active/inactive for each */
		for (unsigned int i = 0; i < NAVIGATOR_MODE_ARRAY_SIZE; i++) {
			if (_navigation_mode_array[i]) {
				_navigation_mode_array[i]->run(_navigation_mode == _navigation_mode_array[i]);
			}
		}

		/* if nothing is running, set position setpoint triplet invalid once */
		if (_navigation_mode == nullptr && !_pos_sp_triplet_published_invalid_once) {
			_pos_sp_triplet_published_invalid_once = true;
			reset_triplets();
		}

		if (_pos_sp_triplet_updated) {
			publish_position_setpoint_triplet();
		}

		if (_mission_result_updated) {
			publish_mission_result();
		}

		perf_end(_loop_perf);
	}
}

void Navigator::geofence_breach_check(bool &have_geofence_position_data)
{

	if (have_geofence_position_data &&
	    (_geofence.getGeofenceAction() != geofence_result_s::GF_ACTION_NONE) &&
	    (hrt_elapsed_time(&_last_geofence_check) > GEOFENCE_CHECK_INTERVAL_US)) {

		const position_controller_status_s &pos_ctrl_status = _position_controller_status_sub.get();

		matrix::Vector2<double> fence_violation_test_point;
		geofence_violation_type_u gf_violation_type{};
		float test_point_bearing;
		float test_point_distance;
		float vertical_test_point_distance;

		if (_vstatus.vehicle_type == vehicle_status_s::VEHICLE_TYPE_ROTARY_WING) {
			test_point_bearing = atan2f(_local_pos.vy, _local_pos.vx);
			const float velocity_hor_abs = sqrtf(_local_pos.vx * _local_pos.vx + _local_pos.vy * _local_pos.vy);
			_gf_breach_avoidance.setHorizontalVelocity(velocity_hor_abs);
			_gf_breach_avoidance.setClimbRate(-_local_pos.vz);
			test_point_distance = _gf_breach_avoidance.computeBrakingDistanceMultirotor();
			vertical_test_point_distance = _gf_breach_avoidance.computeVerticalBrakingDistanceMultirotor();

		} else {
			test_point_distance = 2.0f * get_loiter_radius();
			vertical_test_point_distance = 5.0f;

			if (hrt_absolute_time() - pos_ctrl_status.timestamp < 100000 && PX4_ISFINITE(pos_ctrl_status.nav_bearing)) {
				test_point_bearing = pos_ctrl_status.nav_bearing;

			} else {
				test_point_bearing = atan2f(_local_pos.vy, _local_pos.vx);
			}
		}

		_gf_breach_avoidance.setHorizontalTestPointDistance(test_point_distance);
		_gf_breach_avoidance.setVerticalTestPointDistance(vertical_test_point_distance);
		_gf_breach_avoidance.setTestPointBearing(test_point_bearing);
		_gf_breach_avoidance.setCurrentPosition(_global_pos.lat, _global_pos.lon, _global_pos.alt);
		_gf_breach_avoidance.setMaxHorDistHome(_geofence.getMaxHorDistanceHome());
		_gf_breach_avoidance.setMaxVerDistHome(_geofence.getMaxVerDistanceHome());

		if (home_position_valid()) {
			_gf_breach_avoidance.setHomePosition(_home_pos.lat, _home_pos.lon, _home_pos.alt);
		}

		fence_violation_test_point = _gf_breach_avoidance.getFenceViolationTestPoint();

		gf_violation_type.flags.dist_to_home_exceeded = !_geofence.isCloserThanMaxDistToHome(fence_violation_test_point(0),
				fence_violation_test_point(1),
				_global_pos.alt);

		gf_violation_type.flags.max_altitude_exceeded = !_geofence.isBelowMaxAltitude(_global_pos.alt +
				vertical_test_point_distance);

		gf_violation_type.flags.fence_violation = !_geofence.isInsidePolygonOrCircle(fence_violation_test_point(0),
				fence_violation_test_point(1),
				_global_pos.alt);

		_last_geofence_check = hrt_absolute_time();
		have_geofence_position_data = false;

		_geofence_result.timestamp = hrt_absolute_time();
		_geofence_result.geofence_action = _geofence.getGeofenceAction();
		_geofence_result.home_required = _geofence.isHomeRequired();

		if (gf_violation_type.value) {
			/* inform other apps via the mission result */
			_geofence_result.geofence_violated = true;

			/* Issue a warning about the geofence violation once */
			if (!_geofence_violation_warning_sent) {
				mavlink_log_critical(&_mavlink_log_pub, "Approaching on Geofence");

				// we have predicted a geofence violation and if the action is to loiter then
				// demand a reposition to a location which is inside the geofence
				if (_geofence.getGeofenceAction() == geofence_result_s::GF_ACTION_LOITER) {
					position_setpoint_triplet_s *rep = get_reposition_triplet();

					matrix::Vector2<double> lointer_center_lat_lon;
					matrix::Vector2<double> current_pos_lat_lon(_global_pos.lat, _global_pos.lon);
					float loiter_altitude_amsl = _global_pos.alt;


					if (_vstatus.vehicle_type == vehicle_status_s::VEHICLE_TYPE_ROTARY_WING) {
						// the computation of the braking distance does not match the actual braking distance. Until we have a better model
						// we set the loiter point to the current position, that will make sure that the vehicle will loiter inside the fence
						lointer_center_lat_lon =  _gf_breach_avoidance.generateLoiterPointForMultirotor(gf_violation_type,
									  &_geofence);

						loiter_altitude_amsl = _gf_breach_avoidance.generateLoiterAltitudeForMulticopter(gf_violation_type);

					} else {

						lointer_center_lat_lon = _gf_breach_avoidance.generateLoiterPointForFixedWing(gf_violation_type, &_geofence);
						loiter_altitude_amsl = _gf_breach_avoidance.generateLoiterAltitudeForFixedWing(gf_violation_type);
					}

					rep->current.timestamp = hrt_absolute_time();
					rep->current.yaw = get_local_position()->heading;
					rep->current.yaw_valid = true;
					rep->current.lat = lointer_center_lat_lon(0);
					rep->current.lon = lointer_center_lat_lon(1);
					rep->current.alt = loiter_altitude_amsl;
					rep->current.valid = true;
					rep->current.loiter_radius = get_loiter_radius();
					rep->current.alt_valid = true;
					rep->current.type = position_setpoint_s::SETPOINT_TYPE_LOITER;
					rep->current.loiter_direction = 1;
					rep->current.cruising_throttle = get_cruising_throttle();
					rep->current.acceptance_radius = get_acceptance_radius();
					rep->current.cruising_speed = get_cruising_speed();

				}

				_geofence_violation_warning_sent = true;
			}

		} else {
			/* inform other apps via the mission result */
			_geofence_result.geofence_violated = false;

			/* Reset the _geofence_violation_warning_sent field */
			_geofence_violation_warning_sent = false;
		}

		_geofence_result_pub.publish(_geofence_result);
	}
}

int Navigator::task_spawn(int argc, char *argv[])
{
	_task_id = px4_task_spawn_cmd("navigator",
				      SCHED_DEFAULT,
				      SCHED_PRIORITY_NAVIGATION,
				      1900,
				      (px4_main_t)&run_trampoline,
				      (char *const *)argv);

	if (_task_id < 0) {
		_task_id = -1;
		return -errno;
	}

	return 0;
}

Navigator *Navigator::instantiate(int argc, char *argv[])
{
	Navigator *instance = new Navigator();

	if (instance == nullptr) {
		PX4_ERR("alloc failed");
	}

	return instance;
}

int
Navigator::print_status()
{
	PX4_INFO("Running");

	_geofence.printStatus();
	return 0;
}

void
Navigator::publish_position_setpoint_triplet()
{
	_pos_sp_triplet.timestamp = hrt_absolute_time();
	_pos_sp_triplet_pub.publish(_pos_sp_triplet);
	_pos_sp_triplet_updated = false;
}

float
Navigator::get_default_acceptance_radius()
{
	return _param_nav_acc_rad.get();
}

float
Navigator::get_acceptance_radius()
{
	return get_acceptance_radius(_param_nav_acc_rad.get());
}

float
Navigator::get_default_altitude_acceptance_radius()
{
	if (get_vstatus()->vehicle_type == vehicle_status_s::VEHICLE_TYPE_FIXED_WING) {
		return _param_nav_fw_alt_rad.get();

	} else if (get_vstatus()->vehicle_type == vehicle_status_s::VEHICLE_TYPE_ROVER) {
		return INFINITY;

	} else {
		float alt_acceptance_radius = _param_nav_mc_alt_rad.get();

		const position_controller_status_s &pos_ctrl_status = _position_controller_status_sub.get();

		if ((pos_ctrl_status.timestamp > _pos_sp_triplet.timestamp)
		    && pos_ctrl_status.altitude_acceptance > alt_acceptance_radius) {
			alt_acceptance_radius = pos_ctrl_status.altitude_acceptance;
		}

		return alt_acceptance_radius;
	}
}

float
Navigator::get_altitude_acceptance_radius()
{
	if (get_vstatus()->vehicle_type == vehicle_status_s::VEHICLE_TYPE_FIXED_WING) {
		const position_setpoint_s &next_sp = get_position_setpoint_triplet()->next;

		if (next_sp.type == position_setpoint_s::SETPOINT_TYPE_LAND && next_sp.valid) {
			// Use separate (tighter) altitude acceptance for clean altitude starting point before landing
			return _param_nav_fw_altl_rad.get();
		}
	}

	return get_default_altitude_acceptance_radius();
}

float
Navigator::get_cruising_speed()
{
	/* there are three options: The mission-requested cruise speed, or the current hover / plane speed */
	if (_vstatus.vehicle_type == vehicle_status_s::VEHICLE_TYPE_ROTARY_WING) {
		if (is_planned_mission() && _mission_cruising_speed_mc > 0.0f) {
			return _mission_cruising_speed_mc;

		} else {
			return -1.0f;
		}

	} else {
		if (is_planned_mission() && _mission_cruising_speed_fw > 0.0f) {
			return _mission_cruising_speed_fw;

		} else {
			return -1.0f;
		}
	}
}

bool Navigator::getGroundSpeed(float &ground_speed)
{
	if (_local_pos.v_xy_valid) {
		ground_speed = sqrtf(_local_pos.vx * _local_pos.vx + _local_pos.vy * _local_pos.vy);
		return true;
	}

	return false;
}

void
Navigator::set_cruising_speed(float speed)
{
	if (_vstatus.vehicle_type == vehicle_status_s::VEHICLE_TYPE_ROTARY_WING) {
		_mission_cruising_speed_mc = speed;

	} else {
		_mission_cruising_speed_fw = speed;
	}
}

void
Navigator::reset_cruising_speed()
{
	_mission_cruising_speed_mc = -1.0f;
	_mission_cruising_speed_fw = -1.0f;
}

void
Navigator::reset_triplets()
{
	reset_position_setpoint(_pos_sp_triplet.previous);
	reset_position_setpoint(_pos_sp_triplet.current);
	reset_position_setpoint(_pos_sp_triplet.next);

	_pos_sp_triplet_updated = true;
	_pos_sp_triplet.previous.acceptance_radius = get_default_acceptance_radius();
	_pos_sp_triplet.current.acceptance_radius = get_default_acceptance_radius();
	_pos_sp_triplet.next.acceptance_radius = get_default_acceptance_radius();

}

void
Navigator::reset_position_setpoint(position_setpoint_s &sp)
{
	sp = position_setpoint_s{};
	sp.timestamp = hrt_absolute_time();
	sp.lat = static_cast<double>(NAN);
	sp.lon = static_cast<double>(NAN);;
	sp.loiter_radius = get_loiter_radius();
	sp.acceptance_radius = get_default_acceptance_radius();
	sp.cruising_speed = get_cruising_speed();
	sp.cruising_throttle = get_cruising_throttle();
	sp.valid = false;
	sp.type = position_setpoint_s::SETPOINT_TYPE_IDLE;
	sp.disable_weather_vane = false;
}

float
Navigator::get_cruising_throttle()
{
	/* Return the mission-requested cruise speed, or default FW_THR_CRUISE value */
	if (_mission_throttle > FLT_EPSILON) {
		return _mission_throttle;

	} else {
		return NAN;
	}
}

float
Navigator::get_acceptance_radius(float mission_item_radius)
{
	float radius = mission_item_radius;

	// XXX only use navigation capabilities for now
	// when in fixed wing mode
	// this might need locking against a commanded transition
	// so that a stale _vstatus doesn't trigger an accepted mission item.

	const position_controller_status_s &pos_ctrl_status = _position_controller_status_sub.get();

	if (_vstatus.vehicle_type != vehicle_status_s::VEHICLE_TYPE_ROTARY_WING
	    && hrt_elapsed_time(&pos_ctrl_status.timestamp) < 5000000
	    && pos_ctrl_status.acceptance_radius > radius) {
		radius = pos_ctrl_status.acceptance_radius;
	}

	return radius;
}

float
Navigator::get_yaw_acceptance(float mission_item_yaw)
{
	float yaw = mission_item_yaw;

	const position_controller_status_s &pos_ctrl_status = _position_controller_status_sub.get();

	// if yaw_acceptance from position controller is NaN overwrite the mission item yaw such that
	// the waypoint can be reached from any direction
	if ((pos_ctrl_status.timestamp > _pos_sp_triplet.timestamp) && !PX4_ISFINITE(pos_ctrl_status.yaw_acceptance)) {
		yaw = pos_ctrl_status.yaw_acceptance;
	}

	return yaw;
}

void
Navigator::load_fence_from_file(const char *filename)
{
	_geofence.loadFromFile(filename);
}

/**
 * Creates a fake traffic measurement with supplied parameters.
 *
 */
void Navigator::fake_traffic(const char *callsign, float distance, float direction, float traffic_heading,
			     float altitude_diff, float hor_velocity, float ver_velocity, int emitter_type)
{
	double lat, lon;
	waypoint_from_heading_and_distance(get_global_position()->lat, get_global_position()->lon, direction, distance, &lat,
					   &lon);
	float alt = get_global_position()->alt + altitude_diff;

	// float vel_n = get_global_position()->vel_n;
	// float vel_e = get_global_position()->vel_e;
	// float vel_d = get_global_position()->vel_d;

	transponder_report_s tr{};
	tr.timestamp = hrt_absolute_time();
	tr.icao_address = 1234;
	tr.lat = lat; // Latitude, expressed as degrees
	tr.lon = lon; // Longitude, expressed as degrees
	tr.altitude_type = 0;
	tr.altitude = alt;
	tr.heading = traffic_heading; //-atan2(vel_e, vel_n); // Course over ground in radians
	tr.hor_velocity	= hor_velocity; //sqrtf(vel_e * vel_e + vel_n * vel_n); // The horizontal velocity in m/s
	tr.ver_velocity = ver_velocity; //-vel_d; // The vertical velocity in m/s, positive is up
	strncpy(&tr.callsign[0], callsign, sizeof(tr.callsign) - 1);
	tr.callsign[sizeof(tr.callsign) - 1] = 0;
	tr.emitter_type = emitter_type; // Type from ADSB_EMITTER_TYPE enum
	tr.tslc = 2; // Time since last communication in seconds
	tr.flags = transponder_report_s::PX4_ADSB_FLAGS_VALID_COORDS | transponder_report_s::PX4_ADSB_FLAGS_VALID_HEADING |
		   transponder_report_s::PX4_ADSB_FLAGS_VALID_VELOCITY |
		   transponder_report_s::PX4_ADSB_FLAGS_VALID_ALTITUDE |
		   (transponder_report_s::ADSB_EMITTER_TYPE_UAV & emitter_type ? 0 :
		    transponder_report_s::PX4_ADSB_FLAGS_VALID_CALLSIGN); // Flags to indicate various statuses including valid data fields
	tr.squawk = 6667;




#ifndef BOARD_HAS_NO_UUID
	px4_guid_t px4_guid;
	board_get_px4_guid(px4_guid);
	memcpy(tr.uas_id, px4_guid, sizeof(px4_guid_t)); //simulate own GUID
#else

	for (int i = 0; i < PX4_GUID_BYTE_LENGTH ; i++) {
		tr.uas_id[i] = 0xe0 + i; //simulate GUID
	}

#endif /* BOARD_HAS_NO_UUID */

	uORB::Publication<transponder_report_s> tr_pub{ORB_ID(transponder_report)};
	tr_pub.publish(tr);
}

void Navigator::check_traffic()
{
	double lat = get_global_position()->lat;
	double lon = get_global_position()->lon;
	float alt = get_global_position()->alt;

	// TODO for non-multirotors predicting the future
	// position as accurately as possible will become relevant
	// float vel_n = get_global_position()->vel_n;
	// float vel_e = get_global_position()->vel_e;
	// float vel_d = get_global_position()->vel_d;

	bool changed = _traffic_sub.updated();

	char uas_id[11]; //GUID of incoming UTM messages

	float NAVTrafficAvoidUnmanned = _param_nav_traff_a_radu.get();
	float NAVTrafficAvoidManned = _param_nav_traff_a_radm.get();
	float horizontal_separation = NAVTrafficAvoidManned;
	float vertical_separation = NAVTrafficAvoidManned;

	while (changed) {

		//vehicle_status_s vs{};
		transponder_report_s tr{};
		_traffic_sub.copy(&tr);

		uint16_t required_flags = transponder_report_s::PX4_ADSB_FLAGS_VALID_COORDS |
					  transponder_report_s::PX4_ADSB_FLAGS_VALID_HEADING |
					  transponder_report_s::PX4_ADSB_FLAGS_VALID_VELOCITY | transponder_report_s::PX4_ADSB_FLAGS_VALID_ALTITUDE;

		if ((tr.flags & required_flags) != required_flags) {
			changed = _traffic_sub.updated();
			continue;
		}

		//convert UAS_id byte array to char array for User Warning
		for (int i = 0; i < 5; i++) {
			snprintf(&uas_id[i * 2], sizeof(uas_id) - i * 2, "%02x", tr.uas_id[PX4_GUID_BYTE_LENGTH - 5 + i]);
		}

		//Manned/Unmanned Vehicle Seperation Distance
		if (tr.emitter_type == transponder_report_s::ADSB_EMITTER_TYPE_UAV) {
			horizontal_separation = NAVTrafficAvoidUnmanned;
			vertical_separation = NAVTrafficAvoidUnmanned;
		}

		float d_hor, d_vert;
		get_distance_to_point_global_wgs84(lat, lon, alt,
						   tr.lat, tr.lon, tr.altitude, &d_hor, &d_vert);


		// predict final altitude (positive is up) in prediction time frame
		float end_alt = tr.altitude + (d_vert / tr.hor_velocity) * tr.ver_velocity;

		// Predict until the vehicle would have passed this system at its current speed
		float prediction_distance = d_hor + 1000.0f;

		// If the altitude is not getting close to us, do not calculate
		// the horizontal separation.
		// Since commercial flights do most of the time keep flight levels
		// check for the current and for the predicted flight level.
		// we also make the implicit assumption that this system is on the lowest
		// flight level close to ground in the
		// (end_alt - horizontal_separation < alt) condition. If this system should
		// ever be used in normal airspace this implementation would anyway be
		// inappropriate as it should be replaced with a TCAS compliant solution.

		if ((fabsf(alt - tr.altitude) < vertical_separation) || ((end_alt - horizontal_separation) < alt)) {

			double end_lat, end_lon;
			waypoint_from_heading_and_distance(tr.lat, tr.lon, tr.heading, prediction_distance, &end_lat, &end_lon);

			struct crosstrack_error_s cr;

			if (!get_distance_to_line(&cr, lat, lon, tr.lat, tr.lon, end_lat, end_lon)) {

				if (!cr.past_end && (fabsf(cr.distance) < horizontal_separation)) {

					// direction of traffic in human-readable 0..360 degree in earth frame
					int traffic_direction = math::degrees(tr.heading) + 180;
					int traffic_seperation = (int)fabsf(cr.distance);

					switch (_param_nav_traff_avoid.get()) {

					case 0: {
							/* Ignore */
							PX4_WARN("TRAFFIC %s! dst %d, hdg %d",
								 tr.flags & transponder_report_s::PX4_ADSB_FLAGS_VALID_CALLSIGN ? tr.callsign : uas_id,
								 traffic_seperation,
								 traffic_direction);
							break;
						}

					case 1: {
							/* Warn only */
							mavlink_log_critical(&_mavlink_log_pub, "Warning TRAFFIC %s! dst %d, hdg %d",
									     tr.flags & transponder_report_s::PX4_ADSB_FLAGS_VALID_CALLSIGN ? tr.callsign : uas_id,
									     traffic_seperation,
									     traffic_direction);
							break;
						}

					case 2: {
							/* RTL Mode */
							mavlink_log_critical(&_mavlink_log_pub, "TRAFFIC: %s Returning home! dst %d, hdg %d",
									     tr.flags & transponder_report_s::PX4_ADSB_FLAGS_VALID_CALLSIGN ? tr.callsign : uas_id,
									     traffic_seperation,
									     traffic_direction);

							// set the return altitude to minimum
							_rtl.set_return_alt_min(true);

							// ask the commander to execute an RTL
							vehicle_command_s vcmd = {};
							vcmd.command = vehicle_command_s::VEHICLE_CMD_NAV_RETURN_TO_LAUNCH;
							publish_vehicle_cmd(&vcmd);
							break;
						}

					case 3: {
							/* Land Mode */
							mavlink_log_critical(&_mavlink_log_pub, "TRAFFIC: %s Landing! dst %d, hdg % d",
									     tr.flags & transponder_report_s::PX4_ADSB_FLAGS_VALID_CALLSIGN ? tr.callsign : uas_id,
									     traffic_seperation,
									     traffic_direction);

							// ask the commander to land
							vehicle_command_s vcmd = {};
							vcmd.command = vehicle_command_s::VEHICLE_CMD_NAV_LAND;
							publish_vehicle_cmd(&vcmd);
							break;

						}

					case 4: {
							/* Position hold */
							mavlink_log_critical(&_mavlink_log_pub, "TRAFFIC: %s Holding position! dst %d, hdg %d",
									     tr.flags & transponder_report_s::PX4_ADSB_FLAGS_VALID_CALLSIGN ? tr.callsign : uas_id,
									     traffic_seperation,
									     traffic_direction);

							// ask the commander to Loiter
							vehicle_command_s vcmd = {};
							vcmd.command = vehicle_command_s::VEHICLE_CMD_NAV_LOITER_UNLIM;
							publish_vehicle_cmd(&vcmd);
							break;

						}
					}
				}
			}
		}

		changed = _traffic_sub.updated();
	}
}

bool
Navigator::abort_landing()
{
	// only abort if currently landing and position controller status updated
	bool should_abort = false;

	if (_pos_sp_triplet.current.valid
	    && _pos_sp_triplet.current.type == position_setpoint_s::SETPOINT_TYPE_LAND) {

		if (_pos_ctrl_landing_status_sub.updated()) {
			position_controller_landing_status_s landing_status{};

			// landing status from position controller must be newer than navigator's last position setpoint
			if (_pos_ctrl_landing_status_sub.copy(&landing_status)) {
				if (landing_status.timestamp > _pos_sp_triplet.timestamp) {
					should_abort = landing_status.abort_landing;
				}
			}
		}
	}

	return should_abort;
}

bool
Navigator::force_vtol()
{
	return _vstatus.is_vtol &&
	       (_vstatus.vehicle_type == vehicle_status_s::VEHICLE_TYPE_FIXED_WING || _vstatus.in_transition_to_fw)
	       && _param_nav_force_vt.get();
}

int Navigator::custom_command(int argc, char *argv[])
{
	if (!is_running()) {
		print_usage("not running");
		return 1;
	}

	if (!strcmp(argv[0], "fencefile")) {
		get_instance()->load_fence_from_file(GEOFENCE_FILENAME);
		return 0;

	} else if (!strcmp(argv[0], "fake_traffic")) {
		get_instance()->fake_traffic("LX007", 500, 1.0f, -1.0f, 100.0f, 90.0f, 0.001f,
					     transponder_report_s::ADSB_EMITTER_TYPE_LIGHT);
		get_instance()->fake_traffic("LX55", 1000, 0, 0, 100.0f, 90.0f, 0.001f, transponder_report_s::ADSB_EMITTER_TYPE_SMALL);
		get_instance()->fake_traffic("LX20", 15000, 1.0f, -1.0f, 280.0f, 90.0f, 0.001f,
					     transponder_report_s::ADSB_EMITTER_TYPE_LARGE);
		get_instance()->fake_traffic("UAV", 10, 1.0f, -2.0f, 10.0f, 10.0f, 0.01f, transponder_report_s::ADSB_EMITTER_TYPE_UAV);
		return 0;
	}

	return print_usage("unknown command");
}

int navigator_main(int argc, char *argv[])
{
	return Navigator::main(argc, argv);
}

void
Navigator::publish_mission_result()
{
	_mission_result.timestamp = hrt_absolute_time();

	/* lazily publish the mission result only once available */
	_mission_result_pub.publish(_mission_result);

	/* reset some of the flags */
	_mission_result.item_do_jump_changed = false;
	_mission_result.item_changed_index = 0;
	_mission_result.item_do_jump_remaining = 0;

	_mission_result_updated = false;
}

void
Navigator::set_mission_failure(const char *reason)
{
	if (!_mission_result.failure) {
		_mission_result.failure = true;
		set_mission_result_updated();
		mavlink_log_critical(&_mavlink_log_pub, "%s", reason);
	}
}

void Navigator::setTerrainFollowerState()
{
	_terrain_follower.setHomeAltitude(get_home_position()->alt);
	_terrain_follower.setCurrentPosition(matrix::Vector2<double>(get_global_position()->lat,
					     get_global_position()->lon), get_global_position()->alt);

	_terrain_follower.setLoiterRadius(get_loiter_radius());

	float groundspeed;

	if (getGroundSpeed(groundspeed)) {
		_terrain_follower.setGroundSpeed(groundspeed);
	}

	_terrain_follower.setIsHoverCraft(get_vstatus()->vehicle_type ==
					  vehicle_status_s::VEHICLE_TYPE_ROTARY_WING);
}

void
Navigator::publish_vehicle_cmd(vehicle_command_s *vcmd)
{
	vcmd->timestamp = hrt_absolute_time();
	vcmd->source_system = _vstatus.system_id;
	vcmd->source_component = _vstatus.component_id;
	vcmd->target_system = _vstatus.system_id;
	vcmd->confirmation = false;
	vcmd->from_external = false;

	// The camera commands are not processed on the autopilot but will be
	// sent to the mavlink links to other components.
	switch (vcmd->command) {
	case NAV_CMD_IMAGE_START_CAPTURE:
	case NAV_CMD_IMAGE_STOP_CAPTURE:
	case NAV_CMD_VIDEO_START_CAPTURE:
	case NAV_CMD_VIDEO_STOP_CAPTURE:
		vcmd->target_component = 100; // MAV_COMP_ID_CAMERA
		break;

	default:
		vcmd->target_component = _vstatus.component_id;
		break;
	}

	_vehicle_cmd_pub.publish(*vcmd);
}

void
Navigator::publish_vehicle_command_ack(const vehicle_command_s &cmd, uint8_t result)
{
	vehicle_command_ack_s command_ack = {};

	command_ack.timestamp = hrt_absolute_time();
	command_ack.command = cmd.command;
	command_ack.target_system = cmd.source_system;
	command_ack.target_component = cmd.source_component;
	command_ack.from_external = false;

	command_ack.result = result;
	command_ack.result_param1 = 0;
	command_ack.result_param2 = 0;

	_vehicle_cmd_ack_pub.publish(command_ack);
}

void
Navigator::publish_vehicle_cmd_cancel(vehicle_command_cancel_s *vcmd_cancel)
{
	vcmd_cancel->timestamp = hrt_absolute_time();
	_vehicle_cmd_cancel_pub.publish(*vcmd_cancel);
}

void
Navigator::acquire_gimbal_control()
{
	vehicle_command_s vcmd = {};
	vcmd.command = vehicle_command_s::VEHICLE_CMD_DO_GIMBAL_MANAGER_CONFIGURE;
	vcmd.param1 = _vstatus.system_id;
	vcmd.param2 = _vstatus.component_id;
	vcmd.param3 = -1.0f; // Leave unchanged.
	vcmd.param4 = -1.0f; // Leave unchanged.
	publish_vehicle_cmd(&vcmd);
}

void
Navigator::release_gimbal_control()
{
	vehicle_command_s vcmd = {};
	vcmd.command = vehicle_command_s::VEHICLE_CMD_DO_GIMBAL_MANAGER_CONFIGURE;
	vcmd.param1 = -3.0f; // Remove control if it had it.
	vcmd.param2 = -3.0f; // Remove control if it had it.
	vcmd.param3 = -1.0f; // Leave unchanged.
	vcmd.param4 = -1.0f; // Leave unchanged.
	publish_vehicle_cmd(&vcmd);
}

void
Navigator::set_gimbal_neutral()
{
	vehicle_command_s vcmd = {};
	vcmd.command = vehicle_command_s::VEHICLE_CMD_DO_GIMBAL_MANAGER_PITCHYAW;
	vcmd.param1 = NAN;
	vcmd.param2 = NAN;
	vcmd.param3 = NAN;
	vcmd.param4 = NAN;
	vcmd.param5 = gimbal_manager_set_attitude_s::GIMBAL_MANAGER_FLAGS_NEUTRAL;
	publish_vehicle_cmd(&vcmd);
}

void
Navigator::reset_custom_action()
{
	// send cmd to get back to Mission mode if the custom action
	// requested a mode change or in case of failure
	vehicle_command_s vcmd = {};

	vcmd.command = vehicle_command_s::VEHICLE_CMD_DO_SET_MODE;
	vcmd.param1 = 1;
	vcmd.param2 = 4; // PX4_CUSTOM_MAIN_MODE_AUTO
	vcmd.param3 = 4; // PX4_CUSTOM_MAIN_MODE_AUTO

	publish_vehicle_cmd(&vcmd);

	// reset custom action timer
	_custom_action.timer_started = false;
	_custom_action.start_time = 0;

	_in_custom_action = false;
	_reset_custom_action = true;
	// ID of -1 is read as an unset custom_action
	_custom_action.id = -1;
}

bool Navigator::geofence_allows_position(const vehicle_global_position_s &pos)
{
	if ((_geofence.getGeofenceAction() != geofence_result_s::GF_ACTION_NONE) &&
	    (_geofence.getGeofenceAction() != geofence_result_s::GF_ACTION_WARN)) {

		if (PX4_ISFINITE(pos.lat) && PX4_ISFINITE(pos.lon)) {
			return _geofence.check(pos, _gps_pos, _home_pos,
					       home_position_valid());
		}
	}

	return true;
}

int Navigator::print_usage(const char *reason)
{
	if (reason) {
		PX4_WARN("%s\n", reason);
	}

	PRINT_MODULE_DESCRIPTION(
		R"DESCR_STR(
### Description
Module that is responsible for autonomous flight modes. This includes missions (read from dataman),
takeoff and RTL.
It is also responsible for geofence violation checking.

### Implementation
The different internal modes are implemented as separate classes that inherit from a common base class `NavigatorMode`.
The member `_navigation_mode` contains the current active mode.

Navigator publishes position setpoint triplets (`position_setpoint_triplet_s`), which are then used by the position
controller.

)DESCR_STR");

	PRINT_MODULE_USAGE_NAME("navigator", "controller");
	PRINT_MODULE_USAGE_COMMAND("start");
	PRINT_MODULE_USAGE_COMMAND_DESCR("fencefile", "load a geofence file from SD card, stored at etc/geofence.txt");
	PRINT_MODULE_USAGE_COMMAND_DESCR("fake_traffic", "publishes 4 fake transponder_report_s uORB messages");
	PRINT_MODULE_USAGE_DEFAULT_COMMANDS();

	return 0;
}<|MERGE_RESOLUTION|>--- conflicted
+++ resolved
@@ -77,12 +77,8 @@
 	ModuleParams(nullptr),
 	_loop_perf(perf_alloc(PC_ELAPSED, "navigator")),
 	_geofence(this),
-<<<<<<< HEAD
+	_gf_breach_avoidance(this),
 	_mission(this, _terrain_follower),
-=======
-	_gf_breach_avoidance(this),
-	_mission(this),
->>>>>>> 96dfa7fc
 	_loiter(this),
 	_takeoff(this),
 	_land(this),
@@ -91,7 +87,6 @@
 	_engineFailure(this),
 	_gpsFailure(this),
 	_follow_target(this)
-
 {
 	/* Create a list of our possible navigation types */
 	_navigation_mode_array[0] = &_mission;
@@ -225,8 +220,6 @@
 
 			// update parameters from storage
 			params_update();
-
-			_gf_breach_avoidance.updateParameters();
 		}
 
 		_land_detected_sub.update(&_land_detected);
@@ -619,151 +612,7 @@
 		check_traffic();
 
 		/* Check geofence violation */
-<<<<<<< HEAD
-		if (have_geofence_position_data &&
-		    (_geofence.getGeofenceAction() != geofence_result_s::GF_ACTION_NONE) &&
-		    (hrt_elapsed_time(&last_geofence_check) > GEOFENCE_CHECK_INTERVAL)) {
-
-			const position_controller_status_s &pos_ctrl_status = _position_controller_status_sub.get();
-
-			matrix::Vector2<double> fence_violation_test_point;
-			geofence_violation_type_u gf_violation_type{};
-			float test_point_bearing;
-			float test_point_distance;
-			float vertical_test_point_distance;
-
-			if (_vstatus.vehicle_type == vehicle_status_s::VEHICLE_TYPE_ROTARY_WING) {
-				test_point_bearing = atan2f(_local_pos.vy, _local_pos.vx);
-				const float velocity_hor_abs = sqrtf(_local_pos.vx * _local_pos.vx + _local_pos.vy * _local_pos.vy);
-				_gf_breach_avoidance.setHorizontalVelocity(velocity_hor_abs);
-				_gf_breach_avoidance.setClimbRate(-_local_pos.vz);
-				test_point_distance = _gf_breach_avoidance.computeBrakingDistanceMultirotor();
-				vertical_test_point_distance = _gf_breach_avoidance.computeVerticalBrakingDistanceMultirotor();
-
-			} else {
-				test_point_distance = 2.0f * get_loiter_radius();
-				vertical_test_point_distance = 5.0f;
-
-				if (hrt_absolute_time() - pos_ctrl_status.timestamp < 100000 && PX4_ISFINITE(pos_ctrl_status.nav_bearing)) {
-					test_point_bearing = pos_ctrl_status.nav_bearing;
-
-				} else {
-					test_point_bearing = atan2f(_local_pos.vy, _local_pos.vx);
-				}
-			}
-
-			_gf_breach_avoidance.setHorizontalTestPointDistance(test_point_distance);
-			_gf_breach_avoidance.setVerticalTestPointDistance(vertical_test_point_distance);
-			_gf_breach_avoidance.setTestPointBearing(test_point_bearing);
-			_gf_breach_avoidance.setCurrentPosition(_global_pos.lat, _global_pos.lon, _global_pos.alt);
-			_gf_breach_avoidance.setMaxHorDistHome(_geofence.getMaxHorDistanceHome());
-			_gf_breach_avoidance.setMaxVerDistHome(_geofence.getMaxVerDistanceHome());
-
-			if (home_position_valid()) {
-				_gf_breach_avoidance.setHomePosition(_home_pos.lat, _home_pos.lon, _home_pos.alt);
-			}
-
-			fence_violation_test_point = _gf_breach_avoidance.getFenceViolationTestPoint();
-
-			gf_violation_type.flags.dist_to_home_exceeded = !_geofence.isCloserThanMaxDistToHome(fence_violation_test_point(0),
-					fence_violation_test_point(1),
-					_global_pos.alt);
-
-			gf_violation_type.flags.max_altitude_exceeded = !_geofence.isBelowMaxAltitude(_global_pos.alt +
-					vertical_test_point_distance);
-
-			gf_violation_type.flags.fence_violation = !_geofence.isInsidePolygonOrCircle(fence_violation_test_point(0),
-					fence_violation_test_point(1),
-					_global_pos.alt);
-
-			last_geofence_check = hrt_absolute_time();
-			have_geofence_position_data = false;
-
-			_geofence_result.timestamp = hrt_absolute_time();
-			_geofence_result.geofence_action = _geofence.getGeofenceAction();
-			_geofence_result.home_required = _geofence.isHomeRequired();
-
-			if (gf_violation_type.value) {
-				/* inform other apps via the mission result */
-				_geofence_result.geofence_violated = true;
-
-				/* Issue a warning about the geofence violation once */
-				if (!_geofence_violation_warning_sent) {
-					mavlink_log_critical(&_mavlink_log_pub, "Approaching on Geofence");
-
-					// we have predicted a geofence violation and if the action is to loiter then
-					// demand a reposition to a location which is inside the geofence
-					if (_geofence.getGeofenceAction() == geofence_result_s::GF_ACTION_LOITER) {
-						position_setpoint_triplet_s *rep = get_reposition_triplet();
-
-						matrix::Vector2<double> lointer_center_lat_lon;
-						matrix::Vector2<double> current_pos_lat_lon(_global_pos.lat, _global_pos.lon);
-						float loiter_altitude_amsl = _global_pos.alt;
-
-
-						if (_vstatus.vehicle_type == vehicle_status_s::VEHICLE_TYPE_ROTARY_WING) {
-							// the computation of the braking distance does not match the actual braking distance. Until we have a better model
-							// we set the loiter point to the current position, that will make sure that the vehicle will loiter inside the fence
-							lointer_center_lat_lon =  _gf_breach_avoidance.generateLoiterPointForMultirotor(gf_violation_type,
-										  &_geofence);
-
-							loiter_altitude_amsl = _gf_breach_avoidance.generateLoiterAltitudeForMulticopter(gf_violation_type);
-
-						} else {
-
-							lointer_center_lat_lon = _gf_breach_avoidance.generateLoiterPointForFixedWing(gf_violation_type, &_geofence);
-							loiter_altitude_amsl = _gf_breach_avoidance.generateLoiterAltitudeForFixedWing(gf_violation_type);
-						}
-
-						rep->current.timestamp = hrt_absolute_time();
-						rep->current.yaw = get_local_position()->heading;
-						rep->current.yaw_valid = true;
-						rep->current.lat = lointer_center_lat_lon(0);
-						rep->current.lon = lointer_center_lat_lon(1);
-						rep->current.alt = loiter_altitude_amsl;
-						rep->current.valid = true;
-						rep->current.loiter_radius = get_loiter_radius();
-						rep->current.alt_valid = true;
-						rep->current.type = position_setpoint_s::SETPOINT_TYPE_LOITER;
-						rep->current.loiter_direction = 1;
-						rep->current.cruising_throttle = get_cruising_throttle();
-						rep->current.acceptance_radius = get_acceptance_radius();
-						rep->current.cruising_speed = get_cruising_speed();
-
-					}
-
-
-					/* If we are already in loiter it is very likely that we are doing a reposition
-					 * so we should block that by repositioning in the current location */
-					if (_geofence.getGeofenceAction() != geofence_result_s::GF_ACTION_WARN
-					    && get_vstatus()->nav_state == vehicle_status_s::NAVIGATION_STATE_AUTO_LOITER) {
-						position_setpoint_triplet_s *rep = get_reposition_triplet();
-
-						rep->current.yaw = get_local_position()->heading;
-						rep->current.lat = get_global_position()->lat;
-						rep->current.lon = get_global_position()->lon;
-						rep->current.alt = get_global_position()->alt;
-						rep->current.valid = true;
-
-						_pos_sp_triplet_updated = true;
-					}
-
-					_geofence_violation_warning_sent = true;
-				}
-
-			} else {
-				/* inform other apps via the mission result */
-				_geofence_result.geofence_violated = false;
-
-				/* Reset the _geofence_violation_warning_sent field */
-				_geofence_violation_warning_sent = false;
-			}
-
-			_geofence_result_pub.publish(_geofence_result);
-		}
-=======
 		geofence_breach_check(have_geofence_position_data);
->>>>>>> 96dfa7fc
 
 		/* Do stuff according to navigation state set by commander */
 		NavigatorMode *navigation_mode_new{nullptr};
