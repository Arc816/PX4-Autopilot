/****************************************************************************
 *
 *   Copyright (c) 2015 PX4 Development Team. All rights reserved.
 *
 * Redistribution and use in source and binary forms, with or without
 * modification, are permitted provided that the following conditions
 * are met:
 *
 * 1. Redistributions of source code must retain the above copyright
 *    notice, this list of conditions and the following disclaimer.
 * 2. Redistributions in binary form must reproduce the above copyright
 *    notice, this list of conditions and the following disclaimer in
 *    the documentation and/or other materials provided with the
 *    distribution.
 * 3. Neither the name PX4 nor the names of its contributors may be
 *    used to endorse or promote products derived from this software
 *    without specific prior written permission.
 *
 * THIS SOFTWARE IS PROVIDED BY THE COPYRIGHT HOLDERS AND CONTRIBUTORS
 * "AS IS" AND ANY EXPRESS OR IMPLIED WARRANTIES, INCLUDING, BUT NOT
 * LIMITED TO, THE IMPLIED WARRANTIES OF MERCHANTABILITY AND FITNESS
 * FOR A PARTICULAR PURPOSE ARE DISCLAIMED. IN NO EVENT SHALL THE
 * COPYRIGHT OWNER OR CONTRIBUTORS BE LIABLE FOR ANY DIRECT, INDIRECT,
 * INCIDENTAL, SPECIAL, EXEMPLARY, OR CONSEQUENTIAL DAMAGES (INCLUDING,
 * BUT NOT LIMITED TO, PROCUREMENT OF SUBSTITUTE GOODS OR SERVICES; LOSS
 * OF USE, DATA, OR PROFITS; OR BUSINESS INTERRUPTION) HOWEVER CAUSED
 * AND ON ANY THEORY OF LIABILITY, WHETHER IN CONTRACT, STRICT
 * LIABILITY, OR TORT (INCLUDING NEGLIGENCE OR OTHERWISE) ARISING IN
 * ANY WAY OUT OF THE USE OF THIS SOFTWARE, EVEN IF ADVISED OF THE
 * POSSIBILITY OF SUCH DAMAGE.
 *
 ****************************************************************************/

/**
 * @file tiltrotor.cpp
 *
 * @author Roman Bapst 		<bapstroman@gmail.com>
 * @author Andreas Antener 	<andreas@uaventure.com>
 *
*/

#include "tiltrotor.h"
#include "vtol_att_control_main.h"

using namespace matrix;
using namespace time_literals;

#define ARSP_YAW_CTRL_DISABLE 7.0f	// airspeed at which we stop controlling yaw during a front transition

Tiltrotor::Tiltrotor(VtolAttitudeControl *attc) :
	VtolType(attc)
{
	_vtol_schedule.flight_mode = vtol_mode::MC_MODE;
	_vtol_schedule.transition_start = 0;

	_mc_roll_weight = 1.0f;
	_mc_pitch_weight = 1.0f;
	_mc_yaw_weight = 1.0f;

	_flag_was_in_trans_mode = false;

	_params_handles_tiltrotor.tilt_mc = param_find("VT_TILT_MC");
	_params_handles_tiltrotor.tilt_transition = param_find("VT_TILT_TRANS");
	_params_handles_tiltrotor.tilt_fw = param_find("VT_TILT_FW");
	_params_handles_tiltrotor.tilt_spinup = param_find("VT_TILT_SPINUP");
	_params_handles_tiltrotor.front_trans_dur_p2 = param_find("VT_TRANS_P2_DUR");
	_params_handles_tiltrotor.vt_thr_alter_on = param_find("VT_THR_ALTER_ON");
	_params_handles_tiltrotor.vt_thr_alter_off = param_find("VT_THR_ALTER_OFF");
	_params_handles_tiltrotor.vt_thr_n_main = param_find("VT_THR_N_MAIN");
	_params_handles_tiltrotor.vt_thr_n_alter = param_find("VT_THR_N_ALTER");
	_params_handles_tiltrotor.vt_thr_alter_sc = param_find("VT_THR_ALTER_SC");
	_params_handles_tiltrotor.vt_elev_comp_k = param_find("VT_ELEV_COMP_K");
	_params_handles_tiltrotor.vt_elev_comp_offset = param_find("VT_ELEV_COMP_OFF");
}

void
Tiltrotor::parameters_update()
{
	float v;

	/* vtol tilt mechanism position in mc mode */
	param_get(_params_handles_tiltrotor.tilt_mc, &v);
	_params_tiltrotor.tilt_mc = v;

	/* vtol tilt mechanism position in transition mode */
	param_get(_params_handles_tiltrotor.tilt_transition, &v);
	_params_tiltrotor.tilt_transition = v;

	/* vtol tilt mechanism position in fw mode */
	param_get(_params_handles_tiltrotor.tilt_fw, &v);
	_params_tiltrotor.tilt_fw = v;

	/* vtol tilt mechanism position during motor spinup */
	param_get(_params_handles_tiltrotor.tilt_spinup, &v);
	_params_tiltrotor.tilt_spinup = v;

	/* vtol front transition phase 2 duration */
	param_get(_params_handles_tiltrotor.front_trans_dur_p2, &v);
	_params_tiltrotor.front_trans_dur_p2 = v;

	/* vtol alternative fixed-wing motor params */
	param_get(_params_handles_tiltrotor.vt_thr_alter_on, &v);
	_params_tiltrotor.vt_thr_alter_on = v;
	param_get(_params_handles_tiltrotor.vt_thr_alter_off, &v);
	_params_tiltrotor.vt_thr_alter_off = v;
	param_get(_params_handles_tiltrotor.vt_thr_n_main, &v);
	_params_tiltrotor.vt_thr_n_main = v;
	param_get(_params_handles_tiltrotor.vt_thr_n_alter, &v);
	_params_tiltrotor.vt_thr_n_alter = v;
	param_get(_params_handles_tiltrotor.vt_thr_alter_sc, &v);
	_params_tiltrotor.vt_thr_alter_sc = v;
	param_get(_params_handles_tiltrotor.vt_elev_comp_k, &v);
	_params_tiltrotor.vt_elev_comp_k = v;
	param_get(_params_handles_tiltrotor.vt_elev_comp_offset, &v);
	_params_tiltrotor.vt_elev_comp_offset = v;

}

void Tiltrotor::update_vtol_state()
{
	/* simple logic using a two way switch to perform transitions.
	 * after flipping the switch the vehicle will start tilting rotors, picking up
	 * forward speed. After the vehicle has picked up enough speed the rotors are tilted
	 * forward completely. For the backtransition the motors simply rotate back.
	*/

	if (!_attc->is_fixed_wing_requested()) {

		// plane is in multicopter mode
		switch (_vtol_schedule.flight_mode) {
		case vtol_mode::MC_MODE:
			break;

		case vtol_mode::FW_MODE:
			_vtol_schedule.flight_mode = vtol_mode::TRANSITION_BACK;
			_vtol_schedule.transition_start = hrt_absolute_time();
			break;

		case vtol_mode::TRANSITION_FRONT_P1:
			// failsafe into multicopter mode
			_vtol_schedule.flight_mode = vtol_mode::MC_MODE;
			break;

		case vtol_mode::TRANSITION_FRONT_P2:
			// failsafe into multicopter mode
			_vtol_schedule.flight_mode = vtol_mode::MC_MODE;
			break;

		case vtol_mode::TRANSITION_BACK:
			const float time_since_trans_start = (float)(hrt_absolute_time() - _vtol_schedule.transition_start) * 1e-6f;
			const float ground_speed = sqrtf(_local_pos->vx * _local_pos->vx + _local_pos->vy * _local_pos->vy);
			const bool ground_speed_below_cruise = _local_pos->v_xy_valid && (ground_speed <= _params->mpc_xy_cruise);

			if (_tilt_control <= _params_tiltrotor.tilt_mc && (time_since_trans_start > _params->back_trans_duration
					|| ground_speed_below_cruise)) {
				_vtol_schedule.flight_mode = vtol_mode::MC_MODE;
			}

			break;
		}

	} else {

		switch (_vtol_schedule.flight_mode) {
		case vtol_mode::MC_MODE:
			// initialise a front transition
			_vtol_schedule.flight_mode = vtol_mode::TRANSITION_FRONT_P1;
			_vtol_schedule.transition_start = hrt_absolute_time();
			break;

		case vtol_mode::FW_MODE:
			break;

		case vtol_mode::TRANSITION_FRONT_P1: {

				float time_since_trans_start = (float)(hrt_absolute_time() - _vtol_schedule.transition_start) * 1e-6f;

				const bool airspeed_triggers_transition = PX4_ISFINITE(_airspeed_validated->calibrated_airspeed_m_s)
						&& !_params->airspeed_disabled;

				bool transition_to_p2 = false;

				if (time_since_trans_start > _params->front_trans_time_min) {
					if (airspeed_triggers_transition) {
						transition_to_p2 = _airspeed_validated->calibrated_airspeed_m_s >= _params->transition_airspeed;

					} else {
						transition_to_p2 = _tilt_control >= _params_tiltrotor.tilt_transition &&
								   time_since_trans_start > _params->front_trans_time_openloop;;
					}
				}

				transition_to_p2 |= can_transition_on_ground();

				if (transition_to_p2) {
					_vtol_schedule.flight_mode = vtol_mode::TRANSITION_FRONT_P2;
					_vtol_schedule.transition_start = hrt_absolute_time();
				}

				break;
			}

		case vtol_mode::TRANSITION_FRONT_P2:

			// if the rotors have been tilted completely we switch to fw mode
			if (_tilt_control >= _params_tiltrotor.tilt_fw) {
				_vtol_schedule.flight_mode = vtol_mode::FW_MODE;
				_tilt_control = _params_tiltrotor.tilt_fw;
			}

			break;

		case vtol_mode::TRANSITION_BACK:
			// failsafe into fixed wing mode
			_vtol_schedule.flight_mode = vtol_mode::FW_MODE;
			break;
		}
	}

	// map tiltrotor specific control phases to simple control modes
	switch (_vtol_schedule.flight_mode) {
	case vtol_mode::MC_MODE:
		_vtol_mode = mode::ROTARY_WING;
		break;

	case vtol_mode::FW_MODE:
		_vtol_mode = mode::FIXED_WING;
		break;

	case vtol_mode::TRANSITION_FRONT_P1:
	case vtol_mode::TRANSITION_FRONT_P2:
		_vtol_mode = mode::TRANSITION_TO_FW;
		break;

	case vtol_mode::TRANSITION_BACK:
		_vtol_mode = mode::TRANSITION_TO_MC;
		break;
	}
}

void Tiltrotor::update_mc_state()
{
	VtolType::update_mc_state();

	_alternate_motor_on = false;

	/*Motor spin up: define the first second after arming as motor spin up time, during which
	* the tilt is set to the value of VT_TILT_SPINUP. This allowes the user to set a spin up
	* tilt angle in case the propellers don't spin up smootly in full upright (MC mode) position.
	*/

	const int spin_up_duration_p1 = 1000_ms; // duration of 1st phase of spinup (at fixed tilt)
	const int spin_up_duration_p2 = 700_ms; // duration of 2nd phase of spinup (transition from spinup tilt to mc tilt)

	// reset this timestamp while disarmed
	if (!_v_control_mode->flag_armed) {
		_last_timestamp_disarmed = hrt_absolute_time();
		_tilt_motors_for_startup = _params_tiltrotor.tilt_spinup > 0.01f; // spinup phase only required if spinup tilt > 0

	} else if (_tilt_motors_for_startup) {
		// leave motors tilted forward after arming to allow them to spin up easier
		if (hrt_absolute_time() - _last_timestamp_disarmed > (spin_up_duration_p1 + spin_up_duration_p2)) {
			_tilt_motors_for_startup = false;
		}
	}

	if (_tilt_motors_for_startup) {
		if (hrt_absolute_time() - _last_timestamp_disarmed < spin_up_duration_p1) {
			_tilt_control = _params_tiltrotor.tilt_spinup;

		} else {
			// duration phase 2: begin to adapt tilt to multicopter tilt
			float delta_tilt = (_params_tiltrotor.tilt_mc - _params_tiltrotor.tilt_spinup);
			_tilt_control = _params_tiltrotor.tilt_spinup + delta_tilt / spin_up_duration_p2 * (hrt_absolute_time() -
					(_last_timestamp_disarmed + spin_up_duration_p1));
		}

		_mc_yaw_weight = 0.0f; //disable yaw control during spinup

	} else {
		// normal operation
		_tilt_control = VtolType::pusher_assist();
		_mc_yaw_weight = 1.0f;
		_v_att_sp->thrust_body[2] = Tiltrotor::thrust_compensation_for_tilt();
	}

}

void Tiltrotor::update_fw_state()
{
	VtolType::update_fw_state();

	select_fixed_wing_motors(); // check if main or alternate motors should be used (based on throttle sp)

	if (_alternate_motor_on) {
		set_main_motor_state(motor_state::DISABLED);
		set_alternate_motor_state(motor_state::ENABLED);

	} else {
		set_main_motor_state(motor_state::ENABLED);
		set_alternate_motor_state(motor_state::DISABLED);
	}

	// make sure motors are tilted forward
	_tilt_control = _params_tiltrotor.tilt_fw;
}

void Tiltrotor::update_transition_state()
{
	VtolType::update_transition_state();

	// copy virtual attitude setpoint to real attitude setpoint (we use multicopter att sp)
	memcpy(_v_att_sp, _mc_virtual_att_sp, sizeof(vehicle_attitude_setpoint_s));

	_v_att_sp->roll_body = _fw_virtual_att_sp->roll_body;

	float time_since_trans_start = (float)(hrt_absolute_time() - _vtol_schedule.transition_start) * 1e-6f;

	if (!_flag_was_in_trans_mode) {
		// save desired heading for transition and last thrust value
		_flag_was_in_trans_mode = true;
	}

	if (_vtol_schedule.flight_mode == vtol_mode::TRANSITION_FRONT_P1) {
		// for the first part of the transition all rotors are enabled
		set_all_motor_state(motor_state::ENABLED);

		// tilt rotors forward up to certain angle
		if (_tilt_control <= _params_tiltrotor.tilt_transition) {
			_tilt_control = _params_tiltrotor.tilt_mc +
					fabsf(_params_tiltrotor.tilt_transition - _params_tiltrotor.tilt_mc) * time_since_trans_start /
					_params->front_trans_duration;
		}


		// at low speeds give full weight to MC
		_mc_roll_weight = 1.0f;
		_mc_yaw_weight = 1.0f;

		// reduce MC controls once the plane has picked up speed
		if (!_params->airspeed_disabled && PX4_ISFINITE(_airspeed_validated->calibrated_airspeed_m_s) &&
		    _airspeed_validated->calibrated_airspeed_m_s > ARSP_YAW_CTRL_DISABLE) {
			_mc_yaw_weight = 0.0f;
		}

		if (!_params->airspeed_disabled && PX4_ISFINITE(_airspeed_validated->calibrated_airspeed_m_s) &&
		    _airspeed_validated->calibrated_airspeed_m_s >= _params->airspeed_blend) {
			_mc_roll_weight = 1.0f - (_airspeed_validated->calibrated_airspeed_m_s - _params->airspeed_blend) /
					  (_params->transition_airspeed - _params->airspeed_blend);
		}

		// without airspeed do timed weight changes
		if ((_params->airspeed_disabled || !PX4_ISFINITE(_airspeed_validated->calibrated_airspeed_m_s)) &&
		    time_since_trans_start > _params->front_trans_time_min) {
			_mc_roll_weight = 1.0f - (time_since_trans_start - _params->front_trans_time_min) /
					  (_params->front_trans_time_openloop - _params->front_trans_time_min);
			_mc_yaw_weight = _mc_roll_weight;
		}

		_thrust_transition = -_mc_virtual_att_sp->thrust_body[2];

		// in stabilized, acro or manual mode, set the MC thrust to the throttle stick position (coming from the FW attitude setpoint)
		if (!_v_control_mode->flag_control_climb_rate_enabled) {
			_v_att_sp->thrust_body[2] = -_fw_virtual_att_sp->thrust_body[0];
		}

<<<<<<< HEAD
		_v_att_sp->roll_body = _fw_virtual_att_sp->roll_body;


=======
>>>>>>> 48f125f1
	} else if (_vtol_schedule.flight_mode == vtol_mode::TRANSITION_FRONT_P2) {
		// the plane is ready to go into fixed wing mode, tilt the rotors forward completely
		_tilt_control = _params_tiltrotor.tilt_transition +
				fabsf(_params_tiltrotor.tilt_fw - _params_tiltrotor.tilt_transition) * time_since_trans_start /
				_params_tiltrotor.front_trans_dur_p2;

		_mc_roll_weight = 0.0f;
		_mc_yaw_weight = 0.0f;

		// ramp down motors not used in fixed-wing flight (setting MAX_PWM down scales the given output into the new range)
		int ramp_down_value = (1.0f - time_since_trans_start / _params_tiltrotor.front_trans_dur_p2) *
				      (PWM_DEFAULT_MAX - PWM_DEFAULT_MIN) + PWM_DEFAULT_MIN;


		set_alternate_motor_state(motor_state::VALUE, ramp_down_value);


		_thrust_transition = -_mc_virtual_att_sp->thrust_body[2];

		// in stabilized, acro or manual mode, set the MC thrust to the throttle stick position (coming from the FW attitude setpoint)
		if (!_v_control_mode->flag_control_climb_rate_enabled) {
			_v_att_sp->thrust_body[2] = -_fw_virtual_att_sp->thrust_body[0];
		}

<<<<<<< HEAD
		_v_att_sp->roll_body = _fw_virtual_att_sp->roll_body;


=======
>>>>>>> 48f125f1
	} else if (_vtol_schedule.flight_mode == vtol_mode::TRANSITION_BACK) {
		// turn on all MC motors
		set_all_motor_state(motor_state::ENABLED);


		// set idle speed for rotary wing mode
		if (!_flag_idle_mc) {
			_flag_idle_mc = set_idle_mc();
		}

		// tilt rotors back
		if (_tilt_control > _params_tiltrotor.tilt_mc) {
			_tilt_control = _params_tiltrotor.tilt_fw -
					fabsf(_params_tiltrotor.tilt_fw - _params_tiltrotor.tilt_mc) * time_since_trans_start / 1.0f;
		}

		_mc_yaw_weight = 1.0f;

		// control backtransition deceleration using pitch.
		if (_v_control_mode->flag_control_climb_rate_enabled) {
			_v_att_sp->pitch_body = update_and_get_backtransition_pitch_sp();
		}

		// while we quickly rotate back the motors keep throttle at idle
		if (time_since_trans_start < 1.0f) {
			_mc_throttle_weight = 0.0f;
			_mc_roll_weight = 0.0f;
			_mc_pitch_weight = 0.0f;

		} else {
			_mc_roll_weight = 1.0f;
			_mc_pitch_weight = 1.0f;
			// slowly ramp up throttle to avoid step inputs
			_mc_throttle_weight = (time_since_trans_start - 1.0f) / 1.0f;
		}

		// in stabilized, acro or manual mode, set the MC thrust to the throttle stick position (coming from the FW attitude setpoint)
		if (!_v_control_mode->flag_control_climb_rate_enabled) {
			_v_att_sp->thrust_body[2] = -_fw_virtual_att_sp->thrust_body[0];
		}
<<<<<<< HEAD

		_v_att_sp->roll_body = _fw_virtual_att_sp->roll_body;

		if (_v_control_mode->flag_control_climb_rate_enabled) {
			_v_att_sp->pitch_body = update_and_get_backtransition_pitch_sp();
		}

=======
>>>>>>> 48f125f1
	}

	_last_time_above_threshold = hrt_absolute_time();
	_alternate_motor_on = false;

	const Quatf q_sp(Eulerf(_v_att_sp->roll_body, _v_att_sp->pitch_body, _v_att_sp->yaw_body));
	q_sp.copyTo(_v_att_sp->q_d);

	_mc_roll_weight = math::constrain(_mc_roll_weight, 0.0f, 1.0f);
	_mc_yaw_weight = math::constrain(_mc_yaw_weight, 0.0f, 1.0f);
	_mc_throttle_weight = math::constrain(_mc_throttle_weight, 0.0f, 1.0f);
}

void Tiltrotor::waiting_on_tecs()
{
	// keep multicopter thrust until we get data from TECS
	_v_att_sp->thrust_body[0] = _thrust_transition;
}

/**
* Write data to actuator output topic.
*/
void Tiltrotor::fill_actuator_outputs()
{
	auto &mc_in = _actuators_mc_in->control;
	auto &fw_in = _actuators_fw_in->control;

	auto &mc_out = _actuators_out_0->control;
	auto &fw_out = _actuators_out_1->control;

	// Multirotor output
	mc_out[actuator_controls_s::INDEX_ROLL]  = mc_in[actuator_controls_s::INDEX_ROLL]  * _mc_roll_weight;
	mc_out[actuator_controls_s::INDEX_PITCH] = mc_in[actuator_controls_s::INDEX_PITCH] * _mc_pitch_weight;
	mc_out[actuator_controls_s::INDEX_YAW]   = mc_in[actuator_controls_s::INDEX_YAW]   * _mc_yaw_weight;

	float throttle_fw = _actuators_fw_in->control[actuator_controls_s::INDEX_THROTTLE];

	if (_vtol_schedule.flight_mode == vtol_mode::FW_MODE) {
<<<<<<< HEAD

		// if we're currently using the alternate motors, adapt the throttle to account for difference in thrust to main ones
		if (_alternate_motor_on) {
			throttle_fw = alternate_motors_throttle_adaption(throttle_fw);
		}

		_actuators_out_0->control[actuator_controls_s::INDEX_THROTTLE] = throttle_fw;
=======
		mc_out[actuator_controls_s::INDEX_THROTTLE] = fw_in[actuator_controls_s::INDEX_THROTTLE];
>>>>>>> 48f125f1

		/* allow differential thrust if enabled */
		if (_params->diff_thrust == 1) {
			mc_out[actuator_controls_s::INDEX_ROLL] = fw_in[actuator_controls_s::INDEX_YAW] * _params->diff_thrust_scale;
		}

	} else {
		mc_out[actuator_controls_s::INDEX_THROTTLE] = mc_in[actuator_controls_s::INDEX_THROTTLE] * _mc_throttle_weight;
	}

	// Fixed wing output
	fw_out[4] = _tilt_control;

	if (_params->elevons_mc_lock && _vtol_schedule.flight_mode == vtol_mode::MC_MODE) {
		fw_out[actuator_controls_s::INDEX_ROLL]  = 0;
		fw_out[actuator_controls_s::INDEX_PITCH] = 0;
		fw_out[actuator_controls_s::INDEX_YAW]   = 0;

	} else {
<<<<<<< HEAD
		_actuators_out_1->control[actuator_controls_s::INDEX_ROLL] =
			_actuators_fw_in->control[actuator_controls_s::INDEX_ROLL];

		// use pitch trimming when alternate motors are used for fixed-wing flight
		float pitch_trim_offset = 0.0f;

		if (_vtol_schedule.flight_mode == vtol_mode::FW_MODE && _alternate_motor_on) {
			pitch_trim_offset = alternate_motors_elevator_trim(throttle_fw);
		}

		_actuators_out_1->control[actuator_controls_s::INDEX_PITCH] =
			pitch_trim_offset + _actuators_fw_in->control[actuator_controls_s::INDEX_PITCH];

		_actuators_out_1->control[actuator_controls_s::INDEX_YAW] =
			_actuators_fw_in->control[actuator_controls_s::INDEX_YAW];
	}

	if (_in_actuator_test_mode) {
		_in_actuator_test_mode = override_controls_for_test_mode();
	}
=======
		fw_out[actuator_controls_s::INDEX_ROLL]  = fw_in[actuator_controls_s::INDEX_ROLL];
		fw_out[actuator_controls_s::INDEX_PITCH] = fw_in[actuator_controls_s::INDEX_PITCH];
		fw_out[actuator_controls_s::INDEX_YAW]   = fw_in[actuator_controls_s::INDEX_YAW];
	}

	_actuators_out_0->timestamp_sample = _actuators_mc_in->timestamp_sample;
	_actuators_out_1->timestamp_sample = _actuators_fw_in->timestamp_sample;

	_actuators_out_0->timestamp = _actuators_out_1->timestamp = hrt_absolute_time();
>>>>>>> 48f125f1
}

/*
 * Increase combined thrust of MC propellers if motors are tilted. Assumes that all MC motors are tilted equally.
 */

float Tiltrotor::thrust_compensation_for_tilt()
{
	// only compensate for tilt angle up to 0.5 * max tilt
	float compensated_tilt = math::constrain(_tilt_control, 0.0f, 0.5f);

	// increase vertical thrust by 1/cos(tilt), limmit to [-1,0]
	return math::constrain(_v_att_sp->thrust_body[2] / cosf(compensated_tilt * M_PI_2_F), -1.0f, 0.0f);
<<<<<<< HEAD

}

void Tiltrotor::select_fixed_wing_motors()
{
	// do nothing if one of the thresholds is set to a negative value
	if (_params_tiltrotor.vt_thr_alter_on < 0.0f || _params_tiltrotor.vt_thr_alter_off < 0.0f) {
		return;
	}

	/* selection with hysteresis: start using alternate when below threshold_alternate_on throttle,
	and switch back to the main motors if above threshold_alternate_off throttle. */

	const float throttle_sp = _actuators_fw_in->control[actuator_controls_s::INDEX_THROTTLE];

	// do not switch main-->alternate if less than a certain time has elapsed since the last switch
	const float min_time_below_threshold = 10.0f;

	if (_alternate_motor_on) {
		_alternate_motor_on = (throttle_sp < _params_tiltrotor.vt_thr_alter_off);

	} else {

		// reset counter if throttle is above threshold
		if (throttle_sp > _params_tiltrotor.vt_thr_alter_on) {
			_last_time_above_threshold = hrt_absolute_time();
		}

		// enable rear motor
		if (hrt_elapsed_time(&_last_time_above_threshold) * 1e-6f > min_time_below_threshold) {
			_alternate_motor_on = true;
			_time_last_switch_to_alternate = hrt_absolute_time(); //save the time of the main-->alternate switch
		}
	}
}

float Tiltrotor::alternate_motors_throttle_adaption(float throttle_in)
{
	const float vt_thr_n_main = _params_tiltrotor.vt_thr_n_main;
	const float vt_thr_n_alter = _params_tiltrotor.vt_thr_n_alter;
	const float vt_thr_alter_sc = _params_tiltrotor.vt_thr_alter_sc;

	return (throttle_in - vt_thr_n_main) * vt_thr_alter_sc + vt_thr_n_alter;
}

float Tiltrotor::alternate_motors_elevator_trim(const float throttle_alternate)
{
	const float k_elev = _params_tiltrotor.vt_elev_comp_k;

	float airspeed = 17.0f;
	float rho = 1.2f;

	if (PX4_ISFINITE(_airspeed_validated->calibrated_airspeed_m_s)) {
		airspeed = _airspeed_validated->calibrated_airspeed_m_s;
	}

	if (PX4_ISFINITE(_vehicle_air_data->rho)) {
		rho = _vehicle_air_data->rho;
	}

	const float dynamic_pressure = math::constrain(0.5f * airspeed * airspeed * rho, 120.0f, 250.0f);

	const float offset = _params_tiltrotor.vt_elev_comp_offset;
	const float time_blend = 0.5f; // the trim offset is blended in this amount of time after main-->alternate switch
	const float time_since_switch = hrt_elapsed_time(&_time_last_switch_to_alternate) * 1e-6f;

	const float offset_blended = math::constrain(time_since_switch * offset / time_blend, offset, 0.0f);

	return offset_blended + k_elev / dynamic_pressure * throttle_alternate;
=======
>>>>>>> 48f125f1
}<|MERGE_RESOLUTION|>--- conflicted
+++ resolved
@@ -364,12 +364,8 @@
 			_v_att_sp->thrust_body[2] = -_fw_virtual_att_sp->thrust_body[0];
 		}
 
-<<<<<<< HEAD
 		_v_att_sp->roll_body = _fw_virtual_att_sp->roll_body;
 
-
-=======
->>>>>>> 48f125f1
 	} else if (_vtol_schedule.flight_mode == vtol_mode::TRANSITION_FRONT_P2) {
 		// the plane is ready to go into fixed wing mode, tilt the rotors forward completely
 		_tilt_control = _params_tiltrotor.tilt_transition +
@@ -394,12 +390,8 @@
 			_v_att_sp->thrust_body[2] = -_fw_virtual_att_sp->thrust_body[0];
 		}
 
-<<<<<<< HEAD
 		_v_att_sp->roll_body = _fw_virtual_att_sp->roll_body;
 
-
-=======
->>>>>>> 48f125f1
 	} else if (_vtol_schedule.flight_mode == vtol_mode::TRANSITION_BACK) {
 		// turn on all MC motors
 		set_all_motor_state(motor_state::ENABLED);
@@ -440,7 +432,6 @@
 		if (!_v_control_mode->flag_control_climb_rate_enabled) {
 			_v_att_sp->thrust_body[2] = -_fw_virtual_att_sp->thrust_body[0];
 		}
-<<<<<<< HEAD
 
 		_v_att_sp->roll_body = _fw_virtual_att_sp->roll_body;
 
@@ -448,8 +439,6 @@
 			_v_att_sp->pitch_body = update_and_get_backtransition_pitch_sp();
 		}
 
-=======
->>>>>>> 48f125f1
 	}
 
 	_last_time_above_threshold = hrt_absolute_time();
@@ -485,20 +474,16 @@
 	mc_out[actuator_controls_s::INDEX_PITCH] = mc_in[actuator_controls_s::INDEX_PITCH] * _mc_pitch_weight;
 	mc_out[actuator_controls_s::INDEX_YAW]   = mc_in[actuator_controls_s::INDEX_YAW]   * _mc_yaw_weight;
 
-	float throttle_fw = _actuators_fw_in->control[actuator_controls_s::INDEX_THROTTLE];
+	float throttle_fw = fw_in[actuator_controls_s::INDEX_THROTTLE];
 
 	if (_vtol_schedule.flight_mode == vtol_mode::FW_MODE) {
-<<<<<<< HEAD
 
 		// if we're currently using the alternate motors, adapt the throttle to account for difference in thrust to main ones
 		if (_alternate_motor_on) {
 			throttle_fw = alternate_motors_throttle_adaption(throttle_fw);
 		}
 
-		_actuators_out_0->control[actuator_controls_s::INDEX_THROTTLE] = throttle_fw;
-=======
-		mc_out[actuator_controls_s::INDEX_THROTTLE] = fw_in[actuator_controls_s::INDEX_THROTTLE];
->>>>>>> 48f125f1
+		mc_out[actuator_controls_s::INDEX_THROTTLE] = throttle_fw;
 
 		/* allow differential thrust if enabled */
 		if (_params->diff_thrust == 1) {
@@ -518,9 +503,7 @@
 		fw_out[actuator_controls_s::INDEX_YAW]   = 0;
 
 	} else {
-<<<<<<< HEAD
-		_actuators_out_1->control[actuator_controls_s::INDEX_ROLL] =
-			_actuators_fw_in->control[actuator_controls_s::INDEX_ROLL];
+		fw_out[actuator_controls_s::INDEX_ROLL] = fw_in[actuator_controls_s::INDEX_ROLL];
 
 		// use pitch trimming when alternate motors are used for fixed-wing flight
 		float pitch_trim_offset = 0.0f;
@@ -529,27 +512,19 @@
 			pitch_trim_offset = alternate_motors_elevator_trim(throttle_fw);
 		}
 
-		_actuators_out_1->control[actuator_controls_s::INDEX_PITCH] =
-			pitch_trim_offset + _actuators_fw_in->control[actuator_controls_s::INDEX_PITCH];
-
-		_actuators_out_1->control[actuator_controls_s::INDEX_YAW] =
-			_actuators_fw_in->control[actuator_controls_s::INDEX_YAW];
-	}
+		fw_out[actuator_controls_s::INDEX_PITCH] = pitch_trim_offset + fw_in[actuator_controls_s::INDEX_PITCH];
+
+		fw_out[actuator_controls_s::INDEX_YAW] = fw_in[actuator_controls_s::INDEX_YAW];
+	}
+
+	_actuators_out_0->timestamp_sample = _actuators_mc_in->timestamp_sample;
+	_actuators_out_1->timestamp_sample = _actuators_fw_in->timestamp_sample;
+
+	_actuators_out_0->timestamp = _actuators_out_1->timestamp = hrt_absolute_time();
 
 	if (_in_actuator_test_mode) {
 		_in_actuator_test_mode = override_controls_for_test_mode();
 	}
-=======
-		fw_out[actuator_controls_s::INDEX_ROLL]  = fw_in[actuator_controls_s::INDEX_ROLL];
-		fw_out[actuator_controls_s::INDEX_PITCH] = fw_in[actuator_controls_s::INDEX_PITCH];
-		fw_out[actuator_controls_s::INDEX_YAW]   = fw_in[actuator_controls_s::INDEX_YAW];
-	}
-
-	_actuators_out_0->timestamp_sample = _actuators_mc_in->timestamp_sample;
-	_actuators_out_1->timestamp_sample = _actuators_fw_in->timestamp_sample;
-
-	_actuators_out_0->timestamp = _actuators_out_1->timestamp = hrt_absolute_time();
->>>>>>> 48f125f1
 }
 
 /*
@@ -563,8 +538,6 @@
 
 	// increase vertical thrust by 1/cos(tilt), limmit to [-1,0]
 	return math::constrain(_v_att_sp->thrust_body[2] / cosf(compensated_tilt * M_PI_2_F), -1.0f, 0.0f);
-<<<<<<< HEAD
-
 }
 
 void Tiltrotor::select_fixed_wing_motors()
@@ -633,6 +606,4 @@
 	const float offset_blended = math::constrain(time_since_switch * offset / time_blend, offset, 0.0f);
 
 	return offset_blended + k_elev / dynamic_pressure * throttle_alternate;
-=======
->>>>>>> 48f125f1
 }