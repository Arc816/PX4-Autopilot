--- conflicted
+++ resolved
@@ -42,13 +42,8 @@
 #include "tiltrotor.h"
 #include "vtol_att_control_main.h"
 
-<<<<<<< HEAD
-using namespace time_literals;
-using namespace matrix;
-=======
 using namespace matrix;
 using namespace time_literals;
->>>>>>> d791c8ba
 
 #define ARSP_YAW_CTRL_DISABLE 7.0f	// airspeed at which we stop controlling yaw during a front transition
 
@@ -280,11 +275,8 @@
 	// copy virtual attitude setpoint to real attitude setpoint (we use multicopter att sp)
 	memcpy(_v_att_sp, _mc_virtual_att_sp, sizeof(vehicle_attitude_setpoint_s));
 
-<<<<<<< HEAD
-=======
 	_v_att_sp->roll_body = _fw_virtual_att_sp->roll_body;
 
->>>>>>> d791c8ba
 	float time_since_trans_start = (float)(hrt_absolute_time() - _vtol_schedule.transition_start) * 1e-6f;
 
 	if (!_flag_was_in_trans_mode) {
@@ -416,10 +408,7 @@
 	_mc_yaw_weight = math::constrain(_mc_yaw_weight, 0.0f, 1.0f);
 	_mc_throttle_weight = math::constrain(_mc_throttle_weight, 0.0f, 1.0f);
 
-<<<<<<< HEAD
-=======
-
->>>>>>> d791c8ba
+
 }
 
 void Tiltrotor::waiting_on_tecs()
