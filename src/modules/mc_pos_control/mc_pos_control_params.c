--- conflicted
+++ resolved
@@ -705,9 +705,6 @@
 PARAM_DEFINE_FLOAT(MPC_SPOOLUP_TIME, 0.0f);
 
 /**
-<<<<<<< HEAD
- * Yaw mode.
-=======
  * Flag to enable obstacle avoidance
  * Temporary Parameter to enable interface testing
  *
@@ -718,7 +715,6 @@
 
 /**
  * Yaw mode
->>>>>>> 48968fc9
  *
  * Specifies the heading in Auto.
  *
