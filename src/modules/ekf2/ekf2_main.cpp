--- conflicted
+++ resolved
@@ -79,7 +79,6 @@
 #include <uORB/topics/wind_estimate.h>
 
 #include "Utility/PreFlightChecker.hpp"
-#include "Utility/ReInitEvaluator.hpp"
 
 // defines used to specify the mask position for use of different accuracy metrics in the GPS blending algorithm
 #define BLEND_MASK_USE_SPD_ACC      1
@@ -117,12 +116,6 @@
 private:
 	int getRangeSubIndex(); ///< get subscription index of first downward-facing range sensor
 	void fillGpsMsgWithVehicleGpsPosData(gps_message &msg, const vehicle_gps_position_s &data);
-<<<<<<< HEAD
-
-	ReInitEvaluator _ekf_reinit_eval;
-	void runEkfReinit(const hrt_abstime sensor_time_us);
-=======
->>>>>>> 8505dddb
 
 	PreFlightChecker _preflt_checker;
 	void runPreFlightChecks(float dt, const filter_control_status_u &control_status,
@@ -733,8 +726,6 @@
 			updateParams();
 		}
 
-		runEkfReinit(sensors.timestamp);
-
 		// ekf2_timestamps (using 0.1 ms relative timestamps)
 		ekf2_timestamps_s ekf2_timestamps{};
 		ekf2_timestamps.timestamp = sensors.timestamp;
@@ -1703,32 +1694,6 @@
 	}
 }
 
-<<<<<<< HEAD
-void Ekf2::runEkfReinit(const hrt_abstime sensor_time_us)
-{
-	const bool is_armed = (_vehicle_status.arming_state == vehicle_status_s::ARMING_STATE_ARMED);
-
-	if (is_armed) {
-		_ekf_reinit_eval.reset();
-
-	} else {
-		_ekf_reinit_eval.update(_ekf.isVehicleAtRest());
-
-		if (_ekf_reinit_eval.shouldResetAll()) {
-			PX4_INFO("Long motion detected: Reinitialize EKF");
-			_ekf.reset(sensor_time_us);
-			_ekf_reinit_eval.reset();
-
-		} else if (_ekf_reinit_eval.shouldResetStatesAndCovariances()) {
-			PX4_INFO("Motion detected: Reset EKF states and covariances");
-			_ekf.resetStatesAndCovariances();
-			_ekf_reinit_eval.reset();
-		}
-	}
-}
-
-=======
->>>>>>> 8505dddb
 void Ekf2::fillGpsMsgWithVehicleGpsPosData(gps_message &msg, const vehicle_gps_position_s &data)
 {
 	msg.time_usec = data.timestamp;
