--- conflicted
+++ resolved
@@ -492,11 +492,7 @@
 		(ParamFloat<px4::params::EKF2_PCOEF_YP>)
 		_K_pstatic_coef_yp,	///< static pressure position error coefficient along the positive Y body axis
 		(ParamFloat<px4::params::EKF2_PCOEF_YN>)
-<<<<<<< HEAD
-		_K_pstatic_coef_yn,	///< static pressure position error coefficient along the negativeY body axis
-=======
 		_K_pstatic_coef_yn,	///< static pressure position error coefficient along the negative Y body axis
->>>>>>> 0eb4942f
 		(ParamFloat<px4::params::EKF2_PCOEF_Z>)
 		_K_pstatic_coef_z,	///< static pressure position error coefficient along the Z body axis
 
@@ -1407,14 +1403,7 @@
 
 				// update ground effect flag based on land detector state
 				else if (vehicle_land_detected_updated && _gnd_effect_deadzone.get() > 0.0f) {
-<<<<<<< HEAD
-					if (vehicle_land_detected.in_ground_effect || (vehicle_land_detected.landed
-							&& vehicle_status.arming_state == vehicle_status_s::ARMING_STATE_ARMED)) {
-						_ekf.set_gnd_effect_flag(true);
-					}
-=======
 					_ekf.set_gnd_effect_flag(vehicle_land_detected.in_ground_effect);
->>>>>>> 0eb4942f
 				}
 
 				lpos.dist_bottom_rate = -lpos.vz; // Distance to bottom surface (ground) change rate
