/****************************************************************************
 *
 *   Copyright (c) 2015-2016 Estimation and Control Library (ECL). All rights reserved.
 *
 * Redistribution and use in source and binary forms, with or without
 * modification, are permitted provided that the following conditions
 * are met:
 *
 * 1. Redistributions of source code must retain the above copyright
 *    notice, this list of conditions and the following disclaimer.
 * 2. Redistributions in binary form must reproduce the above copyright
 *    notice, this list of conditions and the following disclaimer in
 *    the documentation and/or other materials provided with the
 *    distribution.
 * 3. Neither the name ECL nor the names of its contributors may be
 *    used to endorse or promote products derived from this software
 *    without specific prior written permission.
 *
 * THIS SOFTWARE IS PROVIDED BY THE COPYRIGHT HOLDERS AND CONTRIBUTORS
 * "AS IS" AND ANY EXPRESS OR IMPLIED WARRANTIES, INCLUDING, BUT NOT
 * LIMITED TO, THE IMPLIED WARRANTIES OF MERCHANTABILITY AND FITNESS
 * FOR A PARTICULAR PURPOSE ARE DISCLAIMED. IN NO EVENT SHALL THE
 * COPYRIGHT OWNER OR CONTRIBUTORS BE LIABLE FOR ANY DIRECT, INDIRECT,
 * INCIDENTAL, SPECIAL, EXEMPLARY, OR CONSEQUENTIAL DAMAGES (INCLUDING,
 * BUT NOT LIMITED TO, PROCUREMENT OF SUBSTITUTE GOODS OR SERVICES; LOSS
 * OF USE, DATA, OR PROFITS; OR BUSINESS INTERRUPTION) HOWEVER CAUSED
 * AND ON ANY THEORY OF LIABILITY, WHETHER IN CONTRACT, STRICT
 * LIABILITY, OR TORT (INCLUDING NEGLIGENCE OR OTHERWISE) ARISING IN
 * ANY WAY OUT OF THE USE OF THIS SOFTWARE, EVEN IF ADVISED OF THE
 * POSSIBILITY OF SUCH DAMAGE.
 *
 ****************************************************************************/

/**
 * @file ekf2_params.c
 * Parameter definition for ekf2.
 *
 * @author Roman Bast <bapstroman@gmail.com>
 *
 */

/**
 * Minimum time of arrival delta between non-IMU observations before data is downsampled.
 * Baro and Magnetometer data will be averaged before downsampling, other data will be point sampled resulting in loss of information.
 *
 * @group EKF2
 * @min 10
 * @max 50
 * @reboot_required true
 * @unit ms
 */
PARAM_DEFINE_INT32(EKF2_MIN_OBS_DT, 20);

/**
 * Magnetometer measurement delay relative to IMU measurements
 *
 * @group EKF2
 * @min 0
 * @max 300
 * @unit ms
 * @reboot_required true
 * @decimal 1
 */
PARAM_DEFINE_FLOAT(EKF2_MAG_DELAY, 0);

/**
 * Barometer measurement delay relative to IMU measurements
 *
 * @group EKF2
 * @min 0
 * @max 300
 * @unit ms
 * @reboot_required true
 * @decimal 1
 */
PARAM_DEFINE_FLOAT(EKF2_BARO_DELAY, 0);

/**
 * GPS measurement delay relative to IMU measurements
 *
 * @group EKF2
 * @min 0
 * @max 300
 * @unit ms
 * @reboot_required true
 * @decimal 1
 */
PARAM_DEFINE_FLOAT(EKF2_GPS_DELAY, 110);

/**
 * Optical flow measurement delay relative to IMU measurements
 * Assumes measurement is timestamped at trailing edge of integration period
 *
 * @group EKF2
 * @min 0
 * @max 300
 * @unit ms
 * @reboot_required true
 * @decimal 1
 */
PARAM_DEFINE_FLOAT(EKF2_OF_DELAY, 5);

/**
 * Range finder measurement delay relative to IMU measurements
 *
 * @group EKF2
 * @min 0
 * @max 300
 * @unit ms
 * @reboot_required true
 * @decimal 1
 */
PARAM_DEFINE_FLOAT(EKF2_RNG_DELAY, 5);

/**
 * Airspeed measurement delay relative to IMU measurements
 *
 * @group EKF2
 * @min 0
 * @max 300
 * @unit ms
 * @reboot_required true
 * @decimal 1
 */
PARAM_DEFINE_FLOAT(EKF2_ASP_DELAY, 100);

/**
 * Vision Position Estimator delay relative to IMU measurements
 *
 * @group EKF2
 * @min 0
 * @max 300
 * @unit ms
 * @reboot_required true
 * @decimal 1
 */
PARAM_DEFINE_FLOAT(EKF2_EV_DELAY, 175);

/**
 * Auxillary Velocity Estimate (e.g from a landing target) delay relative to IMU measurements
 *
 * @group EKF2
 * @min 0
 * @max 300
 * @unit ms
 * @reboot_required true
 * @decimal 1
 */
PARAM_DEFINE_FLOAT(EKF2_AVEL_DELAY, 5);

/**
 * Integer bitmask controlling GPS checks.
 *
 * Set bits to 1 to enable checks. Checks enabled by the following bit positions
 * 0 : Minimum required sat count set by EKF2_REQ_NSATS
 * 1 : Minimum required PDOP set by EKF2_REQ_PDOP
 * 2 : Maximum allowed horizontal position error set by EKF2_REQ_EPH
 * 3 : Maximum allowed vertical position error set by EKF2_REQ_EPV
 * 4 : Maximum allowed speed error set by EKF2_REQ_SACC
 * 5 : Maximum allowed horizontal position rate set by EKF2_REQ_HDRIFT. This check will only run when the vehicle is on ground and stationary. Detecton of the stationary condition is controlled by the EKF2_MOVE_TEST parameter.
 * 6 : Maximum allowed vertical position rate set by EKF2_REQ_VDRIFT. This check will only run when the vehicle is on ground and stationary. Detecton of the stationary condition is controlled by the EKF2_MOVE_TEST parameter.
 * 7 : Maximum allowed horizontal speed set by EKF2_REQ_HDRIFT. This check will only run when the vehicle is on ground and stationary. Detecton of the stationary condition is controlled by the EKF2_MOVE_TEST parameter.
 * 8 : Maximum allowed vertical velocity discrepancy set by EKF2_REQ_VDRIFT
 *
 * @group EKF2
 * @min 0
 * @max 511
 * @bit 0 Min sat count (EKF2_REQ_NSATS)
 * @bit 1 Min PDOP (EKF2_REQ_PDOP)
 * @bit 2 Max horizontal position error (EKF2_REQ_EPH)
 * @bit 3 Max vertical position error (EKF2_REQ_EPV)
 * @bit 4 Max speed error (EKF2_REQ_SACC)
 * @bit 5 Max horizontal position rate (EKF2_REQ_HDRIFT)
 * @bit 6 Max vertical position rate (EKF2_REQ_VDRIFT)
 * @bit 7 Max horizontal speed (EKF2_REQ_HDRIFT)
 * @bit 8 Max vertical velocity discrepancy (EKF2_REQ_VDRIFT)
 */
PARAM_DEFINE_INT32(EKF2_GPS_CHECK, 245);

/**
 * Required EPH to use GPS.
 *
 * @group EKF2
 * @min 2
 * @max 100
 * @unit m
 * @decimal 1
 */
PARAM_DEFINE_FLOAT(EKF2_REQ_EPH, 3.0f);

/**
 * Required EPV to use GPS.
 *
 * @group EKF2
 * @min 2
 * @max 100
 * @unit m
 * @decimal 1
 */
PARAM_DEFINE_FLOAT(EKF2_REQ_EPV, 5.0f);

/**
 * Required speed accuracy to use GPS.
 *
 * @group EKF2
 * @min 0.5
 * @max 5.0
 * @unit m/s
 * @decimal 2
 */
PARAM_DEFINE_FLOAT(EKF2_REQ_SACC, 0.5f);

/**
 * Required satellite count to use GPS.
 *
 * @group EKF2
 * @min 4
 * @max 12
 */
PARAM_DEFINE_INT32(EKF2_REQ_NSATS, 6);

/**
 * Required PDOP to use GPS.
 *
 * @group EKF2
 * @min 1.5
 * @max 5.0
 * @decimal 1
 */
PARAM_DEFINE_FLOAT(EKF2_REQ_PDOP, 2.5f);

/**
 * Maximum horizontal drift speed to use GPS.
 *
 * @group EKF2
 * @min 0.1
 * @max 1.0
 * @unit m/s
 * @decimal 2
 */
PARAM_DEFINE_FLOAT(EKF2_REQ_HDRIFT, 0.1f);

/**
 * Maximum vertical drift speed to use GPS.
 *
 * @group EKF2
 * @min 0.1
 * @max 1.5
 * @decimal 2
 * @unit m/s
 */
PARAM_DEFINE_FLOAT(EKF2_REQ_VDRIFT, 0.2f);

/**
 * Rate gyro noise for covariance prediction.
 *
 * @group EKF2
 * @min 0.0001
 * @max 0.1
 * @unit rad/s
 * @decimal 4
 */
PARAM_DEFINE_FLOAT(EKF2_GYR_NOISE, 1.5e-2f);

/**
 * Accelerometer noise for covariance prediction.
 *
 * @group EKF2
 * @min 0.01
 * @max 1.0
 * @unit m/s/s
 * @decimal 2
 */
PARAM_DEFINE_FLOAT(EKF2_ACC_NOISE, 3.5e-1f);

/**
 * Process noise for IMU rate gyro bias prediction.
 *
 * @group EKF2
 * @min 0.0
 * @max 0.01
 * @unit rad/s**2
 * @decimal 6
 */
PARAM_DEFINE_FLOAT(EKF2_GYR_B_NOISE, 1.0e-3f);

/**
 * Process noise for IMU accelerometer bias prediction.
 *
 * @group EKF2
 * @min 0.0
 * @max 0.01
 * @unit m/s**3
 * @decimal 6
 */
PARAM_DEFINE_FLOAT(EKF2_ACC_B_NOISE, 3.0e-3f);

/**
 * Process noise for body magnetic field prediction.
 *
 * @group EKF2
 * @min 0.0
 * @max 0.1
 * @unit Gauss/s
 * @decimal 6
 */
PARAM_DEFINE_FLOAT(EKF2_MAG_B_NOISE, 1.0e-4f);

/**
 * Process noise for earth magnetic field prediction.
 *
 * @group EKF2
 * @min 0.0
 * @max 0.1
 * @unit Gauss/s
 * @decimal 6
 */
PARAM_DEFINE_FLOAT(EKF2_MAG_E_NOISE, 1.0e-3f);

/**
 * Process noise for wind velocity prediction.
 *
 * @group EKF2
 * @min 0.0
 * @max 1.0
 * @unit m/s/s
 * @decimal 3
 */
PARAM_DEFINE_FLOAT(EKF2_WIND_NOISE, 1.0e-1f);

/**
 * Measurement noise for gps horizontal velocity.
 *
 * @group EKF2
 * @min 0.01
 * @max 5.0
 * @unit m/s
 * @decimal 2
 */
PARAM_DEFINE_FLOAT(EKF2_GPS_V_NOISE, 0.5f);

/**
 * Measurement noise for gps position.
 *
 * @group EKF2
 * @min 0.01
 * @max 10.0
 * @unit m
 * @decimal 2
 */
PARAM_DEFINE_FLOAT(EKF2_GPS_P_NOISE, 0.5f);

/**
 * Measurement noise for non-aiding position hold.
 *
 * @group EKF2
 * @min 0.5
 * @max 50.0
 * @unit m
 * @decimal 1
 */
PARAM_DEFINE_FLOAT(EKF2_NOAID_NOISE, 10.0f);

/**
 * Measurement noise for barometric altitude.
 *
 * @group EKF2
 * @min 0.01
 * @max 15.0
 * @unit m
 * @decimal 2
 */
PARAM_DEFINE_FLOAT(EKF2_BARO_NOISE, 2.0f);

/**
 * Measurement noise for magnetic heading fusion.
 *
 * @group EKF2
 * @min 0.01
 * @max 1.0
 * @unit rad
 * @decimal 2
 */
PARAM_DEFINE_FLOAT(EKF2_HEAD_NOISE, 0.3f);

/**
 * Measurement noise for magnetometer 3-axis fusion.
 *
 * @group EKF2
 * @min 0.001
 * @max 1.0
 * @unit Gauss
 * @decimal 3
 */
PARAM_DEFINE_FLOAT(EKF2_MAG_NOISE, 5.0e-2f);

/**
 * Measurement noise for airspeed fusion.
 *
 * @group EKF2
 * @min 0.5
 * @max 5.0
 * @unit m/s
 * @decimal 1
 */
PARAM_DEFINE_FLOAT(EKF2_EAS_NOISE, 1.4f);

/**
 * Gate size for synthetic sideslip fusion
 *
 * Sets the number of standard deviations used by the innovation consistency test.
 *
 * @group EKF2
 * @min 1.0
 * @unit SD
 * @decimal 1
 */
PARAM_DEFINE_FLOAT(EKF2_BETA_GATE, 5.0f);

/**
 * Noise for synthetic sideslip fusion.
 *
 * @group EKF2
 * @min 0.1
 * @max 1.0
 * @unit m/s
 * @decimal 2
 */
PARAM_DEFINE_FLOAT(EKF2_BETA_NOISE, 0.3f);

/**
 * Magnetic declination
 *
 * @group EKF2
 * @volatile
 * @category system
 * @unit deg
 * @decimal 1
 */
PARAM_DEFINE_FLOAT(EKF2_MAG_DECL, 0);

/**
 * Gate size for magnetic heading fusion
 *
 * Sets the number of standard deviations used by the innovation consistency test.
 *
 * @group EKF2
 * @min 1.0
 * @unit SD
 * @decimal 1
 */
PARAM_DEFINE_FLOAT(EKF2_HDG_GATE, 2.6f);

/**
 * Gate size for magnetometer XYZ component fusion
 *
 * Sets the number of standard deviations used by the innovation consistency test.
 *
 * @group EKF2
 * @min 1.0
 * @unit SD
 * @decimal 1
 */
PARAM_DEFINE_FLOAT(EKF2_MAG_GATE, 3.0f);

/**
 * Integer bitmask controlling handling of magnetic declination.
 *
 * Set bits in the following positions to enable functions.
 * 0 : Set to true to use the declination from the geo_lookup library when the GPS position becomes available, set to false to always use the EKF2_MAG_DECL value.
 * 1 : Set to true to save the EKF2_MAG_DECL parameter to the value returned by the EKF when the vehicle disarms.
 * 2 : Set to true to always use the declination as an observation when 3-axis magnetometer fusion is being used.
 *
 * @group EKF2
 * @min 0
 * @max 7
 * @bit 0 use geo_lookup declination
 * @bit 1 save EKF2_MAG_DECL on disarm
 * @bit 2 use declination as an observation
 * @reboot_required true
 */
PARAM_DEFINE_INT32(EKF2_DECL_TYPE, 7);

/**
 * Type of magnetometer fusion
 *
 * Integer controlling the type of magnetometer fusion used - magnetic heading or 3-component vector. The fuson of magnetomer data as a three component vector enables vehicle body fixed hard iron errors to be learned, but requires a stable earth field.
 * If set to 'Automatic' magnetic heading fusion is used when on-ground and 3-axis magnetic field fusion in-flight with fallback to magnetic heading fusion if there is insufficient motion to make yaw or magnetic field states observable.
 * If set to 'Magnetic heading' magnetic heading fusion is used at all times
 * If set to '3-axis' 3-axis field fusion is used at all times.
 * If set to 'VTOL custom' the behaviour is the same as 'Automatic', but if fusing airspeed, magnetometer fusion is only allowed to modify the magnetic field states. This can be used by VTOL platforms with large magnetic field disturbances to prevent incorrect bias states being learned during forward flight operation which can adversely affect estimation accuracy after transition to hovering flight.
 * If set to 'MC custom' the behaviour is the same as 'Automatic, but if there are no earth frame position or velocity observations being used, the magnetometer will not be used. This enables vehicles to operate with no GPS in environments where the magnetic field cannot be used to provide a heading reference. Prior to flight, the yaw angle is assumed to be constant if movement tests controlled by the EKF2_MOVE_TEST parameter indicate that the vehicle is static. This allows the vehicle to be placed on the ground to learn the yaw gyro bias prior to flight.
 * If set to 'None' the magnetometer will not be used under any circumstance. Other sources of yaw may be used if selected via the EKF2_AID_MASK parameter.
 * @group EKF2
 * @value 0 Automatic
 * @value 1 Magnetic heading
 * @value 2 3-axis
 * @value 3 VTOL custom
 * @value 4 MC custom
 * @value 5 None
 * @reboot_required true
 */
PARAM_DEFINE_INT32(EKF2_MAG_TYPE, 0);

/**
 * Horizontal acceleration threshold used by automatic selection of magnetometer fusion method.
 * This parameter is used when the magnetometer fusion method is set automatically (EKF2_MAG_TYPE = 0). If the filtered horizontal acceleration is greater than this parameter value, then the EKF will use 3-axis magnetomer fusion.
 *
 * @group EKF2
 * @min 0.0
 * @max 5.0
 * @unit m/s**2
 * @decimal 2
 */
PARAM_DEFINE_FLOAT(EKF2_MAG_ACCLIM, 0.5f);

/**
 * Yaw rate threshold used by automatic selection of magnetometer fusion method.
 * This parameter is used when the magnetometer fusion method is set automatically (EKF2_MAG_TYPE = 0). If the filtered yaw rate is greater than this parameter value, then the EKF will use 3-axis magnetomer fusion.
 *
 * @group EKF2
 * @min 0.0
 * @max 1.0
 * @unit rad/s
 * @decimal 2
 */
PARAM_DEFINE_FLOAT(EKF2_MAG_YAWLIM, 0.25f);

/**
 * Gate size for barometric and GPS height fusion
 *
 * Sets the number of standard deviations used by the innovation consistency test.
 *
 * @group EKF2
 * @min 1.0
 * @unit SD
 * @decimal 1
 */
PARAM_DEFINE_FLOAT(EKF2_BARO_GATE, 5.0f);

/**
 * Baro deadzone range for height fusion
 *
 * Sets the value of deadzone applied to negative baro innovations.
 * Deadzone is enabled when EKF2_GND_EFF_DZ > 0.
 *
 * @group EKF2
 * @min 0.0
 * @max 10.0
 * @unit M
 * @decimal 1
 */
PARAM_DEFINE_FLOAT(EKF2_GND_EFF_DZ, 0.0f);

/**
 * Height above ground level for ground effect zone
 *
 * Sets the maximum distance to the ground level where negative baro innovations are expected.
 *
 * @group EKF2
 * @min 0.0
 * @max 5.0
 * @unit M
 * @decimal 1
 */
PARAM_DEFINE_FLOAT(EKF2_GND_MAX_HGT, 0.5f);

/**
 * Gate size for GPS horizontal position fusion
 *
 * Sets the number of standard deviations used by the innovation consistency test.
 *
 * @group EKF2
 * @min 1.0
 * @unit SD
 * @decimal 1
 */
PARAM_DEFINE_FLOAT(EKF2_GPS_P_GATE, 5.0f);

/**
 * Gate size for GPS velocity fusion
 *
 * Sets the number of standard deviations used by the innovation consistency test.
 *
 * @group EKF2
 * @min 1.0
 * @unit SD
 * @decimal 1
 */
PARAM_DEFINE_FLOAT(EKF2_GPS_V_GATE, 5.0f);

/**
 * Gate size for TAS fusion
 *
 * Sets the number of standard deviations used by the innovation consistency test.
 *
 * @group EKF2
 * @min 1.0
 * @unit SD
 * @decimal 1
 */
PARAM_DEFINE_FLOAT(EKF2_TAS_GATE, 3.0f);

/**
 * Integer bitmask controlling data fusion and aiding methods.
 *
 * Set bits in the following positions to enable:
 * 0 : Set to true to use GPS data if available
 * 1 : Set to true to use optical flow data if available
 * 2 : Set to true to inhibit IMU delta velocity bias estimation
 * 3 : Set to true to enable vision position fusion
 * 4 : Set to true to enable vision yaw fusion. Cannot be used if bit position 7 is true.
 * 5 : Set to true to enable multi-rotor drag specific force fusion
 * 6 : set to true if the EV observations are in a non NED reference frame and need to be rotated before being used
 * 7 : Set to true to enable GPS yaw fusion. Cannot be used if bit position 4 is true.
 *
 * @group EKF2
 * @min 0
 * @max 511
 * @bit 0 use GPS
 * @bit 1 use optical flow
 * @bit 2 inhibit IMU bias estimation
 * @bit 3 vision position fusion
 * @bit 4 vision yaw fusion
 * @bit 5 multi-rotor drag fusion
 * @bit 6 rotate external vision
 * @bit 7 GPS yaw fusion
 * @bit 8 vision velocity fusion
 * @reboot_required true
 */
PARAM_DEFINE_INT32(EKF2_AID_MASK, 1);

/**
 * Determines the primary source of height data used by the EKF.
 *
 * The range sensor option should only be used when for operation over a flat surface as the local NED origin will move up and down with ground level.
 *
 * @group EKF2
 * @value 0 Barometric pressure
 * @value 1 GPS
 * @value 2 Range sensor
 * @value 3 Vision
 * @reboot_required true
 */
PARAM_DEFINE_INT32(EKF2_HGT_MODE, 0);

/**
 * Integer bitmask controlling fusion sources of the terrain estimator
 *
 * Set bits in the following positions to enable:
 * 0 : Set to true to use range finder data if available
 * 1 : Set to true to use optical flow data if available
 *
 * @group EKF2
 * @min 0
 * @max 3
 * @bit 0 use range finder
 * @bit 1 use optical flow
 */
PARAM_DEFINE_INT32(EKF2_TERR_MASK, 3);

/**
 * Maximum lapsed time from last fusion of measurements that constrain velocity drift before the EKF will report the horizontal nav solution as invalid.
 *
 * @group EKF2
 * @group EKF2
 * @min 500000
 * @max 10000000
 * @unit uSec
 */
PARAM_DEFINE_INT32(EKF2_NOAID_TOUT, 5000000);

/**
 * Measurement noise for range finder fusion
 *
 * @group EKF2
 * @min 0.01
 * @unit m
 * @decimal 2
 */
PARAM_DEFINE_FLOAT(EKF2_RNG_NOISE, 0.1f);

/**
 * Range finder range dependant noise scaler.
 *
 * Specifies the increase in range finder noise with range.
 *
 * @group EKF2
 * @min 0.0
 * @max 0.2
 * @unit m/m
 */
PARAM_DEFINE_FLOAT(EKF2_RNG_SFE, 0.05f);

/**
 * Gate size for range finder fusion
 *
 * Sets the number of standard deviations used by the innovation consistency test.
 *
 * @group EKF2
 * @min 1.0
 * @unit SD
 * @decimal 1
 */
PARAM_DEFINE_FLOAT(EKF2_RNG_GATE, 5.0f);

/**
 * Expected range finder reading when on ground.
 *
 * If the vehicle is on ground, is not moving as determined by the motion test controlled by EKF2_MOVE_TEST and the range finder is returning invalid or no data, then an assumed range value of EKF2_MIN_RNG will be used by the terrain estimator so that a terrain height estimate is avilable at the start of flight in situations where the range finder may be inside its minimum measurements distance when on ground.
 *
 * @group EKF2
 * @min 0.01
 * @unit m
 * @decimal 2
 */
PARAM_DEFINE_FLOAT(EKF2_MIN_RNG, 0.1f);

/**
 * Whether to set the external vision observation noise from the parameter or from vision message
 *
 * If set to true the observation noise is set from the parameters directly, if set to false the measurement noise is taken from the vision message and the parameter are used as a lower bound.
 *
 * @boolean
 * @group EKF2
 */
PARAM_DEFINE_INT32(EKF2_EV_NOISE_MD, 0);

/**
 * Measurement noise for vision position observations used to lower bound or replace the uncertainty included in the message
 *
 * @group EKF2
 * @min 0.01
 * @unit m
 * @decimal 2
 */
PARAM_DEFINE_FLOAT(EKF2_EVP_NOISE, 0.1f);

/**
 * Measurement noise for vision velocity observations used to lower bound or replace the uncertainty included in the message
 *
 * @group EKF2
 * @min 0.01
 * @unit m/s
 * @decimal 2
*/
PARAM_DEFINE_FLOAT(EKF2_EVV_NOISE, 0.1f);

/**
 * Measurement noise for vision angle observations used to lower bound or replace the uncertainty included in the message
 *
 * @group EKF2
 * @min 0.01
 * @unit rad
 * @decimal 2
 */
PARAM_DEFINE_FLOAT(EKF2_EVA_NOISE, 0.05f);

/**
 * Measurement noise for the optical flow sensor when it's reported quality metric is at the maximum
 *
 * @group EKF2
 * @min 0.05
 * @unit rad/s
 * @decimal 2
 */
PARAM_DEFINE_FLOAT(EKF2_OF_N_MIN, 0.15f);

/**
 * Measurement noise for the optical flow sensor.
 *
 * (when it's reported quality metric is at the minimum set by EKF2_OF_QMIN).
 * The following condition must be met: EKF2_OF_N_MAXN >= EKF2_OF_N_MIN
 *
 * @group EKF2
 * @min 0.05
 * @unit rad/s
 * @decimal 2
 */
PARAM_DEFINE_FLOAT(EKF2_OF_N_MAX, 0.5f);

/**
 * Optical Flow data will only be used if the sensor reports a quality metric >= EKF2_OF_QMIN.
 *
 * @group EKF2
 * @min 0
 * @max 255
 */
PARAM_DEFINE_INT32(EKF2_OF_QMIN, 1);

/**
 * Gate size for optical flow fusion
 *
 * Sets the number of standard deviations used by the innovation consistency test.
 *
 * @group EKF2
 * @min 1.0
 * @unit SD
 * @decimal 1
 */
PARAM_DEFINE_FLOAT(EKF2_OF_GATE, 3.0f);

/**
 * Terrain altitude process noise - accounts for instability in vehicle height estimate
 *
 * @group EKF2
 * @min 0.5
 * @unit m/s
 * @decimal 1
 */
PARAM_DEFINE_FLOAT(EKF2_TERR_NOISE, 5.0f);

/**
 * Magnitude of terrain gradient
 *
 * @group EKF2
 * @min 0.0
 * @unit m/m
 * @decimal 2
 */
PARAM_DEFINE_FLOAT(EKF2_TERR_GRAD, 0.5f);

/**
 * Device id of IMU
 *
 * Set to 0 to use system selected (sensor_combined) IMU,
 * otherwise set to the device id of the desired IMU (vehicle_imu).
 *
 * @group EKF2
 * @value 0 System Primary
 * @category Developer
 *
 */
PARAM_DEFINE_INT32(EKF2_IMU_ID, 0);

/**
 * X position of IMU in body frame (forward axis with origin relative to vehicle centre of gravity)
 *
 * @group EKF2
 * @unit m
 * @decimal 3
 */
PARAM_DEFINE_FLOAT(EKF2_IMU_POS_X, 0.0f);

/**
 * Y position of IMU in body frame (right axis with origin relative to vehicle centre of gravity)
 *
 * @group EKF2
 * @unit m
 * @decimal 3
 */
PARAM_DEFINE_FLOAT(EKF2_IMU_POS_Y, 0.0f);

/**
 * Z position of IMU in body frame (down axis with origin relative to vehicle centre of gravity)
 *
 * @group EKF2
 * @unit m
 * @decimal 3
 */
PARAM_DEFINE_FLOAT(EKF2_IMU_POS_Z, 0.0f);

/**
 * X position of GPS antenna in body frame (forward axis with origin relative to vehicle centre of gravity)
 *
 * @group EKF2
 * @unit m
 * @decimal 3
 */
PARAM_DEFINE_FLOAT(EKF2_GPS_POS_X, 0.0f);

/**
 * Y position of GPS antenna in body frame (right axis with origin relative to vehicle centre of gravity)
 *
 * @group EKF2
 * @unit m
 * @decimal 3
 */
PARAM_DEFINE_FLOAT(EKF2_GPS_POS_Y, 0.0f);

/**
 * Z position of GPS antenna in body frame (down axis with origin relative to vehicle centre of gravity)
 *
 * @group EKF2
 * @unit m
 * @decimal 3
 */
PARAM_DEFINE_FLOAT(EKF2_GPS_POS_Z, 0.0f);

/**
 * X position of range finder origin in body frame (forward axis with origin relative to vehicle centre of gravity)
 *
 * @group EKF2
 * @unit m
 * @decimal 3
 */
PARAM_DEFINE_FLOAT(EKF2_RNG_POS_X, 0.0f);

/**
 * Y position of range finder origin in body frame (right axis with origin relative to vehicle centre of gravity)
 *
 * @group EKF2
 * @unit m
 * @decimal 3
 */
PARAM_DEFINE_FLOAT(EKF2_RNG_POS_Y, 0.0f);

/**
 * Z position of range finder origin in body frame (down axis with origin relative to vehicle centre of gravity)
 *
 * @group EKF2
 * @unit m
 * @decimal 3
 */
PARAM_DEFINE_FLOAT(EKF2_RNG_POS_Z, 0.0f);

/**
 * X position of optical flow focal point in body frame (forward axis with origin relative to vehicle centre of gravity)
 *
 * @group EKF2
 * @unit m
 * @decimal 3
 */
PARAM_DEFINE_FLOAT(EKF2_OF_POS_X, 0.0f);

/**
 * Y position of optical flow focal point in body frame (right axis with origin relative to vehicle centre of gravity)
 *
 * @group EKF2
 * @unit m
 * @decimal 3
 */
PARAM_DEFINE_FLOAT(EKF2_OF_POS_Y, 0.0f);

/**
 * Z position of optical flow focal point in body frame (down axis with origin relative to vehicle centre of gravity)
 *
 * @group EKF2
 * @unit m
 * @decimal 3
 */
PARAM_DEFINE_FLOAT(EKF2_OF_POS_Z, 0.0f);

/**
* X position of VI sensor focal point in body frame (forward axis with origin relative to vehicle centre of gravity)
 *
 * @group EKF2
 * @unit m
 * @decimal 3
 */
PARAM_DEFINE_FLOAT(EKF2_EV_POS_X, 0.0f);

/**
 * Y position of VI sensor focal point in body frame (right axis with origin relative to vehicle centre of gravity)
 *
 * @group EKF2
 * @unit m
 * @decimal 3
 */
PARAM_DEFINE_FLOAT(EKF2_EV_POS_Y, 0.0f);

/**
 * Z position of VI sensor focal point in body frame (down axis with origin relative to vehicle centre of gravity)
 *
 * @group EKF2
 * @unit m
 * @decimal 3
 */
PARAM_DEFINE_FLOAT(EKF2_EV_POS_Z, 0.0f);

/**
* Airspeed fusion threshold. A value of zero will deactivate airspeed fusion. Any other positive
* value will determine the minimum airspeed which will still be fused. Set to about 90% of the vehicles stall speed.
* Both airspeed fusion and sideslip fusion must be active for the EKF to continue navigating after loss of GPS.
* Use EKF2_FUSE_BETA to activate sideslip fusion.
*
* @group EKF2
* @min 0.0
* @unit m/s
* @decimal 1
*/
PARAM_DEFINE_FLOAT(EKF2_ARSP_THR, 0.0f);

/**
* Boolean determining if synthetic sideslip measurements should fused.
*
* A value of 1 indicates that fusion is active
* Both  sideslip fusion and airspeed fusion must be active for the EKF to continue navigating after loss of GPS.
* Use EKF2_ARSP_THR to activate airspeed fusion.
*
* @group EKF2
* @boolean
*/
PARAM_DEFINE_INT32(EKF2_FUSE_BETA, 0);

/**

 * Time constant of the velocity output prediction and smoothing filter
 *
 * @group EKF2
 * @max 1.0
 * @unit s
 * @decimal 2
 */
PARAM_DEFINE_FLOAT(EKF2_TAU_VEL, 0.25f);

/**
 * Time constant of the position output prediction and smoothing filter. Controls how tightly the output track the EKF states.
 *
 * @group EKF2
 * @min 0.1
 * @max 1.0
 * @unit s
 * @decimal 2
 */
PARAM_DEFINE_FLOAT(EKF2_TAU_POS, 0.25f);

/**
 * 1-sigma IMU gyro switch-on bias
 *
 * @group EKF2
 * @min 0.0
 * @max 0.2
 * @unit rad/sec
 * @reboot_required true
 * @decimal 2
 */
PARAM_DEFINE_FLOAT(EKF2_GBIAS_INIT, 0.1f);

/**
 * 1-sigma IMU accelerometer switch-on bias
 *
 * @group EKF2
 * @min 0.0
 * @max 0.5
 * @unit m/s/s
 * @reboot_required true
 * @decimal 2
 */
PARAM_DEFINE_FLOAT(EKF2_ABIAS_INIT, 0.2f);

/**
 * 1-sigma tilt angle uncertainty after gravity vector alignment
 *
 * @group EKF2
 * @min 0.0
 * @max 0.5
 * @unit rad
 * @reboot_required true
 * @decimal 3
 */
PARAM_DEFINE_FLOAT(EKF2_ANGERR_INIT, 0.1f);

/**
 * Range sensor pitch offset.
 *
 * @group EKF2
 * @min -0.75
 * @max 0.75
 * @unit rad
 * @decimal 3
 */
PARAM_DEFINE_FLOAT(EKF2_RNG_PITCH, 0.0f);

/**
 * Learned value of magnetometer X axis bias.
 * This is the amount of X-axis magnetometer bias learned by the EKF and saved from the last flight. It must be set to zero if the ground based magnetometer calibration is repeated.
 *
 * @group EKF2
 * @min -0.5
 * @max 0.5
 * @reboot_required true
 * @volatile
 * @category system
 * @unit mGauss
 * @decimal 3
 */
PARAM_DEFINE_FLOAT(EKF2_MAGBIAS_X, 0.0f);

/**
 * Learned value of magnetometer Y axis bias.
 * This is the amount of Y-axis magnetometer bias learned by the EKF and saved from the last flight. It must be set to zero if the ground based magnetometer calibration is repeated.
 *
 * @group EKF2
 * @min -0.5
 * @max 0.5
 * @reboot_required true
 * @volatile
 * @category system
 * @unit mGauss
 * @decimal 3
 */
PARAM_DEFINE_FLOAT(EKF2_MAGBIAS_Y, 0.0f);

/**
 * Learned value of magnetometer Z axis bias.
 * This is the amount of Z-axis magnetometer bias learned by the EKF and saved from the last flight. It must be set to zero if the ground based magnetometer calibration is repeated.
 *
 * @group EKF2
 * @min -0.5
 * @max 0.5
 * @reboot_required true
 * @volatile
 * @category system
 * @unit mGauss
 * @decimal 3
 */
PARAM_DEFINE_FLOAT(EKF2_MAGBIAS_Z, 0.0f);

/**
 * ID of Magnetometer the learned bias is for.
 *
 * @group EKF2
 * @reboot_required true
 * @category system
 */
PARAM_DEFINE_INT32(EKF2_MAGBIAS_ID, 0);

/**
 * State variance assumed for magnetometer bias storage.
 * This is a reference variance used to calculate the fraction of learned magnetometer bias that will be used to update the stored value. Smaller values will make the stored bias data adjust more slowly from flight to flight. Larger values will make it adjust faster.
 *
 * @group EKF2
 * @reboot_required true
 * @unit mGauss**2
 * @decimal 8
 */
PARAM_DEFINE_FLOAT(EKF2_MAGB_VREF, 2.5E-7f);

/**
 * Maximum fraction of learned mag bias saved at each disarm.
 * Smaller values make the saved mag bias learn slower from flight to flight. Larger values make it learn faster. Must be > 0.0 and <= 1.0.
 *
 * @group EKF2
 * @min 0.0
 * @max 1.0
 * @decimal 2
 */
PARAM_DEFINE_FLOAT(EKF2_MAGB_K, 0.2f);

/**
 * Range sensor aid.
 *
 * If this parameter is enabled then the estimator will make use of the range finder measurements
 * to estimate it's height even if range sensor is not the primary height source. It will only do so if conditions
 * for range measurement fusion are met. This enables the range finder to be used during low speed and low altitude
 * operation, eg takeoff and landing, where baro interference from rotor wash is excessive and can corrupt EKF state
 * estimates. It is intended to be used where a vertical takeoff and landing is performed, and horizontal flight does
 * not occur until above EKF2_RNG_A_HMAX. If vehicle motion causes repeated switching between the primary height
 * sensor and range finder, an offset in the local position origin can accumulate. Also range finder measurements
 * are less reliable and can experience unexpected errors. For these reasons, if accurate control of height
 * relative to ground is required, it is recommended to use the MPC_ALT_MODE parameter instead, unless baro errors
 * are severe enough to cause problems with landing and takeoff.
 *
 * @group EKF2
 * @value 0 Range aid disabled
 * @value 1 Range aid enabled
 */
PARAM_DEFINE_INT32(EKF2_RNG_AID, 0);

/**
 * Maximum horizontal velocity allowed for range aid mode.
 *
 * If the vehicle horizontal speed exceeds this value then the estimator will not fuse range measurements
 * to estimate it's height. This only applies when range aid mode is activated (EKF2_RNG_AID = enabled).
 *
 * @group EKF2
 * @min 0.1
 * @max 2
 * @unit m/s
 */
PARAM_DEFINE_FLOAT(EKF2_RNG_A_VMAX, 1.0f);

/**
 * Maximum absolute altitude (height above ground level) allowed for range aid mode.
 *
 * If the vehicle absolute altitude exceeds this value then the estimator will not fuse range measurements
 * to estimate it's height. This only applies when range aid mode is activated (EKF2_RNG_AID = enabled).
 *
 * @group EKF2
 * @min 1.0
 * @max 10.0
 * @unit m
 */
PARAM_DEFINE_FLOAT(EKF2_RNG_A_HMAX, 5.0f);

/**
 * Gate size used for innovation consistency checks for range aid fusion
 *
 * A lower value means HAGL needs to be more stable in order to use range finder for height estimation
 * in range aid mode
 *
 * @group EKF2
 * @unit SD
 * @min 0.1
 * @max 5.0
 */
PARAM_DEFINE_FLOAT(EKF2_RNG_A_IGATE, 1.0f);

/**
 * Gate size for vision velocity estimate fusion
 *
 * Sets the number of standard deviations used by the innovation consistency test.
 *
 * @group EKF2
 * @min 1.0
 * @unit SD
 * @decimal 1
*/
PARAM_DEFINE_FLOAT(EKF2_EVV_GATE, 3.0f);

/**
 * Gate size for vision position fusion
 * Sets the number of standard deviations used by the innovation consistency test.
 * @group EKF2
 * @min 1.0
 * @unit SD
 * @decimal 1
*/
PARAM_DEFINE_FLOAT(EKF2_EVP_GATE, 5.0f);

/**
 * Specific drag force observation noise variance used by the multi-rotor specific drag force model.
 * Increasing it makes the multi-rotor wind estimates adjust more slowly.
 *
 * @group EKF2
 * @min 0.5
 * @max 10.0
 * @unit (m/sec**2)**2
 * @decimal 2
 */
PARAM_DEFINE_FLOAT(EKF2_DRAG_NOISE, 2.5f);

/**
 * X-axis ballistic coefficient used by the multi-rotor specific drag force model.
 * This should be adjusted to minimise variance of the X-axis drag specific force innovation sequence.
 *
 * @group EKF2
 * @min 1.0
 * @max 100.0
 * @unit kg/m**2
 * @decimal 1
 */
PARAM_DEFINE_FLOAT(EKF2_BCOEF_X, 25.0f);

/**
 * Y-axis ballistic coefficient used by the multi-rotor specific drag force model.
 * This should be adjusted to minimise variance of the Y-axis drag specific force innovation sequence.
 *
 * @group EKF2
 * @min 1.0
 * @max 100.0
 * @unit kg/m**2
 * @decimal 1
 */
PARAM_DEFINE_FLOAT(EKF2_BCOEF_Y, 25.0f);

/**
 * Upper limit on airspeed along individual axes used to correct baro for position error effects
 *
 * @group EKF2
 * @min 5.0
 * @max 50.0
 * @unit m/s
 * @decimal 1
 */
PARAM_DEFINE_FLOAT(EKF2_ASPD_MAX, 20.0f);

/**
 * Static pressure position error coefficient for the positive X axis
 * This is the ratio of static pressure error to dynamic pressure generated by a positive wind relative velocity along the X body axis.
 * If the baro height estimate rises during forward flight, then this will be a negative number.
 *
 * @group EKF2
 * @min -0.5
 * @max 0.5
 * @decimal 2
 */
PARAM_DEFINE_FLOAT(EKF2_PCOEF_XP, 0.0f);

/**
 * Static pressure position error coefficient for the negative X axis.
 * This is the ratio of static pressure error to dynamic pressure generated by a negative wind relative velocity along the X body axis.
 * If the baro height estimate rises during backwards flight, then this will be a negative number.
 *
 * @group EKF2
 * @min -0.5
 * @max 0.5
 * @decimal 2
 */
PARAM_DEFINE_FLOAT(EKF2_PCOEF_XN, 0.0f);

/**
 * Pressure position error coefficient for the positive Y axis.
 * This is the ratio of static pressure error to dynamic pressure generated by a wind relative velocity along the positive Y (RH) body axis.
 * If the baro height estimate rises during sideways flight to the right, then this will be a negative number.
 *
 * @group EKF2
 * @min -0.5
 * @max 0.5
 * @decimal 2
 */
PARAM_DEFINE_FLOAT(EKF2_PCOEF_YP, 0.0f);

/**
 * Pressure position error coefficient for the negative Y axis.
 * This is the ratio of static pressure error to dynamic pressure generated by a wind relative velocity along the negative Y (LH) body axis.
 * If the baro height estimate rises during sideways flight to the left, then this will be a negative number.
 *
 * @group EKF2
 * @min -0.5
 * @max 0.5
 * @decimal 2
 */
PARAM_DEFINE_FLOAT(EKF2_PCOEF_YN, 0.0f);

/**
 * Static pressure position error coefficient for the Z axis.
 * This is the ratio of static pressure error to dynamic pressure generated by a wind relative velocity along the Z body axis.
 *
 * @group EKF2
 * @min -0.5
 * @max 0.5
 * @decimal 2
 */
PARAM_DEFINE_FLOAT(EKF2_PCOEF_Z, 0.0f);

/**
 * Accelerometer bias learning limit. The ekf delta velocity bias states will be limited to within a range equivalent to +- of this value.
 *
 * @group EKF2
 * @min 0.0
 * @max 0.8
 * @unit m/s/s
 * @decimal 2
 */
PARAM_DEFINE_FLOAT(EKF2_ABL_LIM, 0.4f);

/**
 * Maximum IMU accel magnitude that allows IMU bias learning.
 * If the magnitude of the IMU accelerometer vector exceeds this value, the EKF delta velocity state estimation will be inhibited.
 * This reduces the adverse effect of high manoeuvre accelerations and IMU nonlinerity and scale factor errors on the delta velocity bias estimates.
 *
 * @group EKF2
 * @min 20.0
 * @max 200.0
 * @unit m/s/s
 * @decimal 1
 */
PARAM_DEFINE_FLOAT(EKF2_ABL_ACCLIM, 25.0f);

/**
 * Maximum IMU gyro angular rate magnitude that allows IMU bias learning.
 * If the magnitude of the IMU angular rate vector exceeds this value, the EKF delta velocity state estimation will be inhibited.
 * This reduces the adverse effect of rapid rotation rates and associated errors on the delta velocity bias estimates.
 *
 * @group EKF2
 * @min 2.0
 * @max 20.0
 * @unit rad/s
 * @decimal 1
 */
PARAM_DEFINE_FLOAT(EKF2_ABL_GYRLIM, 3.0f);

/**
 * Time constant used by acceleration and angular rate magnitude checks used to inhibit delta velocity bias learning.
 * The vector magnitude of angular rate and acceleration used to check if learning should be inhibited has a peak hold filter applied to it with an exponential decay.
 * This parameter controls the time constant of the decay.
 *
 * @group EKF2
 * @min 0.1
 * @max 1.0
 * @unit s
 * @decimal 2
 */
PARAM_DEFINE_FLOAT(EKF2_ABL_TAU, 0.5f);

/**
 * Multi GPS Blending Control Mask.
 *
 * Set bits in the following positions to set which GPS accuracy metrics will be used to calculate the blending weight. Set to zero to disable and always used first GPS instance.
 * 0 : Set to true to use speed accuracy
 * 1 : Set to true to use horizontal position accuracy
 * 2 : Set to true to use vertical position accuracy
 *
 * @group EKF2
 * @min 0
 * @max 7
 * @bit 0 use speed accuracy
 * @bit 1 use hpos accuracy
 * @bit 2 use vpos accuracy
 */
PARAM_DEFINE_INT32(EKF2_GPS_MASK, 0);

/**
 * Multi GPS Blending Time Constant
 *
 * Sets the longest time constant that will be applied to the calculation of GPS position and height offsets used to correct data from multiple GPS data for steady state position differences.
 *
 *
 * @group EKF2
 * @min 1.0
 * @max 100.0
 * @unit s
 * @decimal 1
 */
PARAM_DEFINE_FLOAT(EKF2_GPS_TAU, 10.0f);

/**
 * Vehicle movement test threshold
 *
 * Scales the threshold tests applied to IMU data used to determine if the vehicle is static or moving. See parameter descriptions for EKF2_GPS_CHECK and EKF2_MAG_TYPE for further information on the functionality affected by this parameter.
 *
 * @group EKF2
 * @min 0.1
 * @max 10.0
 * @decimal 1
 */
PARAM_DEFINE_FLOAT(EKF2_MOVE_TEST, 1.0f);

/**
 * Required GPS health time on startup
 *
 * Minimum continuous period without GPS failure required to mark a healthy GPS status.
 * It can be reduced to speed up initialization, but it's recommended to keep this unchanged for a vehicle.
 *
 * @group EKF2
 * @min 0.1
 * @decimal 1
 * @unit s
 * @reboot_required true
 */
PARAM_DEFINE_FLOAT(EKF2_REQ_GPS_H, 10.0f);

/**
 * Magnetic field strength test selection
 *
 * When set, the EKF checks the strength of the magnetic field
 * to decide whether the magnetometer data is valid.
 * If GPS data is received, the magnetic field is compared to a World
 * Magnetic Model (WMM), otherwise an average value is used.
 * This check is useful to reject occasional hard iron disturbance.
 *
 * @group EKF2
 * @boolean
 */
PARAM_DEFINE_INT32(EKF2_MAG_CHECK, 0);

/**
<<<<<<< HEAD
 * Enable synthetic magnetometer Z component measurement.
 *
 * Use for vehicles where the measured body Z magnetic field is subject to strong magnetic interference.
 * For magnetic heading fusion the magnetometer Z measurement will be replaced by a synthetic value calculated
 * using the knowledge of the 3D magnetic field vector at the location of the drone. Therefore, this parameter
 * will only have an effect if the global position of the drone is known.
 * For 3D mag fusion the magnetometer Z measurement will simply be ingored instead of fusing the synthetic value.
 *
 * @group EKF2
 * @min 0
 * @max 1
 */
PARAM_DEFINE_INT32(EKF2_SYNT_MAG_Z, 0);
=======
 * Default value of true airspeed used in EKF-GSF AHRS calculation.
 * If no airspeed measurements are avalable, the EKF-GSF AHRS calculation will assume this value of true airspeed when compensating for centripetal acceleration during turns. Set to zero to disable centripetal acceleration compensation during fixed wing flight modes.
 *
 * @group EKF2
 * @min 0.0
 * @unit m/s
 * @max 100.0
 * @decimal 1
 */
PARAM_DEFINE_FLOAT(EKF2_GSF_TAS, 15.0f);
>>>>>>> 1f4b2d1d
<|MERGE_RESOLUTION|>--- conflicted
+++ resolved
@@ -1447,7 +1447,6 @@
 PARAM_DEFINE_INT32(EKF2_MAG_CHECK, 0);
 
 /**
-<<<<<<< HEAD
  * Enable synthetic magnetometer Z component measurement.
  *
  * Use for vehicles where the measured body Z magnetic field is subject to strong magnetic interference.
@@ -1461,7 +1460,8 @@
  * @max 1
  */
 PARAM_DEFINE_INT32(EKF2_SYNT_MAG_Z, 0);
-=======
+
+/**
  * Default value of true airspeed used in EKF-GSF AHRS calculation.
  * If no airspeed measurements are avalable, the EKF-GSF AHRS calculation will assume this value of true airspeed when compensating for centripetal acceleration during turns. Set to zero to disable centripetal acceleration compensation during fixed wing flight modes.
  *
@@ -1471,5 +1471,4 @@
  * @max 100.0
  * @decimal 1
  */
-PARAM_DEFINE_FLOAT(EKF2_GSF_TAS, 15.0f);
->>>>>>> 1f4b2d1d
+PARAM_DEFINE_FLOAT(EKF2_GSF_TAS, 15.0f);