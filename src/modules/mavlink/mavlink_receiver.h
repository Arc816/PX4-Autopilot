--- conflicted
+++ resolved
@@ -249,10 +249,6 @@
 	orb_advert_t _debug_vect_pub;
 	orb_advert_t _debug_array_pub;
 	orb_advert_t _telem_status_pub;
-<<<<<<< HEAD
-	static const int _gps_inject_data_queue_size = 6;
-=======
->>>>>>> 48968fc9
 	orb_advert_t _gps_inject_data_pub;
 	orb_advert_t _command_ack_pub;
 
