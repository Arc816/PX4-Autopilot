/****************************************************************************
 *
 *   Copyright (c) 2014-2021 PX4 Development Team. All rights reserved.
 *
 * Redistribution and use in source and binary forms, with or without
 * modification, are permitted provided that the following conditions
 * are met:
 *
 * 1. Redistributions of source code must retain the above copyright
 *    notice, this list of conditions and the following disclaimer.
 * 2. Redistributions in binary form must reproduce the above copyright
 *    notice, this list of conditions and the following disclaimer in
 *    the documentation and/or other materials provided with the
 *    distribution.
 * 3. Neither the name PX4 nor the names of its contributors may be
 *    used to endorse or promote products derived from this software
 *    without specific prior written permission.
 *
 * THIS SOFTWARE IS PROVIDED BY THE COPYRIGHT HOLDERS AND CONTRIBUTORS
 * "AS IS" AND ANY EXPRESS OR IMPLIED WARRANTIES, INCLUDING, BUT NOT
 * LIMITED TO, THE IMPLIED WARRANTIES OF MERCHANTABILITY AND FITNESS
 * FOR A PARTICULAR PURPOSE ARE DISCLAIMED. IN NO EVENT SHALL THE
 * COPYRIGHT OWNER OR CONTRIBUTORS BE LIABLE FOR ANY DIRECT, INDIRECT,
 * INCIDENTAL, SPECIAL, EXEMPLARY, OR CONSEQUENTIAL DAMAGES (INCLUDING,
 * BUT NOT LIMITED TO, PROCUREMENT OF SUBSTITUTE GOODS OR SERVICES; LOSS
 * OF USE, DATA, OR PROFITS; OR BUSINESS INTERRUPTION) HOWEVER CAUSED
 * AND ON ANY THEORY OF LIABILITY, WHETHER IN CONTRACT, STRICT
 * LIABILITY, OR TORT (INCLUDING NEGLIGENCE OR OTHERWISE) ARISING IN
 * ANY WAY OUT OF THE USE OF THIS SOFTWARE, EVEN IF ADVISED OF THE
 * POSSIBILITY OF SUCH DAMAGE.
 *
 ****************************************************************************/

/// @file mavlink_ftp.cpp
///	@author px4dev, Don Gagne <don@thegagnes.com>

#include <crc32.h>
#include <unistd.h>
#include <stdio.h>
#include <fcntl.h>
#include <sys/stat.h>
#include <errno.h>
#include <cstring>

#include "mavlink_ftp.h"
#include "mavlink_tests/mavlink_ftp_test.h"
#include <px4_platform_common/defines.h>

#ifndef MAVLINK_FTP_UNIT_TEST
#include "mavlink_main.h"
#else
#include <mavlink.h>
#endif

using namespace time_literals;

constexpr const char MavlinkFTP::_root_dir[];

MavlinkFTP::MavlinkFTP(Mavlink *mavlink) :
	_mavlink(mavlink)
{
	// initialize session
	_session_info.fd = -1;
}

MavlinkFTP::~MavlinkFTP()
{
	delete[] _work_buffer1;
	delete[] _work_buffer2;
}

unsigned
MavlinkFTP::get_size()
{
	if (_session_info.stream_download) {
		return MAVLINK_MSG_ID_FILE_TRANSFER_PROTOCOL_LEN + MAVLINK_NUM_NON_PAYLOAD_BYTES;

	} else {
		return 0;
	}
}

#ifdef MAVLINK_FTP_UNIT_TEST
void
MavlinkFTP::set_unittest_worker(ReceiveMessageFunc_t rcvMsgFunc, void *worker_data)
{
	_utRcvMsgFunc = rcvMsgFunc;
	_worker_data = worker_data;
}
#endif

uint8_t
MavlinkFTP::_getServerSystemId()
{
#ifdef MAVLINK_FTP_UNIT_TEST
	// We use fake ids when unit testing
	return MavlinkFtpTest::serverSystemId;
#else
	// Not unit testing, use the real thing
	return _mavlink->get_system_id();
#endif
}

uint8_t
MavlinkFTP::_getServerComponentId()
{
#ifdef MAVLINK_FTP_UNIT_TEST
	// We use fake ids when unit testing
	return MavlinkFtpTest::serverComponentId;
#else
	// Not unit testing, use the real thing
	return _mavlink->get_component_id();
#endif
}

uint8_t
MavlinkFTP::_getServerChannel()
{
#ifdef MAVLINK_FTP_UNIT_TEST
	// We use fake ids when unit testing
	return MavlinkFtpTest::serverChannel;
#else
	// Not unit testing, use the real thing
	return _mavlink->get_channel();
#endif
}

void
MavlinkFTP::handle_message(const mavlink_message_t *msg)
{
	//warnx("MavlinkFTP::handle_message %d %d", buf_size_1, buf_size_2);

	if (msg->msgid == MAVLINK_MSG_ID_FILE_TRANSFER_PROTOCOL) {
		mavlink_file_transfer_protocol_t ftp_request;
		mavlink_msg_file_transfer_protocol_decode(msg, &ftp_request);

		PX4_DEBUG("FTP: received ftp protocol message target_system: %d target_component: %d, seq: %d",
			  ftp_request.target_system, ftp_request.target_component, msg->seq);

		if ((ftp_request.target_system == _getServerSystemId() || ftp_request.target_system == 0) &&
		    (ftp_request.target_component == _getServerComponentId() || ftp_request.target_component == 0)) {
			_process_request(&ftp_request, msg->sysid, msg->compid);
		}
	}
}

/// @brief Processes an FTP message
void
MavlinkFTP::_process_request(
	mavlink_file_transfer_protocol_t *ftp_req,
	uint8_t target_system_id,
	uint8_t target_comp_id)
{
	bool stream_send = false;
	PayloadHeader *payload = reinterpret_cast<PayloadHeader *>(&ftp_req->payload[0]);

	ErrorCode errorCode = kErrNone;

	if (!_ensure_buffers_exist()) {
		PX4_ERR("Failed to allocate buffers");
		errorCode = kErrFailErrno;
		_our_errno = ENOMEM;
		goto out;
	}

	// basic sanity checks; must validate length before use
	if (payload->size > kMaxDataLength) {
		errorCode = kErrInvalidDataSize;
<<<<<<< HEAD
		PX4_WARN("invalid data size");
=======
		PX4_WARN("invalid data size: %d", payload->size);
>>>>>>> 94884594
		goto out;
	}

	// check the sequence number: if this is a resent request, resend the last response
	if (_last_reply_valid) {
		mavlink_file_transfer_protocol_t *last_reply = reinterpret_cast<mavlink_file_transfer_protocol_t *>(_last_reply);
		PayloadHeader *last_payload = reinterpret_cast<PayloadHeader *>(&last_reply->payload[0]);

		if (payload->seq_number + 1 == last_payload->seq_number) {
			// this is the same request as the one we replied to last. It means the (n)ack got lost, and the GCS
			// resent the request
#ifdef MAVLINK_FTP_UNIT_TEST
			_utRcvMsgFunc(last_reply, _worker_data);
#else
			mavlink_msg_file_transfer_protocol_send_struct(_mavlink->get_channel(), last_reply);
#endif
			return;
		}
	}


<<<<<<< HEAD

	PX4_DEBUG("ftp: channel %" PRIu8 " opc %" PRIu8 " size %" PRIu8 " offset %" PRIu32, _getServerChannel(),
		  payload->opcode,
		  payload->size,
		  payload->offset);
=======
	PX4_DEBUG("ftp: channel %" PRIu8 " opc %" PRIu8 " size %" PRIu8 " offset %" PRIu32,
		  _getServerChannel(), payload->opcode, payload->size, payload->offset);
>>>>>>> 94884594

	switch (payload->opcode) {
	case kCmdNone:
		break;

	case kCmdTerminateSession:
		errorCode = _workTerminate(payload);
		break;

	case kCmdResetSessions:
		errorCode = _workReset(payload);
		break;

	case kCmdListDirectory:
		errorCode = _workList(payload);
		break;

	case kCmdOpenFileRO:
		errorCode = _workOpen(payload, O_RDONLY);
		break;

	case kCmdCreateFile:
		errorCode = _workOpen(payload, O_CREAT | O_TRUNC | O_WRONLY);
		break;

	case kCmdOpenFileWO:
		errorCode = _workOpen(payload, O_CREAT | O_WRONLY);
		break;

	case kCmdReadFile:
		errorCode = _workRead(payload);
		break;

	case kCmdBurstReadFile:
		errorCode = _workBurst(payload, target_system_id, target_comp_id);
		stream_send = true;
		break;

	case kCmdWriteFile:
		errorCode = _workWrite(payload);
		break;

	case kCmdRemoveFile:
		errorCode = _workRemoveFile(payload);
		break;

	case kCmdRename:
		errorCode = _workRename(payload);
		break;

	case kCmdTruncateFile:
		errorCode = _workTruncateFile(payload);
		break;

	case kCmdCreateDirectory:
		errorCode = _workCreateDirectory(payload);
		break;

	case kCmdRemoveDirectory:
		errorCode = _workRemoveDirectory(payload);
		break;

	case kCmdCalcFileCRC32:
		errorCode = _workCalcFileCRC32(payload);
		break;

	default:
		errorCode = kErrUnknownCommand;
		break;
	}

out:
	payload->seq_number++;

	// handle success vs. error
	if (errorCode == kErrNone) {
		payload->req_opcode = payload->opcode;
		payload->opcode = kRspAck;

	} else {
		PX4_DEBUG("errorCode: %d, errno: %d / %s", errorCode, _our_errno, strerror(_our_errno));
		payload->req_opcode = payload->opcode;
		payload->opcode = kRspNak;
		payload->size = 1;

		if (_our_errno == EEXIST) {
			errorCode = kErrFailFileExists;

		} else if (_our_errno == ENOENT && errorCode == kErrFailErrno) {
			errorCode = kErrFileNotFound;
		}

		payload->data[0] = errorCode;

		if (errorCode == kErrFailErrno) {
			payload->size = 2;
			payload->data[1] = _our_errno;
		}
	}

	_last_reply_valid = false;

	// Stream download replies are sent through mavlink stream mechanism. Unless we need to Nack.
	if (!stream_send || errorCode != kErrNone) {
		// respond to the request
		ftp_req->target_system = target_system_id;
		ftp_req->target_network = 0;
		ftp_req->target_component = target_comp_id;
		_reply(ftp_req);
	}
}

bool MavlinkFTP::_ensure_buffers_exist()
{
	_last_work_buffer_access = hrt_absolute_time();

	if (!_work_buffer1) {
		_work_buffer1 = new char[_work_buffer1_len];
	}

	if (!_work_buffer2) {
		_work_buffer2 = new char[_work_buffer2_len];
	}

	return _work_buffer1 && _work_buffer2;
}

/// @brief Sends the specified FTP response message out through mavlink
void
MavlinkFTP::_reply(mavlink_file_transfer_protocol_t *ftp_req)
{
	PayloadHeader *payload = reinterpret_cast<PayloadHeader *>(&ftp_req->payload[0]);

	// keep a copy of the last sent response ((n)ack), so that if it gets lost and the GCS resends the request,
	// we can simply resend the response.
	// we only keep small responses to reduce RAM usage and avoid large memcpy's. The larger responses are all data
	// retrievals without side-effects, meaning it's ok to reexecute them if a response gets lost
	if (payload->size <= sizeof(uint32_t)) {
		_last_reply_valid = true;
		memcpy(_last_reply, ftp_req, sizeof(_last_reply));
	}

	PX4_DEBUG("FTP: %s seq_number: %" PRIu16, payload->opcode == kRspAck ? "Ack" : "Nak", payload->seq_number);

#ifdef MAVLINK_FTP_UNIT_TEST
	// Unit test hook is set, call that instead
	_utRcvMsgFunc(ftp_req, _worker_data);
#else
	mavlink_msg_file_transfer_protocol_send_struct(_mavlink->get_channel(), ftp_req);
#endif

}

/// @brief Responds to a List command
MavlinkFTP::ErrorCode
MavlinkFTP::_workList(PayloadHeader *payload)
{
	strncpy(_work_buffer1, _root_dir, _work_buffer1_len);
	strncpy(_work_buffer1 + _root_dir_len, _data_as_cstring(payload), _work_buffer1_len - _root_dir_len);
	// ensure termination
	_work_buffer1[_work_buffer1_len - 1] = '\0';

	ErrorCode errorCode = kErrNone;
	unsigned offset = 0;

	PX4_DEBUG("opendir: %s", _work_buffer1);

	DIR *dp = opendir(_work_buffer1);

	if (dp == nullptr) {
		_our_errno = errno;
		PX4_DEBUG("Dir open failed %s: %s", _work_buffer1, strerror(_our_errno));
		return kErrFileNotFound;
	}

	PX4_DEBUG("FTP: list %s offset %" PRIu32, _work_buffer1, payload->offset);

	struct dirent *result = nullptr;

	// move to the requested offset
	int requested_offset = payload->offset;

	PX4_DEBUG("readdir with offset: %d", requested_offset);

	while (requested_offset-- > 0 && readdir(dp)) {}

	for (;;) {
		errno = 0;
		result = readdir(dp);

		// read the directory entry
		if (result == nullptr) {
			_our_errno = errno;

			if (_our_errno) {
				PX4_WARN("readdir failed: %s", strerror(_our_errno));
				payload->data[offset++] = kDirentSkip;
				*((char *)&payload->data[offset]) = '\0';
				offset++;
				payload->size = offset;
				closedir(dp);

				return errorCode;
			}

			// FIXME: does this ever happen? I would assume readdir always sets errno.
			// no more entries?
			if (payload->offset != 0 && offset == 0) {
				// User is requesting subsequent dir entries but there were none. This means the user asked
				// to seek past EOF.
				errorCode = kErrEOF;
			}

			// Otherwise we are just at the last directory entry, so we leave the errorCode at kErrorNone to signal that
			break;
		}

		uint32_t fileSize = 0;
		char direntType;

		// Determine the directory entry type
		switch (result->d_type) {
		case DIRENT_REGULAR_FILE: {
				// For files we get the file size as well
				direntType = kDirentFile;
				int ret = snprintf(_work_buffer2, _work_buffer2_len, "%s/%s", _work_buffer1, result->d_name);
				bool buf_is_ok = ((ret > 0) && (ret < _work_buffer2_len));

				if (buf_is_ok) {
					struct stat st;

					if (stat(_work_buffer2, &st) == 0) {
						fileSize = st.st_size;
					}
				}

				break;
			}

		case DIRENT_DIRECTORY:
			if (strcmp(result->d_name, ".") == 0 || strcmp(result->d_name, "..") == 0) {
				// Don't bother sending these back
				direntType = kDirentSkip;

			} else {
				direntType = kDirentDir;
			}

			break;

		default:
			// We only send back file and diretory entries, skip everything else
			direntType = kDirentSkip;
		}

		if (direntType == kDirentSkip) {
			// Skip send only dirent identifier
			_work_buffer2[0] = '\0';

		} else if (direntType == kDirentFile) {
			// Files send filename and file length
			int ret = snprintf(_work_buffer2, _work_buffer2_len, "%s\t%" PRIu32, result->d_name, fileSize);
			bool buf_is_ok = ((ret > 0) && (ret < _work_buffer2_len));

			if (!buf_is_ok) {
				_work_buffer2[_work_buffer2_len - 1] = '\0';
			}

		} else {
			// Everything else just sends name
			strncpy(_work_buffer2, result->d_name, _work_buffer2_len);
			_work_buffer2[_work_buffer2_len - 1] = '\0';
		}

		size_t nameLen = strlen(_work_buffer2);

		// Do we have room for the name, the one char directory identifier and the null terminator?
		if ((offset + nameLen + 2) > kMaxDataLength) {
			break;
		}

		// Move the data into the buffer
		payload->data[offset++] = direntType;
		strcpy((char *)&payload->data[offset], _work_buffer2);
		PX4_DEBUG("FTP: list %s %s", _work_buffer1, (char *)&payload->data[offset - 1]);
		offset += nameLen + 1;
	}

	closedir(dp);
	payload->size = offset;

	return errorCode;
}

/// @brief Responds to an Open command
MavlinkFTP::ErrorCode
MavlinkFTP::_workOpen(PayloadHeader *payload, int oflag)
{
	if (_session_info.fd >= 0) {
		PX4_ERR("FTP: Open failed - out of sessions\n");
		return kErrNoSessionsAvailable;
	}

	strncpy(_work_buffer1, _root_dir, _work_buffer1_len);
	strncpy(_work_buffer1 + _root_dir_len, _data_as_cstring(payload), _work_buffer1_len - _root_dir_len);

	PX4_DEBUG("FTP: open '%s'", _work_buffer1);

	uint32_t fileSize = 0;
	struct stat st;

	PX4_DEBUG("stat: %s", _work_buffer1);

	if (stat(_work_buffer1, &st) != 0) {
		// fail only if requested open for read
		if (oflag & O_RDONLY) {
			_our_errno = errno;
			PX4_ERR("stat failed read: %s", strerror(_our_errno));
			return kErrFailErrno;

		} else {
			st.st_size = 0;
		}
	}

	fileSize = st.st_size;

	PX4_DEBUG("open: %s", _work_buffer1);
	// Set mode to 666 incase oflag has O_CREAT
	int fd = ::open(_work_buffer1, oflag, PX4_O_MODE_666);

	if (fd < 0) {
		_our_errno = errno;
		PX4_ERR("open failed: %s", strerror(_our_errno));
		return kErrFailErrno;
	}

	_session_info.fd = fd;
	_session_info.file_size = fileSize;
	_session_info.stream_download = false;

	payload->session = 0;
	payload->size = sizeof(uint32_t);
	std::memcpy(payload->data, &fileSize, payload->size);

	return kErrNone;
}

/// @brief Responds to a Read command
MavlinkFTP::ErrorCode
MavlinkFTP::_workRead(PayloadHeader *payload)
{
	if (payload->session != 0 || _session_info.fd < 0) {
		return kErrInvalidSession;
	}

	PX4_DEBUG("FTP: read offset:%" PRIu32, payload->offset);

	// We have to test seek past EOF ourselves, lseek will allow seek past EOF
	if (payload->offset >= _session_info.file_size) {
		PX4_WARN("request past EOF");
		return kErrEOF;
	}

	PX4_DEBUG("lseek with offset: %d", payload->offset);

	if (lseek(_session_info.fd, payload->offset, SEEK_SET) < 0) {
		_our_errno = errno;
		PX4_ERR("seek fail: %s", strerror(_our_errno));
		return kErrFailErrno;
	}

	int bytes_read = ::read(_session_info.fd, &payload->data[0], payload->size);

	if (bytes_read < 0) {
		// Negative return indicates error other than eof
		_our_errno = errno;
		PX4_ERR("read fail %d, %s", bytes_read, strerror(_our_errno));
		return kErrFailErrno;
	}

	payload->size = bytes_read;

	return kErrNone;
}

/// @brief Responds to a Stream command
MavlinkFTP::ErrorCode
MavlinkFTP::_workBurst(PayloadHeader *payload, uint8_t target_system_id, uint8_t target_component_id)
{
	if (payload->session != 0 && _session_info.fd < 0) {
		PX4_DEBUG("_workBurst: no session or no fd");
		return kErrInvalidSession;
	}

	PX4_DEBUG("FTP: burst offset:%" PRIu32, payload->offset);
<<<<<<< HEAD

=======
>>>>>>> 94884594
	// Setup for streaming sends
	_session_info.stream_download = true;
	_session_info.stream_offset = payload->offset;
	_session_info.stream_chunk_transmitted = 0;
	_session_info.stream_seq_number = payload->seq_number + 1;
	_session_info.stream_target_system_id = target_system_id;
	_session_info.stream_target_component_id = target_component_id;

	return kErrNone;
}

/// @brief Responds to a Write command
MavlinkFTP::ErrorCode
MavlinkFTP::_workWrite(PayloadHeader *payload)
{
	if (payload->session != 0 && _session_info.fd < 0) {
		PX4_DEBUG("_workWrite: no session or no fd");
		return kErrInvalidSession;
	}

	if (!_validatePathIsWritable(_work_buffer1)) {
		return kErrFailFileProtected;
	}

	if (lseek(_session_info.fd, payload->offset, SEEK_SET) < 0) {
		// Unable to see to the specified location
		PX4_ERR("seek fail");
		return kErrFailErrno;
	}

	PX4_DEBUG("write %d bytes", payload->size);
	int bytes_written = ::write(_session_info.fd, &payload->data[0], payload->size);

	if (bytes_written < 0) {
		// Negative return indicates error other than eof
		_our_errno = errno;
		PX4_ERR("write fail %d, %s", bytes_written, strerror(_our_errno));
		return kErrFailErrno;
	}

	payload->size = sizeof(uint32_t);
	std::memcpy(payload->data, &bytes_written, payload->size);

	return kErrNone;
}

/// @brief Responds to a RemoveFile command
MavlinkFTP::ErrorCode
MavlinkFTP::_workRemoveFile(PayloadHeader *payload)
{
	strncpy(_work_buffer1, _root_dir, _work_buffer1_len);
	strncpy(_work_buffer1 + _root_dir_len, _data_as_cstring(payload), _work_buffer1_len - _root_dir_len);
	// ensure termination
	_work_buffer1[_work_buffer1_len - 1] = '\0';

	if (!_validatePathIsWritable(_work_buffer1)) {
		return kErrFailFileProtected;
	}

	PX4_DEBUG("unlink %s", _work_buffer1);

	if (unlink(_work_buffer1) == 0) {
		payload->size = 0;
		return kErrNone;

	} else {
		_our_errno = errno;
		PX4_ERR("unlink failed: %s", strerror(_our_errno));
		return kErrFailErrno;
	}
}

/// @brief Responds to a TruncateFile command
MavlinkFTP::ErrorCode
MavlinkFTP::_workTruncateFile(PayloadHeader *payload)
{
	strncpy(_work_buffer1, _root_dir, _work_buffer1_len);
	strncpy(_work_buffer1 + _root_dir_len, _data_as_cstring(payload), _work_buffer1_len - _root_dir_len);
	// ensure termination
	_work_buffer1[_work_buffer1_len - 1] = '\0';
	payload->size = 0;

	if (!_validatePathIsWritable(_work_buffer1)) {
		return kErrFailFileProtected;
	}

#ifdef __PX4_NUTTX

	// emulate truncate(_work_buffer1, payload->offset) by
	// copying to temp and overwrite with O_TRUNC flag (NuttX does not support truncate()).
	const char temp_file[] = PX4_STORAGEDIR"/.trunc.tmp";

	struct stat st;

	PX4_DEBUG("stat: %s", _work_buffer1);

	if (stat(_work_buffer1, &st) != 0) {
		_our_errno = errno;
		PX4_ERR("stat failed: %s", strerror(_our_errno));
		return kErrFailErrno;
	}

	if (!S_ISREG(st.st_mode)) {
		_our_errno = EISDIR;
		return kErrFailErrno;
	}

	// check perms allow us to write (not romfs)
	if (!(st.st_mode & (S_IWUSR | S_IWGRP | S_IWOTH))) {
		_our_errno = EROFS;
		return kErrFailErrno;
	}

	if (payload->offset == (unsigned)st.st_size) {
		// nothing to do
		return kErrNone;

	} else if (payload->offset == 0) {
		// 1: truncate all data
		int fd = ::open(_work_buffer1, O_TRUNC | O_WRONLY);

		if (fd < 0) {
			return kErrFailErrno;
		}

		::close(fd);
		return kErrNone;

	} else if (payload->offset > (unsigned)st.st_size) {
		// 2: extend file

		PX4_DEBUG("extend file: %s", _work_buffer1);

		int fd = ::open(_work_buffer1, O_WRONLY);

		if (fd < 0) {
			_our_errno = errno;
			PX4_ERR("open failed: %s", strerror(_our_errno));
			return kErrFailErrno;
		}

		if (lseek(fd, payload->offset - 1, SEEK_SET) < 0) {
			_our_errno = errno;
			PX4_ERR("seek failed: %s", strerror(_our_errno));
			::close(fd);
			return kErrFailErrno;
		}

		PX4_DEBUG("write 1");
		bool ok = 1 == ::write(fd, "", 1);

		if (!ok) {
			_our_errno = errno;
			PX4_ERR("write 1 failed: %s", strerror(_our_errno));
		}

		::close(fd);

		return (ok) ? kErrNone : kErrFailErrno;

	} else {
		// 3: truncate
		PX4_DEBUG("truncate file %s", _work_buffer1);

		if (_copy_file(_work_buffer1, temp_file, payload->offset) != 0) {
			return kErrFailErrno;
		}

		if (_copy_file(temp_file, _work_buffer1, payload->offset) != 0) {
			return kErrFailErrno;
		}

		if (::unlink(temp_file) != 0) {
			_our_errno = errno;
			PX4_ERR("unlink failed: %s", strerror(_our_errno));
			return kErrFailErrno;
		}

		return kErrNone;
	}

#else
	int ret = truncate(_work_buffer1, payload->offset);

	if (ret == 0) {
		return kErrNone;
	}

	return kErrFailErrno;
#endif /* __PX4_NUTTX */
}

/// @brief Responds to a Terminate command
MavlinkFTP::ErrorCode
MavlinkFTP::_workTerminate(PayloadHeader *payload)
{
	if (payload->session != 0 || _session_info.fd < 0) {
		return kErrInvalidSession;
	}

	PX4_DEBUG("work terminate: close");
	::close(_session_info.fd);
	_session_info.fd = -1;
	_session_info.stream_download = false;

	payload->size = 0;

	return kErrNone;
}

/// @brief Responds to a Reset command
MavlinkFTP::ErrorCode
MavlinkFTP::_workReset(PayloadHeader *payload)
{
	PX4_DEBUG("work reset: close");

	if (_session_info.fd != -1) {
		::close(_session_info.fd);
		_session_info.fd = -1;
		_session_info.stream_download = false;
	}

	payload->size = 0;

	return kErrNone;
}

/// @brief Responds to a Rename command
MavlinkFTP::ErrorCode
MavlinkFTP::_workRename(PayloadHeader *payload)
{
	char *ptr = _data_as_cstring(payload);
	size_t oldpath_sz = strlen(ptr);

	if (oldpath_sz == payload->size) {
		// no newpath
		errno = EINVAL;
		return kErrFailErrno;
	}

	strncpy(_work_buffer1, _root_dir, _work_buffer1_len);
	strncpy(_work_buffer1 + _root_dir_len, ptr, _work_buffer1_len - _root_dir_len);
	_work_buffer1[_work_buffer1_len - 1] = '\0'; // ensure termination

	strncpy(_work_buffer2, _root_dir, _work_buffer2_len);
	strncpy(_work_buffer2 + _root_dir_len, ptr + oldpath_sz + 1, _work_buffer2_len - _root_dir_len);
	_work_buffer2[_work_buffer2_len - 1] = '\0'; // ensure termination

	if (!_validatePathIsWritable(_work_buffer2)) {
		return kErrFailFileProtected;
	}

	PX4_DEBUG("rename from %s to %s", _work_buffer1, _work_buffer2);

	if (rename(_work_buffer1, _work_buffer2) == 0) {
		payload->size = 0;
		return kErrNone;

	} else {
		_our_errno = errno;
		PX4_ERR("rename failed: %d %s", _our_errno, strerror(_our_errno));
		return kErrFailErrno;
	}
}

/// @brief Responds to a RemoveDirectory command
MavlinkFTP::ErrorCode
MavlinkFTP::_workRemoveDirectory(PayloadHeader *payload)
{
	strncpy(_work_buffer1, _root_dir, _work_buffer1_len);
	strncpy(_work_buffer1 + _root_dir_len, _data_as_cstring(payload), _work_buffer1_len - _root_dir_len);
	// ensure termination
	_work_buffer1[_work_buffer1_len - 1] = '\0';

	if (!_validatePathIsWritable(_work_buffer1)) {
		return kErrFailFileProtected;
	}

	PX4_DEBUG("remove dir %s", _work_buffer1);

	if (rmdir(_work_buffer1) == 0) {
		payload->size = 0;
		return kErrNone;

	} else {
		_our_errno = errno;
		PX4_DEBUG("remove dir failed: %d %s", _our_errno, strerror(_our_errno));
		return kErrFailErrno;
	}
}

/// @brief Responds to a CreateDirectory command
MavlinkFTP::ErrorCode
MavlinkFTP::_workCreateDirectory(PayloadHeader *payload)
{
	strncpy(_work_buffer1, _root_dir, _work_buffer1_len);
	strncpy(_work_buffer1 + _root_dir_len, _data_as_cstring(payload), _work_buffer1_len - _root_dir_len);
	// ensure termination
	_work_buffer1[_work_buffer1_len - 1] = '\0';

	if (!_validatePathIsWritable(_work_buffer1)) {
		return kErrFailFileProtected;
	}

	PX4_DEBUG("create dir %s", _work_buffer1);

	if (mkdir(_work_buffer1, S_IRWXU | S_IRWXG | S_IRWXO) == 0) {
		payload->size = 0;
		return kErrNone;

	} else {
		_our_errno = errno;
		PX4_ERR("create dir failed: %s", strerror(_our_errno));
		return kErrFailErrno;
	}
}

/// @brief Responds to a CalcFileCRC32 command
MavlinkFTP::ErrorCode
MavlinkFTP::_workCalcFileCRC32(PayloadHeader *payload)
{
	uint32_t checksum = 0;
	ssize_t bytes_read;
	strncpy(_work_buffer2, _root_dir, _work_buffer2_len);
	strncpy(_work_buffer2 + _root_dir_len, _data_as_cstring(payload), _work_buffer2_len - _root_dir_len);
	// ensure termination
	_work_buffer2[_work_buffer2_len - 1] = '\0';

	int fd = ::open(_work_buffer2, O_RDONLY);

	if (fd < 0) {
		return kErrFailErrno;
	}

	do {
		bytes_read = ::read(fd, _work_buffer2, _work_buffer2_len);

		if (bytes_read < 0) {
			_our_errno = errno;
			::close(fd);
			return kErrFailErrno;
		}

		checksum = crc32part((uint8_t *)_work_buffer2, bytes_read, checksum);
	} while (bytes_read == _work_buffer2_len);

	::close(fd);

	payload->size = sizeof(uint32_t);
	std::memcpy(payload->data, &checksum, payload->size);
	return kErrNone;
}

/// @brief Guarantees that the payload data is null terminated.
///     @return Returns a pointer to the payload data as a char *
char *
MavlinkFTP::_data_as_cstring(PayloadHeader *payload)
{
	// guarantee nul termination
	if (payload->size < kMaxDataLength) {
		payload->data[payload->size] = '\0';

	} else {
		payload->data[kMaxDataLength - 1] = '\0';
	}

	// and return data
	return (char *) & (payload->data[0]);
}

/// @brief Copy file (with limited space)
int
MavlinkFTP::_copy_file(const char *src_path, const char *dst_path, size_t length)
{
	PX4_DEBUG("copy file from %s to %s", src_path, dst_path);

	int src_fd = -1, dst_fd = -1;

	src_fd = ::open(src_path, O_RDONLY);

	if (src_fd < 0) {
		return -1;
	}

	dst_fd = ::open(dst_path, O_CREAT | O_TRUNC | O_WRONLY
// POSIX requires the permissions to be supplied if O_CREAT passed
#ifdef __PX4_POSIX
			, 0666
#endif
		       );

	if (dst_fd < 0) {
		_our_errno = errno;
		::close(src_fd);
		return -1;
	}

	while (length > 0) {
		ssize_t bytes_read, bytes_written;
		size_t blen = (length > _work_buffer2_len) ? _work_buffer2_len : length;

		bytes_read = ::read(src_fd, _work_buffer2, blen);

		if (bytes_read == 0) {
			// EOF
			break;

		} else if (bytes_read < 0) {
			_our_errno = errno;
			PX4_ERR("cp: read");
			break;
		}

		bytes_written = ::write(dst_fd, _work_buffer2, bytes_read);

		if (bytes_written != bytes_read) {
			_our_errno = errno;
			PX4_ERR("cp: short write");
			break;
		}

		length -= bytes_written;
	}

	::close(src_fd);
	::close(dst_fd);

	return (length > 0) ? -1 : 0;
}

void MavlinkFTP::send()
{

	if (_work_buffer1 || _work_buffer2) {
		// free the work buffers if they are not used for a while
		if (hrt_elapsed_time(&_last_work_buffer_access) > 2_s) {
			if (_work_buffer1) {
				delete[] _work_buffer1;
				_work_buffer1 = nullptr;
			}

			if (_work_buffer2) {
				delete[] _work_buffer2;
				_work_buffer2 = nullptr;
			}
		}

	} else if (_session_info.fd != -1) {
		// close session without activity
		if (hrt_elapsed_time(&_last_work_buffer_access) > 10_s) {
			::close(_session_info.fd);
			_session_info.fd = -1;
			_session_info.stream_download = false;
			_last_reply_valid = false;
			PX4_WARN("Session was closed without activity");
		}
	}

	// Anything to stream?
	if (!_session_info.stream_download) {
		return;
	}

#ifndef MAVLINK_FTP_UNIT_TEST
	// Skip send if not enough room
	unsigned max_bytes_to_send = _mavlink->get_free_tx_buf();
<<<<<<< HEAD

	PX4_DEBUG("MavlinkFTP::send max_bytes_to_send(%u) get_free_tx_buf(%u)", max_bytes_to_send, _mavlink->get_free_tx_buf());

=======
	PX4_DEBUG("MavlinkFTP::send max_bytes_to_send(%u) get_free_tx_buf(%u)", max_bytes_to_send, _mavlink->get_free_tx_buf());
>>>>>>> 94884594

	if (max_bytes_to_send < get_size()) {
		return;
	}

#endif

	// Send stream packets until buffer is full

	bool more_data;

	do {
		more_data = false;

		ErrorCode error_code = kErrNone;

		mavlink_file_transfer_protocol_t ftp_msg;
		PayloadHeader *payload = reinterpret_cast<PayloadHeader *>(&ftp_msg.payload[0]);

		payload->seq_number = _session_info.stream_seq_number;
		payload->session = 0;
		payload->opcode = kRspAck;
		payload->req_opcode = kCmdBurstReadFile;
		payload->offset = _session_info.stream_offset;
		_session_info.stream_seq_number++;

		PX4_DEBUG("stream send: offset %" PRIu32, _session_info.stream_offset);

		// We have to test seek past EOF ourselves, lseek will allow seek past EOF
		if (_session_info.stream_offset >= _session_info.file_size) {
			error_code = kErrEOF;
			PX4_DEBUG("stream download: sending Nak EOF");
		}

		if (error_code == kErrNone) {
			if (lseek(_session_info.fd, payload->offset, SEEK_SET) < 0) {
				error_code = kErrFailErrno;
				PX4_WARN("stream download: seek fail");
			}
		}

		if (error_code == kErrNone) {
			int bytes_read = ::read(_session_info.fd, &payload->data[0], kMaxDataLength);

			if (bytes_read < 0) {
				// Negative return indicates error other than eof
				error_code = kErrFailErrno;
				PX4_WARN("stream download: read fail");

			} else {
				payload->size = bytes_read;
				_session_info.stream_offset += bytes_read;
				_session_info.stream_chunk_transmitted += bytes_read;
			}
		}

		if (error_code != kErrNone) {
			payload->opcode = kRspNak;
			payload->size = 1;
			uint8_t *pData = &payload->data[0];
			*pData = error_code; // Straight reference to data[0] is causing bogus gcc array subscript error

			if (error_code == kErrFailErrno) {
				payload->size = 2;
				payload->data[1] = _our_errno;
			}

			_session_info.stream_download = false;

		} else {
#ifndef MAVLINK_FTP_UNIT_TEST

			if (max_bytes_to_send < (get_size() * 2)) {
				more_data = false;

				/* perform transfers in 35K chunks - this is determined empirical */
				if (_session_info.stream_chunk_transmitted > 35000) {
					payload->burst_complete = true;
					_session_info.stream_download = false;
					_session_info.stream_chunk_transmitted = 0;
				}

			} else {
#endif
				more_data = true;
				payload->burst_complete = false;
#ifndef MAVLINK_FTP_UNIT_TEST
				max_bytes_to_send -= get_size();
			}

#endif
		}

		ftp_msg.target_system = _session_info.stream_target_system_id;
		ftp_msg.target_network = 0;
		ftp_msg.target_component = _session_info.stream_target_component_id;
		_reply(&ftp_msg);
	} while (more_data);
}

bool MavlinkFTP::_validatePathIsWritable(const char *path)
{
#ifdef __PX4_NUTTX

	// Don't allow writes to system paths as they are in RAM
	// Ideally we'd canonicalize the path (with 'realpath'), but it might not exist, so realpath() would fail.
	// The next simpler thing is to check there's no reference to a parent dir.
	if (strncmp(path, "/fs/microsd/", 12) != 0 || strstr(path, "/../") != nullptr) {
		PX4_ERR("Disallowing write to %s", path);
		return false;
	}

#endif
	return true;
}<|MERGE_RESOLUTION|>--- conflicted
+++ resolved
@@ -166,11 +166,7 @@
 	// basic sanity checks; must validate length before use
 	if (payload->size > kMaxDataLength) {
 		errorCode = kErrInvalidDataSize;
-<<<<<<< HEAD
-		PX4_WARN("invalid data size");
-=======
 		PX4_WARN("invalid data size: %d", payload->size);
->>>>>>> 94884594
 		goto out;
 	}
 
@@ -192,16 +188,8 @@
 	}
 
 
-<<<<<<< HEAD
-
-	PX4_DEBUG("ftp: channel %" PRIu8 " opc %" PRIu8 " size %" PRIu8 " offset %" PRIu32, _getServerChannel(),
-		  payload->opcode,
-		  payload->size,
-		  payload->offset);
-=======
 	PX4_DEBUG("ftp: channel %" PRIu8 " opc %" PRIu8 " size %" PRIu8 " offset %" PRIu32,
 		  _getServerChannel(), payload->opcode, payload->size, payload->offset);
->>>>>>> 94884594
 
 	switch (payload->opcode) {
 	case kCmdNone:
@@ -598,10 +586,6 @@
 	}
 
 	PX4_DEBUG("FTP: burst offset:%" PRIu32, payload->offset);
-<<<<<<< HEAD
-
-=======
->>>>>>> 94884594
 	// Setup for streaming sends
 	_session_info.stream_download = true;
 	_session_info.stream_offset = payload->offset;
@@ -1068,13 +1052,7 @@
 #ifndef MAVLINK_FTP_UNIT_TEST
 	// Skip send if not enough room
 	unsigned max_bytes_to_send = _mavlink->get_free_tx_buf();
-<<<<<<< HEAD
-
 	PX4_DEBUG("MavlinkFTP::send max_bytes_to_send(%u) get_free_tx_buf(%u)", max_bytes_to_send, _mavlink->get_free_tx_buf());
-
-=======
-	PX4_DEBUG("MavlinkFTP::send max_bytes_to_send(%u) get_free_tx_buf(%u)", max_bytes_to_send, _mavlink->get_free_tx_buf());
->>>>>>> 94884594
 
 	if (max_bytes_to_send < get_size()) {
 		return;
