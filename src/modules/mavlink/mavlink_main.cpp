/****************************************************************************
 *
 *   Copyright (c) 2012-2020 PX4 Development Team. All rights reserved.
 *
 * Redistribution and use in source and binary forms, with or without
 * modification, are permitted provided that the following conditions
 * are met:
 *
 * 1. Redistributions of source code must retain the above copyright
 *    notice, this list of conditions and the following disclaimer.
 * 2. Redistributions in binary form must reproduce the above copyright
 *    notice, this list of conditions and the following disclaimer in
 *    the documentation and/or other materials provided with the
 *    distribution.
 * 3. Neither the name PX4 nor the names of its contributors may be
 *    used to endorse or promote products derived from this software
 *    without specific prior written permission.
 *
 * THIS SOFTWARE IS PROVIDED BY THE COPYRIGHT HOLDERS AND CONTRIBUTORS
 * "AS IS" AND ANY EXPRESS OR IMPLIED WARRANTIES, INCLUDING, BUT NOT
 * LIMITED TO, THE IMPLIED WARRANTIES OF MERCHANTABILITY AND FITNESS
 * FOR A PARTICULAR PURPOSE ARE DISCLAIMED. IN NO EVENT SHALL THE
 * COPYRIGHT OWNER OR CONTRIBUTORS BE LIABLE FOR ANY DIRECT, INDIRECT,
 * INCIDENTAL, SPECIAL, EXEMPLARY, OR CONSEQUENTIAL DAMAGES (INCLUDING,
 * BUT NOT LIMITED TO, PROCUREMENT OF SUBSTITUTE GOODS OR SERVICES; LOSS
 * OF USE, DATA, OR PROFITS; OR BUSINESS INTERRUPTION) HOWEVER CAUSED
 * AND ON ANY THEORY OF LIABILITY, WHETHER IN CONTRACT, STRICT
 * LIABILITY, OR TORT (INCLUDING NEGLIGENCE OR OTHERWISE) ARISING IN
 * ANY WAY OUT OF THE USE OF THIS SOFTWARE, EVEN IF ADVISED OF THE
 * POSSIBILITY OF SUCH DAMAGE.
 *
 ****************************************************************************/

/**
 * @file mavlink_main.cpp
 * MAVLink 1.0 protocol implementation.
 *
 * @author Lorenz Meier <lm@inf.ethz.ch>
 * @author Julian Oes <julian@oes.ch>
 * @author Anton Babushkin <anton.babushkin@me.com>
 */

#include <termios.h>

#ifdef CONFIG_NET
#include <arpa/inet.h>
#include <netinet/in.h>
#include <netutils/netlib.h>
#endif

#include <containers/LockGuard.hpp>
#include <lib/ecl/geo/geo.h>
#include <lib/mathlib/mathlib.h>
#include <lib/systemlib/mavlink_log.h>
#include <lib/version/version.h>

#include "mavlink_receiver.h"
#include "mavlink_main.h"

// Guard against MAVLink misconfiguration
#ifndef MAVLINK_CRC_EXTRA
#error MAVLINK_CRC_EXTRA has to be defined on PX4 systems
#endif

// Guard against flow control misconfiguration
#if defined (CRTSCTS) && defined (__PX4_NUTTX) && (CRTSCTS != (CRTS_IFLOW | CCTS_OFLOW))
#error The non-standard CRTSCTS define is incorrect. Fix this in the OS or replace with (CRTS_IFLOW | CCTS_OFLOW)
#endif

#ifdef CONFIG_NET
#define MAVLINK_NET_ADDED_STACK 350
#else
#define MAVLINK_NET_ADDED_STACK 0
#endif

#define FLOW_CONTROL_DISABLE_THRESHOLD 40              ///< picked so that some messages still would fit it.
#define MAX_DATA_RATE                  10000000        ///< max data rate in bytes/s
#define MAIN_LOOP_DELAY                10000           ///< 100 Hz @ 1000 bytes/s data rate

static pthread_mutex_t mavlink_module_mutex = PTHREAD_MUTEX_INITIALIZER;

Mavlink *mavlink_module_instances[MAVLINK_COMM_NUM_BUFFERS] {};

void mavlink_send_uart_bytes(mavlink_channel_t chan, const uint8_t *ch, int length) { mavlink_module_instances[chan]->send_bytes(ch, length); }
void mavlink_start_uart_send(mavlink_channel_t chan, int length) { mavlink_module_instances[chan]->send_start(length); }
void mavlink_end_uart_send(mavlink_channel_t chan, int length) { mavlink_module_instances[chan]->send_finish(); }
mavlink_status_t *mavlink_get_channel_status(uint8_t channel) { return mavlink_module_instances[channel]->get_status(); }
mavlink_message_t *mavlink_get_channel_buffer(uint8_t channel) { return mavlink_module_instances[channel]->get_buffer(); }

static void usage();

hrt_abstime Mavlink::_first_start_time = {0};

bool Mavlink::_boot_complete = false;

Mavlink::Mavlink() :
	ModuleParams(nullptr)
{
	// initialise parameter cache
	mavlink_update_parameters();

	// save the current system- and component ID because we don't allow them to change during operation
	int sys_id = _param_mav_sys_id.get();

	if (sys_id > 0 && sys_id < 255) {
		mavlink_system.sysid = sys_id;
	}

	int comp_id = _param_mav_comp_id.get();

	if (comp_id > 0 && comp_id < 255) {
		mavlink_system.compid = comp_id;
	}

	if (_first_start_time == 0) {
		_first_start_time = hrt_absolute_time();
	}

	// ensure topic exists, otherwise we might lose first queued commands
	if (!orb_exists(ORB_ID(vehicle_command), 0)) {
		orb_advertise_queue(ORB_ID(vehicle_command), nullptr, vehicle_command_s::ORB_QUEUE_LENGTH);
	}

	_vehicle_command_sub.subscribe();
}

Mavlink::~Mavlink()
{
	if (_task_running) {
		/* task wakes up every 10ms or so at the longest */
		_task_should_exit = true;

		/* wait for a second for the task to quit at our request */
		unsigned i = 0;

		do {
			/* wait 20ms */
			px4_usleep(20000);

			/* if we have given up, kill it */
			if (++i > 50) {
				//TODO store main task handle in Mavlink instance to allow killing task
				//task_delete(_mavlink_task);
				break;
			}
		} while (_task_running);
	}

	perf_free(_loop_perf);
	perf_free(_loop_interval_perf);
	perf_free(_send_byte_error_perf);
}

void
Mavlink::mavlink_update_parameters()
{
	updateParams();

	int32_t proto = _param_mav_proto_ver.get();

	if (_protocol_version_switch != proto) {
		_protocol_version_switch = proto;
		set_proto_version(proto);
	}

	if (_param_mav_type.get() < 0 || _param_mav_type.get() >= MAV_TYPE_ENUM_END) {
		_param_mav_type.set(0);
		_param_mav_type.commit_no_notification();
		PX4_ERR("MAV_TYPE parameter invalid, resetting to 0.");
	}
}

void
Mavlink::set_channel()
{
	/* set channel according to instance id */
	switch (_instance_id) {
	case 0:
		_channel = MAVLINK_COMM_0;
		break;

	case 1:
		_channel = MAVLINK_COMM_1;
		break;

	case 2:
		_channel = MAVLINK_COMM_2;
		break;

	case 3:
		_channel = MAVLINK_COMM_3;
		break;
#ifdef MAVLINK_COMM_4

	case 4:
		_channel = MAVLINK_COMM_4;
		break;
#endif
#ifdef MAVLINK_COMM_5

	case 5:
		_channel = MAVLINK_COMM_5;
		break;
#endif
#ifdef MAVLINK_COMM_6

	case 6:
		_channel = MAVLINK_COMM_6;
		break;
#endif

	default:
		PX4_WARN("instance ID %d is out of range", _instance_id);
		px4_task_exit(1);
		break;
	}
}

bool
Mavlink::set_instance_id()
{
	LockGuard lg{mavlink_module_mutex};

	for (int instance_id = 0; instance_id < MAVLINK_COMM_NUM_BUFFERS; instance_id++) {
		if (mavlink_module_instances[instance_id] == nullptr) {
			mavlink_module_instances[instance_id] = this;
			_instance_id = instance_id;
			return true;
		}
	}

	return false;
}

void
Mavlink::set_proto_version(unsigned version)
{
	if ((version == 1 || version == 0) &&
	    ((_protocol_version_switch == 0) || (_protocol_version_switch == 1))) {
		get_status()->flags |= MAVLINK_STATUS_FLAG_OUT_MAVLINK1;
		_protocol_version = 1;

	} else if (version == 2 &&
		   ((_protocol_version_switch == 0) || (_protocol_version_switch == 2))) {
		get_status()->flags &= ~(MAVLINK_STATUS_FLAG_OUT_MAVLINK1);
		_protocol_version = 2;
	}
}

int
Mavlink::instance_count()
{
	LockGuard lg{mavlink_module_mutex};
	size_t inst_index = 0;

	for (Mavlink *inst : mavlink_module_instances) {
		if (inst != nullptr) {
			inst_index++;
		}
	}

	return inst_index;
}

Mavlink *
Mavlink::get_instance_for_device(const char *device_name)
{
	LockGuard lg{mavlink_module_mutex};

	for (Mavlink *inst : mavlink_module_instances) {
		if (inst && (inst->_protocol == Protocol::SERIAL) && (strcmp(inst->_device_name, device_name) == 0)) {
			return inst;
		}
	}

	return nullptr;
}

#ifdef MAVLINK_UDP
Mavlink *
Mavlink::get_instance_for_network_port(unsigned long port)
{
	LockGuard lg{mavlink_module_mutex};

	for (Mavlink *inst : mavlink_module_instances) {
		if (inst && (inst->_protocol == Protocol::UDP) && (inst->_network_port == port)) {
			return inst;
		}
	}

	return nullptr;
}
#endif // MAVLINK_UDP

int
Mavlink::destroy_all_instances()
{
	LockGuard lg{mavlink_module_mutex};
	unsigned iterations = 0;

	PX4_INFO("waiting for instances to stop");

	for (Mavlink *inst_to_del : mavlink_module_instances) {
		if (inst_to_del != nullptr) {
			/* set flag to stop thread and wait for all threads to finish */
			inst_to_del->_task_should_exit = true;

			while (inst_to_del->_task_running) {
				printf(".");
				fflush(stdout);
				px4_usleep(10000);
				iterations++;

				if (iterations > 1000) {
					PX4_ERR("Couldn't stop all mavlink instances.");
					return PX4_ERROR;
				}
			}
		}
	}

	//we know all threads have exited, so it's safe to manipulate the linked list and delete objects.
	for (Mavlink *inst_to_del : mavlink_module_instances) {
		if (inst_to_del != nullptr) {
			delete inst_to_del;
			inst_to_del = nullptr;
		}
	}

	printf("\n");
	PX4_INFO("all instances stopped");
	return OK;
}

int
Mavlink::get_status_all_instances(bool show_streams_status)
{
	LockGuard lg{mavlink_module_mutex};
	unsigned iterations = 0;

	for (Mavlink *inst : mavlink_module_instances) {
		if (inst != nullptr) {
			printf("\ninstance #%u:\n", iterations);

			if (show_streams_status) {
				inst->display_status_streams();

			} else {
				inst->display_status();
			}

			iterations++;
		}
	}

	/* return an error if there are no instances */
	return (iterations == 0);
}

bool
Mavlink::serial_instance_exists(const char *device_name, Mavlink *self)
{
	LockGuard lg{mavlink_module_mutex};

	for (Mavlink *inst : mavlink_module_instances) {
		/* don't compare with itself and with non serial instances*/
		if (inst && (inst != self) && (inst->get_protocol() == Protocol::SERIAL) && !strcmp(device_name, inst->_device_name)) {
			return true;
		}
	}

	return false;
}

void
Mavlink::forward_message(const mavlink_message_t *msg, Mavlink *self)
{
	LockGuard lg{mavlink_module_mutex};

	for (Mavlink *inst : mavlink_module_instances) {
		if (inst && (inst != self)) {
			const mavlink_msg_entry_t *meta = mavlink_get_msg_entry(msg->msgid);

			int target_system_id = 0;
			int target_component_id = 0;

			// might be nullptr if message is unknown
			if (meta) {
				// Extract target system and target component if set
				if (meta->flags & MAV_MSG_ENTRY_FLAG_HAVE_TARGET_SYSTEM) {
					target_system_id = (_MAV_PAYLOAD(msg))[meta->target_system_ofs];
				}

				if (meta->flags & MAV_MSG_ENTRY_FLAG_HAVE_TARGET_COMPONENT) {
					target_component_id = (_MAV_PAYLOAD(msg))[meta->target_component_ofs];
				}
			}

			// If it's a message only for us, we keep it, otherwise, we forward it.
			const bool targeted_only_at_us =
				(target_system_id == self->get_system_id() &&
				 target_component_id == self->get_component_id());

			// We don't forward heartbeats unless it's specifically enabled.
			const bool heartbeat_check_ok =
				(msg->msgid != MAVLINK_MSG_ID_HEARTBEAT || self->forward_heartbeats_enabled());

			if (!targeted_only_at_us && heartbeat_check_ok) {
				inst->pass_message(msg);
			}
		}
	}
}

int
Mavlink::mavlink_open_uart(const int baud, const char *uart_name, const FLOW_CONTROL_MODE flow_control)
{
#ifndef B460800
#define B460800 460800
#endif

#ifndef B500000
#define B500000 500000
#endif

#ifndef B921600
#define B921600 921600
#endif

#ifndef B1000000
#define B1000000 1000000
#endif

	/* process baud rate */
	int speed;

	switch (baud) {
	case 0:      speed = B0;      break;

	case 50:     speed = B50;     break;

	case 75:     speed = B75;     break;

	case 110:    speed = B110;    break;

	case 134:    speed = B134;    break;

	case 150:    speed = B150;    break;

	case 200:    speed = B200;    break;

	case 300:    speed = B300;    break;

	case 600:    speed = B600;    break;

	case 1200:   speed = B1200;   break;

	case 1800:   speed = B1800;   break;

	case 2400:   speed = B2400;   break;

	case 4800:   speed = B4800;   break;

	case 9600:   speed = B9600;   break;

	case 19200:  speed = B19200;  break;

	case 38400:  speed = B38400;  break;

	case 57600:  speed = B57600;  break;

	case 115200: speed = B115200; break;

	case 230400: speed = B230400; break;

	case 460800: speed = B460800; break;

	case 500000: speed = B500000; break;

	case 921600: speed = B921600; break;

	case 1000000: speed = B1000000; break;

#ifdef B1500000

	case 1500000: speed = B1500000; break;
#endif

#ifdef B2000000

	case 2000000: speed = B2000000; break;
#endif

#ifdef B3000000

	case 3000000: speed = B3000000; break;
#endif

	default:
		PX4_ERR("Unsupported baudrate: %d\n\tsupported examples:\n\t9600, 19200, 38400, 57600\t\n115200\n230400\n460800\n500000\n921600\n1000000\n",
			baud);
		return -EINVAL;
	}

	/* back off 1800 ms to avoid running into the USB setup timing */
	while (_is_usb_uart && hrt_absolute_time() < 1800U * 1000U) {
		px4_usleep(50000);
	}

	/* open uart */
	_uart_fd = ::open(uart_name, O_RDWR | O_NOCTTY);

	/* if this is a config link, stay here and wait for it to open */
	if (_uart_fd < 0 && _is_usb_uart) {

		uORB::SubscriptionData<actuator_armed_s> armed_sub{ORB_ID(actuator_armed)};

		/* get the system arming state and abort on arming */
		while (_uart_fd < 0 && !_task_should_exit) {

			/* another task might have requested subscriptions: make sure we handle it */
			check_requested_subscriptions();

			/* abort if an arming topic is published and system is armed */
			armed_sub.update();

			/* the system is now providing arming status feedback.
			 * instead of timing out, we resort to abort bringing
			 * up the terminal.
			 */
			if (armed_sub.get().armed) {
				/* this is not an error, but we are done */
				return -1;
			}

			int errcode = errno;
			/* ENOTCONN means that the USB device is not yet connected */
			px4_usleep(errcode == ENOTCONN ? 1000000 :  100000);
			_uart_fd = ::open(uart_name, O_RDWR | O_NOCTTY);
		}
	}

	/*
	 * Return here in the iridium mode since the iridium driver does not
	 * support the subsequent function calls.
	*/
	if (_uart_fd < 0 || _mode == MAVLINK_MODE_IRIDIUM) {
		return _uart_fd;
	}

	/* Try to set baud rate */
	struct termios uart_config;
	int termios_state;

	/* Initialize the uart config */
	if ((termios_state = tcgetattr(_uart_fd, &uart_config)) < 0) {
		PX4_ERR("ERR GET CONF %s: %d\n", uart_name, termios_state);
		::close(_uart_fd);
		return -1;
	}

	/* Clear ONLCR flag (which appends a CR for every LF) */
	uart_config.c_oflag &= ~ONLCR;

	if (!_is_usb_uart) {

		/* Set baud rate */
		if (cfsetispeed(&uart_config, speed) < 0 || cfsetospeed(&uart_config, speed) < 0) {
			PX4_ERR("ERR SET BAUD %s: %d\n", uart_name, termios_state);
			::close(_uart_fd);
			return -1;
		}

	} else {

		/* USB has no baudrate, but use a magic number for 'fast' */
		_baudrate = 2000000;

		set_telemetry_status_type(telemetry_status_s::LINK_TYPE_USB);
	}

#if defined(__PX4_LINUX) || defined(__PX4_DARWIN) || defined(__PX4_CYGWIN)
	/* Put in raw mode */
	cfmakeraw(&uart_config);
#endif

	if ((termios_state = tcsetattr(_uart_fd, TCSANOW, &uart_config)) < 0) {
		PX4_WARN("ERR SET CONF %s\n", uart_name);
		::close(_uart_fd);
		return -1;
	}

	/* setup hardware flow control */
	if (setup_flow_control(flow_control) && (flow_control != FLOW_CONTROL_AUTO)) {
		PX4_WARN("hardware flow control not supported");
	}

	return _uart_fd;
}

int
Mavlink::setup_flow_control(enum FLOW_CONTROL_MODE mode)
{
	// We can't do this on USB - skip
	if (_is_usb_uart) {
		_flow_control_mode = FLOW_CONTROL_OFF;
		return OK;
	}

	struct termios uart_config;

	int ret = tcgetattr(_uart_fd, &uart_config);

	if (mode != FLOW_CONTROL_OFF) {
		uart_config.c_cflag |= CRTSCTS;

	} else {
		uart_config.c_cflag &= ~CRTSCTS;

	}

	ret = tcsetattr(_uart_fd, TCSANOW, &uart_config);

	if (!ret) {
		_flow_control_mode = mode;
	}

	return ret;
}

int
Mavlink::set_hil_enabled(bool hil_enabled)
{
	int ret = OK;

	/* enable HIL (only on links with sufficient bandwidth) */
	if (hil_enabled && !_hil_enabled && _datarate > 5000) {
		_hil_enabled = true;
		ret = configure_stream("HIL_ACTUATOR_CONTROLS", 200.0f);

		if (_param_sys_hitl.get() == 2) {		// Simulation in Hardware enabled ?
			configure_stream("HIL_STATE_QUATERNION", 25.0f); // ground truth to display the SIH

		} else {
			configure_stream("HIL_STATE_QUATERNION", 0.0f);
		}
	}

	/* disable HIL */
	if (!hil_enabled && _hil_enabled) {
		_hil_enabled = false;
		ret = configure_stream("HIL_ACTUATOR_CONTROLS", 0.0f);

		configure_stream("HIL_STATE_QUATERNION", 0.0f);
	}

	return ret;
}

unsigned
Mavlink::get_free_tx_buf()
{
	/*
	 * Check if the OS buffer is full and disable HW
	 * flow control if it continues to be full
	 */
	int buf_free = 0;

#if defined(MAVLINK_UDP)

	// if we are using network sockets, return max length of one packet
	if (get_protocol() == Protocol::UDP) {
# if defined(__PX4_POSIX)
		return  1500 * 10; // Speed up FTP transfers
# else
		return  1500;
# endif /* defined(__PX4_POSIX) */

	} else
#endif // MAVLINK_UDP
	{

#if defined(__PX4_NUTTX)
		(void) ioctl(_uart_fd, FIONSPACE, (unsigned long)&buf_free);
#else
		// No FIONSPACE on Linux todo:use SIOCOUTQ  and queue size to emulate FIONSPACE
		//Linux cp210x does not support TIOCOUTQ
		buf_free = MAVLINK_MAX_PACKET_LEN;
#endif

		if (_flow_control_mode == FLOW_CONTROL_AUTO && buf_free < FLOW_CONTROL_DISABLE_THRESHOLD) {
			/* Disable hardware flow control in FLOW_CONTROL_AUTO mode:
			 * if no successful write since a defined time
			 * and if the last try was not the last successful write
			 */
			if (_last_write_try_time != 0 &&
			    hrt_elapsed_time(&_last_write_success_time) > 500_ms &&
			    _last_write_success_time != _last_write_try_time) {

				setup_flow_control(FLOW_CONTROL_OFF);
			}
		}
	}

	return buf_free;
}

void Mavlink::send_start(int length)
{
	pthread_mutex_lock(&_send_mutex);
	_last_write_try_time = hrt_absolute_time();

	// check if there is space in the buffer
	if (length > (int)get_free_tx_buf()) {
		// not enough space in buffer to send
		count_txerrbytes(length);

		_tstatus.tx_buffer_overruns++;

		// prevent writes
		_tx_buffer_low = true;

	} else {
		_tx_buffer_low = false;
	}
}

void Mavlink::send_finish()
{
	if (_tx_buffer_low || (_buf_fill == 0)) {
		pthread_mutex_unlock(&_send_mutex);
		return;
	}

	int ret = -1;

	// send message to UART
	if (get_protocol() == Protocol::SERIAL) {
		ret = ::write(_uart_fd, _buf, _buf_fill);
	}

#if defined(MAVLINK_UDP)

	else if (get_protocol() == Protocol::UDP) {

# if defined(CONFIG_NET)

		if (_src_addr_initialized) {
# endif // CONFIG_NET
			ret = sendto(_socket_fd, _buf, _buf_fill, 0, (struct sockaddr *)&_src_addr, sizeof(_src_addr));
# if defined(CONFIG_NET)
		}

# endif // CONFIG_NET

		if ((_mode != MAVLINK_MODE_ONBOARD) && broadcast_enabled() &&
		    (!get_client_source_initialized() || !is_connected())) {

			if (!_broadcast_address_found) {
				find_broadcast_address();
			}

			if (_broadcast_address_found && _buf_fill > 0) {

				int bret = sendto(_socket_fd, _buf, _buf_fill, 0, (struct sockaddr *)&_bcast_addr, sizeof(_bcast_addr));

				if (bret <= 0) {
					if (!_broadcast_failed_warned) {
						PX4_ERR("sending broadcast failed, errno: %d: %s", errno, strerror(errno));
						_broadcast_failed_warned = true;
					}

				} else {
					_broadcast_failed_warned = false;
				}
			}
		}
	}

#endif // MAVLINK_UDP

	if (ret == (int)_buf_fill) {
		_tstatus.tx_message_count++;
		count_txbytes(_buf_fill);
		_last_write_success_time = _last_write_try_time;

	} else {
		count_txerrbytes(_buf_fill);
	}

	_buf_fill = 0;

	pthread_mutex_unlock(&_send_mutex);
}

void Mavlink::send_bytes(const uint8_t *buf, unsigned packet_len)
{
	if (!_tx_buffer_low) {
		if (_buf_fill + packet_len < sizeof(_buf)) {
			memcpy(&_buf[_buf_fill], buf, packet_len);
			_buf_fill += packet_len;

		} else {
			perf_count(_send_byte_error_perf);
		}
	}
}

#ifdef MAVLINK_UDP
void Mavlink::find_broadcast_address()
{
#if defined(__PX4_LINUX) || defined(__PX4_DARWIN) || defined(__PX4_CYGWIN)
	struct ifconf ifconf;
	int ret;

#if defined(__APPLE__) && defined(__MACH__) || defined(__CYGWIN__)
	// On Mac, we can't determine the required buffer
	// size in advance, so we just use what tends to work.
	ifconf.ifc_len = 1024;
#else
	// On Linux, we can determine the required size of the
	// buffer first by providing NULL to ifc_req.
	ifconf.ifc_req = nullptr;
	ifconf.ifc_len = 0;

	ret = ioctl(_socket_fd, SIOCGIFCONF, &ifconf);

	if (ret != 0) {
		PX4_WARN("getting required buffer size failed");
		return;
	}

#endif

	PX4_DEBUG("need to allocate %d bytes", ifconf.ifc_len);

	// Allocate buffer.
	ifconf.ifc_req = (struct ifreq *)(new uint8_t[ifconf.ifc_len]);

	if (ifconf.ifc_req == nullptr) {
		PX4_ERR("Could not allocate ifconf buffer");
		return;
	}

	memset(ifconf.ifc_req, 0, ifconf.ifc_len);

	ret = ioctl(_socket_fd, SIOCGIFCONF, &ifconf);

	if (ret != 0) {
		PX4_ERR("getting network config failed");
		delete[] ifconf.ifc_req;
		return;
	}

	int offset = 0;
	// Later used to point to next network interface in buffer.
	struct ifreq *cur_ifreq = (struct ifreq *) & (((uint8_t *)ifconf.ifc_req)[offset]);

	// The ugly `for` construct is used because it allows to use
	// `continue` and `break`.
	for (;
	     offset < ifconf.ifc_len;
#if defined(__APPLE__) && defined(__MACH__)
	     // On Mac, to get to next entry in buffer, jump by the size of
	     // the interface name size plus whatever is greater, either the
	     // sizeof sockaddr or ifr_addr.sa_len.
	     offset += IF_NAMESIZE
		       + (sizeof(struct sockaddr) > cur_ifreq->ifr_addr.sa_len ?
			  sizeof(struct sockaddr) : cur_ifreq->ifr_addr.sa_len)
#else
	     // On Linux, it's much easier to traverse the buffer, every entry
	     // has the constant length.
	     offset += sizeof(struct ifreq)
#endif
	    ) {
		// Point to next network interface in buffer.
		cur_ifreq = (struct ifreq *) & (((uint8_t *)ifconf.ifc_req)[offset]);

		PX4_DEBUG("looking at %s", cur_ifreq->ifr_name);

		// ignore loopback network
		if (strcmp(cur_ifreq->ifr_name, "lo") == 0 ||
		    strcmp(cur_ifreq->ifr_name, "lo0") == 0 ||
		    strcmp(cur_ifreq->ifr_name, "lo1") == 0 ||
		    strcmp(cur_ifreq->ifr_name, "lo2") == 0) {
			PX4_DEBUG("skipping loopback");
			continue;
		}

		struct in_addr &sin_addr = ((struct sockaddr_in *)&cur_ifreq->ifr_addr)->sin_addr;

		// Accept network interfaces to local network only. This means it's an IP starting with:
		// 192./172./10.
		// Also see https://tools.ietf.org/html/rfc1918#section-3

		uint8_t first_byte = sin_addr.s_addr & 0xFF;

		if (first_byte != 192 && first_byte != 172 && first_byte != 10) {
			continue;
		}

		if (!_broadcast_address_found) {
			const struct in_addr netmask_addr = query_netmask_addr(_socket_fd, *cur_ifreq);
			const struct in_addr broadcast_addr = compute_broadcast_addr(sin_addr, netmask_addr);

			if (_interface_name && strstr(cur_ifreq->ifr_name, _interface_name) == nullptr) { continue; }

			PX4_INFO("using network interface %s, IP: %s", cur_ifreq->ifr_name, inet_ntoa(sin_addr));
			PX4_INFO("with netmask: %s", inet_ntoa(netmask_addr));
			PX4_INFO("and broadcast IP: %s", inet_ntoa(broadcast_addr));

			_bcast_addr.sin_family = AF_INET;
			_bcast_addr.sin_addr = broadcast_addr;

			_broadcast_address_found = true;

		} else {
			PX4_DEBUG("ignoring additional network interface %s, IP:  %s",
				  cur_ifreq->ifr_name, inet_ntoa(sin_addr));
		}
	}

#elif defined (CONFIG_NET) && defined (__PX4_NUTTX)
	int ret;

	PX4_INFO("using network interface");

	struct in_addr eth_addr;
	struct in_addr bc_addr;
	struct in_addr netmask_addr;
	ret = netlib_get_ipv4addr("eth0", &eth_addr);

	if (ret != 0) {
		PX4_ERR("getting network config failed");
		return;
	}

	ret = netlib_get_ipv4netmask("eth0", &netmask_addr);

	if (ret != 0) {
		PX4_ERR("getting network config failed");
		return;
	}

	PX4_INFO("ipv4addr IP: %s", inet_ntoa(eth_addr));
	PX4_INFO("netmask_addr IP: %s", inet_ntoa(netmask_addr));

	bc_addr.s_addr = eth_addr.s_addr | ~(netmask_addr.s_addr);

	if (!_broadcast_address_found) {
		PX4_INFO("using network interface %s, IP: %s", "eth0", inet_ntoa(eth_addr));

		//struct in_addr &bc_addr = ((struct sockaddr_in *)&bc_ifreq.ifr_broadaddr)->sin_addr;
		PX4_INFO("with broadcast IP: %s", inet_ntoa(bc_addr));

		_bcast_addr.sin_family = AF_INET;
		_bcast_addr.sin_addr = bc_addr;

		_broadcast_address_found = true;
	}

#endif

#if defined (__PX4_LINUX) || defined (__PX4_DARWIN) || (defined (CONFIG_NET) && defined (__PX4_NUTTX))

	if (_broadcast_address_found) {
		_bcast_addr.sin_port = htons(_remote_port);

		int broadcast_opt = 1;

		if (setsockopt(_socket_fd, SOL_SOCKET, SO_BROADCAST, &broadcast_opt, sizeof(broadcast_opt)) < 0) {
			PX4_WARN("setting broadcast permission failed");
		}

		_broadcast_address_not_found_warned = false;

	} else {
		if (!_broadcast_address_not_found_warned) {
			PX4_WARN("no broadcasting address found");
			_broadcast_address_not_found_warned = true;
		}
	}

#if defined (__PX4_LINUX) || defined (__PX4_DARWIN)
	delete[] ifconf.ifc_req;
#endif

#endif
}
#endif // MAVLINK_UDP

#ifdef __PX4_POSIX
const in_addr
Mavlink::query_netmask_addr(const int socket_fd, const ifreq &ifreq)
{
	struct ifreq netmask_ifreq;
	memset(&netmask_ifreq, 0, sizeof(netmask_ifreq));
	strncpy(netmask_ifreq.ifr_name, ifreq.ifr_name, IF_NAMESIZE);
	ioctl(socket_fd, SIOCGIFNETMASK, &netmask_ifreq);

	return ((struct sockaddr_in *)&netmask_ifreq.ifr_addr)->sin_addr;
}

const in_addr
Mavlink::compute_broadcast_addr(const in_addr &host_addr, const in_addr &netmask_addr)
{
	struct in_addr broadcast_addr;
	broadcast_addr.s_addr = ~netmask_addr.s_addr | host_addr.s_addr;

	return broadcast_addr;
}
#endif

#ifdef MAVLINK_UDP
void
Mavlink::init_udp()
{
	PX4_DEBUG("Setting up UDP with port %d", _network_port);

	_myaddr.sin_family = AF_INET;
	_myaddr.sin_addr.s_addr = htonl(INADDR_ANY);
	_myaddr.sin_port = htons(_network_port);

	if ((_socket_fd = socket(AF_INET, SOCK_DGRAM, 0)) < 0) {
		PX4_WARN("create socket failed: %s", strerror(errno));
		return;
	}

	if (bind(_socket_fd, (struct sockaddr *)&_myaddr, sizeof(_myaddr)) < 0) {
		PX4_WARN("bind failed: %s", strerror(errno));
		return;
	}

	/* set default target address, but not for onboard mode (will be set on first received packet) */
	if (!_src_addr_initialized) {
		_src_addr.sin_family = AF_INET;
		inet_aton("127.0.0.1", &_src_addr.sin_addr);
	}

	_src_addr.sin_port = htons(_remote_port);
}
#endif // MAVLINK_UDP

void
Mavlink::handle_message(const mavlink_message_t *msg)
{
	/*
	 *  NOTE: this is called from the receiver thread
	 */

	if (get_forwarding_on()) {
		/* forward any messages to other mavlink instances */
		Mavlink::forward_message(msg, this);
	}

	// Special case for gimbals that need to forward GIMBAL_DEVICE_ATTITUDE_STATUS.
	else if (msg->msgid == MAVLINK_MSG_ID_GIMBAL_DEVICE_ATTITUDE_STATUS) {
		Mavlink::forward_message(msg, this);
	}
}

void
Mavlink::send_statustext_info(const char *string)
{
	mavlink_log_info(&_mavlink_log_pub, "%s", string);
}

void
Mavlink::send_statustext_critical(const char *string)
{
	mavlink_log_critical(&_mavlink_log_pub, "%s", string);
}

void
Mavlink::send_statustext_emergency(const char *string)
{
	mavlink_log_emergency(&_mavlink_log_pub, "%s", string);
}

bool
Mavlink::send_autopilot_capabilities()
{
	uORB::Subscription status_sub{ORB_ID(vehicle_status)};
	vehicle_status_s status;

	if (status_sub.copy(&status)) {
		mavlink_autopilot_version_t msg{};

		msg.capabilities = MAV_PROTOCOL_CAPABILITY_MISSION_FLOAT;
		msg.capabilities |= MAV_PROTOCOL_CAPABILITY_MISSION_INT;
		msg.capabilities |= MAV_PROTOCOL_CAPABILITY_PARAM_FLOAT;
		msg.capabilities |= MAV_PROTOCOL_CAPABILITY_COMMAND_INT;
		msg.capabilities |= MAV_PROTOCOL_CAPABILITY_FTP;
		msg.capabilities |= MAV_PROTOCOL_CAPABILITY_SET_ATTITUDE_TARGET;
		msg.capabilities |= MAV_PROTOCOL_CAPABILITY_SET_POSITION_TARGET_LOCAL_NED;
		msg.capabilities |= MAV_PROTOCOL_CAPABILITY_SET_ACTUATOR_TARGET;
		msg.capabilities |= MAV_PROTOCOL_CAPABILITY_MAVLINK2;
		msg.capabilities |= MAV_PROTOCOL_CAPABILITY_MISSION_FENCE;
		msg.capabilities |= MAV_PROTOCOL_CAPABILITY_MISSION_RALLY;
		msg.capabilities |= MAV_PROTOCOL_CAPABILITY_TERRAIN;
		msg.flight_sw_version = px4_firmware_version();
		msg.middleware_sw_version = px4_firmware_version();
		msg.os_sw_version = px4_os_version();
		msg.board_version = px4_board_version();
		/* use only first 5 bytes of git hash for firmware version */
		const uint64_t fw_git_version_binary = px4_firmware_version_binary() & 0xFFFFFFFFFF000000;
		const uint64_t fw_vendor_version = px4_firmware_vendor_version() >> 8;
		constexpr size_t fw_vendor_version_length = 3;
		memcpy(&msg.flight_custom_version, &fw_git_version_binary, sizeof(msg.flight_custom_version));
		memcpy(&msg.flight_custom_version, &fw_vendor_version, fw_vendor_version_length);
		memcpy(&msg.middleware_custom_version, &fw_git_version_binary, sizeof(msg.middleware_custom_version));
		uint64_t os_git_version_binary = px4_os_version_binary();
		memcpy(&msg.os_custom_version, &os_git_version_binary, sizeof(msg.os_custom_version));
#ifdef CONFIG_CDCACM_VENDORID
		msg.vendor_id = CONFIG_CDCACM_VENDORID;
#else
		msg.vendor_id = 0;
#endif
#ifdef CONFIG_CDCACM_PRODUCTID
		msg.product_id = CONFIG_CDCACM_PRODUCTID;
#else
		msg.product_id = 0;
#endif
		uuid_uint32_t uid;
		board_get_uuid32(uid);
		msg.uid = (((uint64_t)uid[PX4_CPU_UUID_WORD32_UNIQUE_M]) << 32) | uid[PX4_CPU_UUID_WORD32_UNIQUE_H];

#ifndef BOARD_HAS_NO_UUID
		px4_guid_t px4_guid;
		board_get_px4_guid(px4_guid);
		static_assert(sizeof(px4_guid_t) == sizeof(msg.uid2), "GUID byte length mismatch");
		memcpy(&msg.uid2, &px4_guid, sizeof(msg.uid2));
#endif /* BOARD_HAS_NO_UUID */

#ifdef CONFIG_ARCH_BOARD_PX4_SITL
		// To avoid that multiple SITL instances have the same UUID, we add the mavlink
		// system ID. We subtract 1, so that the first UUID remains unchanged given the
		// default system ID is 1.
		//
		// Note that the UUID show in `ver` will still be the same for all instances.
		msg.uid += mavlink_system.sysid - 1;
		msg.uid2[0] += mavlink_system.sysid - 1;
#endif /* CONFIG_ARCH_BOARD_PX4_SITL */
		mavlink_msg_autopilot_version_send_struct(get_channel(), &msg);
		return true;
	}

	return false;
}

void
Mavlink::send_protocol_version()
{
	mavlink_protocol_version_t msg = {};

	msg.version = _protocol_version * 100;
	msg.min_version = 100;
	msg.max_version = 200;
	uint64_t mavlink_lib_git_version_binary = px4_mavlink_lib_version_binary();
	// TODO add when available
	//memcpy(&msg.spec_version_hash, &mavlink_spec_git_version_binary, sizeof(msg.spec_version_hash));
	memcpy(&msg.library_version_hash, &mavlink_lib_git_version_binary, sizeof(msg.library_version_hash));

	// Switch to MAVLink 2
	int curr_proto_ver = _protocol_version;
	set_proto_version(2);
	// Send response - if it passes through the link its fine to use MAVLink 2
	mavlink_msg_protocol_version_send_struct(get_channel(), &msg);
	// Reset to previous value
	set_proto_version(curr_proto_ver);
}

int
Mavlink::configure_stream(const char *stream_name, const float rate)
{
	PX4_DEBUG("configure_stream(%s, %.3f)", stream_name, (double)rate);

	/* calculate interval in us, -1 means unlimited stream, 0 means disabled */
	int interval = 0;

	if (rate > 0.000001f) {
		interval = (1000000.0f / rate);

	} else if (rate < 0.0f) {
		interval = -1;
	}

	for (const auto &stream : _streams) {
		if (strcmp(stream_name, stream->get_name()) == 0) {
			if (interval != 0) {
				/* set new interval */
				stream->set_interval(interval);

			} else {
				/* delete stream */
				_streams.deleteNode(stream);
				return OK; // must finish with loop after node is deleted
			}

			return OK;
		}
	}

	// search for stream with specified name in supported streams list
	// create new instance if found
	MavlinkStream *stream = create_mavlink_stream(stream_name, this);

	if (stream != nullptr) {
		stream->set_interval(interval);
		_streams.add(stream);

		return OK;
	}

	/* if we reach here, the stream list does not contain the stream */
	PX4_WARN("stream %s not found", stream_name);

	return PX4_ERROR;
}

void
Mavlink::configure_stream_threadsafe(const char *stream_name, const float rate)
{
	/* orb subscription must be done from the main thread,
	 * set _subscribe_to_stream and _subscribe_to_stream_rate fields
	 * which polled in mavlink main loop */
	if (!_task_should_exit) {
		/* wait for previous subscription completion */
		while (_subscribe_to_stream != nullptr) {
			px4_usleep(MAIN_LOOP_DELAY / 2);
		}

		/* copy stream name */
		unsigned n = strlen(stream_name) + 1;
		char *s = new char[n];
		strcpy(s, stream_name);

		/* set subscription task */
		_subscribe_to_stream_rate = rate;
		_subscribe_to_stream = s;

		/* wait for subscription */
		do {
			px4_usleep(MAIN_LOOP_DELAY / 2);
		} while (_subscribe_to_stream != nullptr);

		delete[] s;
	}
}

int
Mavlink::message_buffer_init(int size)
{
	_message_buffer.size = size;
	_message_buffer.write_ptr = 0;
	_message_buffer.read_ptr = 0;
	_message_buffer.data = (char *)malloc(_message_buffer.size);

	int ret;

	if (_message_buffer.data == nullptr) {
		ret = PX4_ERROR;
		_message_buffer.size = 0;

	} else {
		ret = OK;
	}

	return ret;
}

void
Mavlink::message_buffer_destroy()
{
	_message_buffer.size = 0;
	_message_buffer.write_ptr = 0;
	_message_buffer.read_ptr = 0;
	free(_message_buffer.data);
}

int
Mavlink::message_buffer_count()
{
	int n = _message_buffer.write_ptr - _message_buffer.read_ptr;

	if (n < 0) {
		n += _message_buffer.size;
	}

	return n;
}

bool
Mavlink::message_buffer_write(const void *ptr, int size)
{
	// bytes available to write
	int available = _message_buffer.read_ptr - _message_buffer.write_ptr - 1;

	if (available < 0) {
		available += _message_buffer.size;
	}

	if (size > available) {
		// buffer overflow
		return false;
	}

	char *c = (char *) ptr;
	int n = _message_buffer.size - _message_buffer.write_ptr;	// bytes to end of the buffer

	if (n < size) {
		// message goes over end of the buffer
		memcpy(&(_message_buffer.data[_message_buffer.write_ptr]), c, n);
		_message_buffer.write_ptr = 0;

	} else {
		n = 0;
	}

	// now: n = bytes already written
	int p = size - n;	// number of bytes to write
	memcpy(&(_message_buffer.data[_message_buffer.write_ptr]), &(c[n]), p);
	_message_buffer.write_ptr = (_message_buffer.write_ptr + p) % _message_buffer.size;
	return true;
}

int
Mavlink::message_buffer_get_ptr(void **ptr, bool *is_part)
{
	// bytes available to read
	int available = _message_buffer.write_ptr - _message_buffer.read_ptr;

	if (available == 0) {
		return 0;	// buffer is empty
	}

	int n = 0;

	if (available > 0) {
		// read pointer is before write pointer, all available bytes can be read
		n = available;
		*is_part = false;

	} else {
		// read pointer is after write pointer, read bytes from read_ptr to end of the buffer
		n = _message_buffer.size - _message_buffer.read_ptr;
		*is_part = _message_buffer.write_ptr > 0;
	}

	*ptr = &(_message_buffer.data[_message_buffer.read_ptr]);
	return n;
}

void
Mavlink::pass_message(const mavlink_message_t *msg)
{
	if (_forwarding_on) {
		/* size is 8 bytes plus variable payload */
		int size = MAVLINK_NUM_NON_PAYLOAD_BYTES + msg->len;
		pthread_mutex_lock(&_message_buffer_mutex);
		message_buffer_write(msg, size);
		pthread_mutex_unlock(&_message_buffer_mutex);
	}
}

MavlinkShell *
Mavlink::get_shell()
{
	if (!_mavlink_shell) {
		_mavlink_shell = new MavlinkShell();

		if (!_mavlink_shell) {
			PX4_ERR("Failed to allocate a shell");

		} else {
			int ret = _mavlink_shell->start();

			if (ret != 0) {
				PX4_ERR("Failed to start shell (%i)", ret);
				delete _mavlink_shell;
				_mavlink_shell = nullptr;
			}
		}
	}

	return _mavlink_shell;
}

void
Mavlink::close_shell()
{
	if (_mavlink_shell) {
		delete _mavlink_shell;
		_mavlink_shell = nullptr;
	}
}

void
Mavlink::update_rate_mult()
{
	float const_rate = 0.0f;
	float rate = 0.0f;

	/* scale down rates if their theoretical bandwidth is exceeding the link bandwidth */
	for (const auto &stream : _streams) {
		if (stream->const_rate()) {
			const_rate += (stream->get_interval() > 0) ? stream->get_size_avg() * 1000000.0f / stream->get_interval() : 0;

		} else {
			rate += (stream->get_interval() > 0) ? stream->get_size_avg() * 1000000.0f / stream->get_interval() : 0;
		}
	}

	float mavlink_ulog_streaming_rate_inv = 1.0f;

	if (_mavlink_ulog) {
		mavlink_ulog_streaming_rate_inv = 1.0f - _mavlink_ulog->current_data_rate();
	}

	/* scale up and down as the link permits */
	float bandwidth_mult = (float)(_datarate * mavlink_ulog_streaming_rate_inv - const_rate) / rate;

	/* if we do not have flow control, limit to the set data rate */
	if (!get_flow_control_enabled()) {
		bandwidth_mult = fminf(1.0f, bandwidth_mult);
	}

	float hardware_mult = 1.0f;
	bool log_radio_timeout = false;

	pthread_mutex_lock(&_radio_status_mutex);

	// scale down if we have a TX err rate suggesting link congestion
	if ((_tstatus.tx_error_rate_avg > 0.f) && !_radio_status_critical) {
		hardware_mult = _tstatus.tx_rate_avg / (_tstatus.tx_rate_avg + _tstatus.tx_error_rate_avg);

	} else if (_radio_status_available) {

		// check for RADIO_STATUS timeout and reset
<<<<<<< HEAD
		if (hrt_elapsed_time(&_rstatus.timestamp) > (_param_mav_radio_timeout.get() *
				1_s)) {
=======
		if (hrt_elapsed_time(&_rstatus.timestamp) > (_param_mav_radio_timeout.get() * 1_s)) {
			PX4_ERR("instance %d: RADIO_STATUS timeout", _instance_id);
>>>>>>> e240128b
			_radio_status_available = false;
			log_radio_timeout = true;

			if (_use_software_mav_throttling) {
				_radio_status_critical = false;
				_radio_status_mult = 1.0f;
			}
		}

		hardware_mult *= _radio_status_mult;
	}

	pthread_mutex_unlock(&_radio_status_mutex);

	if (log_radio_timeout) {
		PX4_ERR("instance %d: RADIO_STATUS timeout", _instance_id);
	}

	/* pick the minimum from bandwidth mult and hardware mult as limit */
	_rate_mult = fminf(bandwidth_mult, hardware_mult);

	/* ensure the rate multiplier never drops below 5% so that something is always sent */
	_rate_mult = math::constrain(_rate_mult, 0.05f, 1.0f);
}

void
Mavlink::update_radio_status(const radio_status_s &radio_status)
{
	pthread_mutex_lock(&_radio_status_mutex);
	_rstatus = radio_status;
	_radio_status_available = true;

	if (_use_software_mav_throttling) {

		/* check hardware limits */
		_radio_status_critical = (radio_status.txbuf < RADIO_BUFFER_LOW_PERCENTAGE);

		if (radio_status.txbuf < RADIO_BUFFER_CRITICAL_LOW_PERCENTAGE) {
			/* this indicates link congestion, reduce rate by 20% */
			_radio_status_mult *= 0.80f;

		} else if (radio_status.txbuf < RADIO_BUFFER_LOW_PERCENTAGE) {
			/* this indicates link congestion, reduce rate by 2.5% */
			_radio_status_mult *= 0.975f;

		} else if (radio_status.txbuf > RADIO_BUFFER_HALF_PERCENTAGE) {
			/* this indicates spare bandwidth, increase by 2.5% */
			_radio_status_mult *= 1.025f;
		}

		/* Constrain radio status multiplier between 1% and 100% to allow recovery */
		_radio_status_mult = math::constrain(_radio_status_mult, 0.01f, 1.0f);
	}

	pthread_mutex_unlock(&_radio_status_mutex);
}

int
Mavlink::configure_streams_to_default(const char *configure_single_stream)
{
	int ret = 0;
	bool stream_configured = false;

	auto configure_stream_local =
	[&stream_configured, configure_single_stream, &ret, this](const char *stream_name, float rate) {
		if (!configure_single_stream || strcmp(configure_single_stream, stream_name) == 0) {
			int ret_local = configure_stream(stream_name, rate);

			if (ret_local != 0) {
				ret = ret_local;
			}

			stream_configured = true;
		}
	};

	const float unlimited_rate = -1.0f;

	switch (_mode) {
	case MAVLINK_MODE_NORMAL:
		configure_stream_local("ADSB_VEHICLE", unlimited_rate);
		configure_stream_local("ALTITUDE", 1.0f);
		configure_stream_local("ATTITUDE", 15.0f);
		configure_stream_local("ATTITUDE_TARGET", 2.0f);
		configure_stream_local("BATTERY_STATUS", 0.5f);
		configure_stream_local("CAMERA_IMAGE_CAPTURED", unlimited_rate);
		configure_stream_local("COLLISION", unlimited_rate);
		configure_stream_local("DISTANCE_SENSOR", 0.5f);
		configure_stream_local("ESC_INFO", 1.0f);
		configure_stream_local("ESC_STATUS", 1.0f);
		configure_stream_local("ESTIMATOR_STATUS", 0.5f);
		configure_stream_local("EXTENDED_SYS_STATE", 1.0f);
		configure_stream_local("GLOBAL_POSITION_INT", 5.0f);
		configure_stream_local("GIMBAL_DEVICE_ATTITUDE_STATUS", 1.0f);
		configure_stream_local("GIMBAL_MANAGER_STATUS", 0.5f);
		configure_stream_local("GIMBAL_DEVICE_SET_ATTITUDE", 5.0f);
		configure_stream_local("GPS2_RAW", 1.0f);
		configure_stream_local("GPS_GLOBAL_ORIGIN", 0.1f);
		configure_stream_local("GPS_RAW_INT", 1.0f);
		configure_stream_local("GPS_STATUS", 1.0f);
		configure_stream_local("HOME_POSITION", 0.5f);
		configure_stream_local("LOCAL_POSITION_NED", 1.0f);
		configure_stream_local("MOUNT_ORIENTATION", 5.0f);
		configure_stream_local("NAV_CONTROLLER_OUTPUT", 1.0f);
		configure_stream_local("OBSTACLE_DISTANCE", 1.0f);
		configure_stream_local("ORBIT_EXECUTION_STATUS", 2.0f);
		configure_stream_local("PING", 0.1f);
		configure_stream_local("POSITION_TARGET_GLOBAL_INT", 1.0f);
		configure_stream_local("POSITION_TARGET_LOCAL_NED", 1.5f);
		configure_stream_local("RAW_RPM", 2.0f);
		configure_stream_local("RC_CHANNELS", 5.0f);
		configure_stream_local("SERVO_OUTPUT_RAW_0", 1.0f);
		configure_stream_local("SYS_STATUS", 1.0f);
		configure_stream_local("UTM_GLOBAL_POSITION", 0.5f);
		configure_stream_local("VFR_HUD", 4.0f);
		configure_stream_local("VIBRATION", 0.1f);
		configure_stream_local("WIND_COV", 0.5f);

#if !defined(CONSTRAINED_FLASH)
		configure_stream_local("DEBUG", 1.0f);
		configure_stream_local("DEBUG_FLOAT_ARRAY", 1.0f);
		configure_stream_local("DEBUG_VECT", 1.0f);
		configure_stream_local("NAMED_VALUE_FLOAT", 1.0f);
		configure_stream_local("LINK_NODE_STATUS", 1.0f);
#endif // !CONSTRAINED_FLASH

		break;

	case MAVLINK_MODE_ONBOARD:
		// Note: streams requiring low latency come first
		configure_stream_local("TIMESYNC", 10.0f);
		configure_stream_local("CAMERA_TRIGGER", unlimited_rate);
		configure_stream_local("HIGHRES_IMU", 50.0f);
		configure_stream_local("LOCAL_POSITION_NED", 30.0f);
		configure_stream_local("ATTITUDE", 100.0f);
		configure_stream_local("ALTITUDE", 10.0f);
		configure_stream_local("DISTANCE_SENSOR", 10.0f);
		configure_stream_local("ESC_INFO", 10.0f);
		configure_stream_local("ESC_STATUS", 10.0f);
		configure_stream_local("MOUNT_ORIENTATION", 10.0f);
		configure_stream_local("OBSTACLE_DISTANCE", 10.0f);
		configure_stream_local("ODOMETRY", 30.0f);

		configure_stream_local("ACTUATOR_CONTROL_TARGET0", 10.0f);
		configure_stream_local("ADSB_VEHICLE", unlimited_rate);
		configure_stream_local("ATTITUDE_QUATERNION", 50.0f);
		configure_stream_local("ATTITUDE_TARGET", 10.0f);
		configure_stream_local("BATTERY_STATUS", 0.5f);
		configure_stream_local("CAMERA_IMAGE_CAPTURED", unlimited_rate);
		configure_stream_local("COLLISION", unlimited_rate);
		configure_stream_local("ESTIMATOR_STATUS", 1.0f);
		configure_stream_local("EXTENDED_SYS_STATE", 5.0f);
		configure_stream_local("GIMBAL_DEVICE_ATTITUDE_STATUS", 1.0f);
		configure_stream_local("GIMBAL_MANAGER_STATUS", 0.5f);
		configure_stream_local("GIMBAL_DEVICE_SET_ATTITUDE", 5.0f);
		configure_stream_local("GLOBAL_POSITION_INT", 50.0f);
		configure_stream_local("GPS2_RAW", unlimited_rate);
		configure_stream_local("GPS_GLOBAL_ORIGIN", 1.0f);
		configure_stream_local("GPS_RAW_INT", unlimited_rate);
		configure_stream_local("GPS_STATUS", 1.0f);
		configure_stream_local("HOME_POSITION", 0.5f);
		configure_stream_local("NAV_CONTROLLER_OUTPUT", 10.0f);
		configure_stream_local("OPTICAL_FLOW_RAD", 10.0f);
		configure_stream_local("ORBIT_EXECUTION_STATUS", 5.0f);
		configure_stream_local("PING", 1.0f);
		configure_stream_local("POSITION_TARGET_GLOBAL_INT", 10.0f);
		configure_stream_local("POSITION_TARGET_LOCAL_NED", 10.0f);
		configure_stream_local("RAW_RPM", 5.0f);
		configure_stream_local("RC_CHANNELS", 20.0f);
		configure_stream_local("SERVO_OUTPUT_RAW_0", 10.0f);
		configure_stream_local("SYS_STATUS", 5.0f);
		configure_stream_local("SYSTEM_TIME", 1.0f);
		configure_stream_local("TRAJECTORY_REPRESENTATION_WAYPOINTS", 5.0f);
		configure_stream_local("UTM_GLOBAL_POSITION", 1.0f);
		configure_stream_local("VFR_HUD", 10.0f);
		configure_stream_local("VIBRATION", 0.5f);
		configure_stream_local("WIND_COV", 10.0f);

#if !defined(CONSTRAINED_FLASH)
		configure_stream_local("DEBUG", 10.0f);
		configure_stream_local("DEBUG_FLOAT_ARRAY", 10.0f);
		configure_stream_local("DEBUG_VECT", 10.0f);
		configure_stream_local("NAMED_VALUE_FLOAT", 10.0f);
		configure_stream_local("LINK_NODE_STATUS", 1.0f);
#endif // !CONSTRAINED_FLASH

		break;

	case MAVLINK_MODE_GIMBAL:
		// Note: streams requiring low latency come first
		configure_stream_local("AUTOPILOT_STATE_FOR_GIMBAL_DEVICE", 20.0f);
		configure_stream_local("GIMBAL_DEVICE_SET_ATTITUDE", 20.0f);
		break;

	case MAVLINK_MODE_EXTVISION:
		configure_stream_local("HIGHRES_IMU", unlimited_rate);		// for VIO

	// FALLTHROUGH
	case MAVLINK_MODE_EXTVISIONMIN:
		// Note: streams requiring low latency come first
		configure_stream_local("TIMESYNC", 10.0f);
		configure_stream_local("CAMERA_TRIGGER", unlimited_rate);
		configure_stream_local("LOCAL_POSITION_NED", 30.0f);
		configure_stream_local("ATTITUDE", 20.0f);
		configure_stream_local("ALTITUDE", 10.0f);
		configure_stream_local("DISTANCE_SENSOR", 10.0f);
		configure_stream_local("MOUNT_ORIENTATION", 10.0f);
		configure_stream_local("OBSTACLE_DISTANCE", 10.0f);
		configure_stream_local("ODOMETRY", 30.0f);

		configure_stream_local("ADSB_VEHICLE", unlimited_rate);
		configure_stream_local("ATTITUDE_TARGET", 2.0f);
		configure_stream_local("BATTERY_STATUS", 0.5f);
		configure_stream_local("CAMERA_IMAGE_CAPTURED", unlimited_rate);
		configure_stream_local("COLLISION", unlimited_rate);
		configure_stream_local("ESTIMATOR_STATUS", 1.0f);
		configure_stream_local("EXTENDED_SYS_STATE", 1.0f);
		configure_stream_local("GLOBAL_POSITION_INT", 5.0f);
		configure_stream_local("GPS2_RAW", 1.0f);
		configure_stream_local("GPS_GLOBAL_ORIGIN", 1.0f);
		configure_stream_local("GPS_RAW_INT", 1.0f);
		configure_stream_local("HOME_POSITION", 0.5f);
		configure_stream_local("NAV_CONTROLLER_OUTPUT", 1.5f);
		configure_stream_local("OPTICAL_FLOW_RAD", 1.0f);
		configure_stream_local("ORBIT_EXECUTION_STATUS", 5.0f);
		configure_stream_local("PING", 0.1f);
		configure_stream_local("POSITION_TARGET_GLOBAL_INT", 1.5f);
		configure_stream_local("POSITION_TARGET_LOCAL_NED", 1.5f);
		configure_stream_local("RC_CHANNELS", 5.0f);
		configure_stream_local("SERVO_OUTPUT_RAW_0", 1.0f);
		configure_stream_local("SYS_STATUS", 5.0f);
		configure_stream_local("TRAJECTORY_REPRESENTATION_WAYPOINTS", 5.0f);
		configure_stream_local("UTM_GLOBAL_POSITION", 1.0f);
		configure_stream_local("VFR_HUD", 4.0f);
		configure_stream_local("VIBRATION", 0.5f);
		configure_stream_local("WIND_COV", 1.0f);

#if !defined(CONSTRAINED_FLASH)
		configure_stream_local("DEBUG", 1.0f);
		configure_stream_local("DEBUG_FLOAT_ARRAY", 1.0f);
		configure_stream_local("DEBUG_VECT", 1.0f);
		configure_stream_local("NAMED_VALUE_FLOAT", 1.0f);
		configure_stream_local("LINK_NODE_STATUS", 1.0f);
#endif // !CONSTRAINED_FLASH

		break;

	case MAVLINK_MODE_OSD:
		configure_stream_local("ALTITUDE", 10.0f);
		configure_stream_local("ATTITUDE", 25.0f);
		configure_stream_local("ATTITUDE_TARGET", 10.0f);
		configure_stream_local("BATTERY_STATUS", 0.5f);
		configure_stream_local("ESTIMATOR_STATUS", 1.0f);
		configure_stream_local("EXTENDED_SYS_STATE", 1.0f);
		configure_stream_local("GLOBAL_POSITION_INT", 10.0f);
		configure_stream_local("GPS_RAW_INT", 1.0f);
		configure_stream_local("HOME_POSITION", 0.5f);
		configure_stream_local("RC_CHANNELS", 5.0f);
		configure_stream_local("SERVO_OUTPUT_RAW_0", 1.0f);
		configure_stream_local("SYS_STATUS", 5.0f);
		configure_stream_local("SYSTEM_TIME", 1.0f);
		configure_stream_local("VFR_HUD", 25.0f);
		configure_stream_local("VIBRATION", 0.5f);
		configure_stream_local("WIND_COV", 2.0f);
		break;

	case MAVLINK_MODE_MAGIC:

	/* fallthrough */
	case MAVLINK_MODE_CUSTOM:
		//stream nothing
		break;

	case MAVLINK_MODE_CONFIG: // USB
		// Note: streams requiring low latency come first
		configure_stream_local("TIMESYNC", 10.0f);
		configure_stream_local("CAMERA_TRIGGER", unlimited_rate);
		configure_stream_local("LOCAL_POSITION_NED", 30.0f);
		configure_stream_local("DISTANCE_SENSOR", 10.0f);
		configure_stream_local("MOUNT_ORIENTATION", 10.0f);
		configure_stream_local("ODOMETRY", 30.0f);

		configure_stream_local("ACTUATOR_CONTROL_TARGET0", 30.0f);
		configure_stream_local("ADSB_VEHICLE", unlimited_rate);
		configure_stream_local("ALTITUDE", 10.0f);
		configure_stream_local("ATTITUDE", 50.0f);
		configure_stream_local("ATTITUDE_QUATERNION", 50.0f);
		configure_stream_local("ATTITUDE_TARGET", 8.0f);
		configure_stream_local("BATTERY_STATUS", 0.5f);
		configure_stream_local("CAMERA_IMAGE_CAPTURED", unlimited_rate);
		configure_stream_local("COLLISION", unlimited_rate);
		configure_stream_local("ESC_INFO", 10.0f);
		configure_stream_local("ESC_STATUS", 10.0f);
		configure_stream_local("ESTIMATOR_STATUS", 5.0f);
		configure_stream_local("EXTENDED_SYS_STATE", 2.0f);
		configure_stream_local("GLOBAL_POSITION_INT", 10.0f);
		configure_stream_local("GPS2_RAW", unlimited_rate);
		configure_stream_local("GPS_GLOBAL_ORIGIN", 1.0f);
		configure_stream_local("GPS_RAW_INT", unlimited_rate);
		configure_stream_local("GPS_STATUS", 1.0f);
		configure_stream_local("HIGHRES_IMU", 50.0f);
		configure_stream_local("HOME_POSITION", 0.5f);
		configure_stream_local("MANUAL_CONTROL", 5.0f);
		configure_stream_local("NAV_CONTROLLER_OUTPUT", 10.0f);
		configure_stream_local("OPTICAL_FLOW_RAD", 10.0f);
		configure_stream_local("ORBIT_EXECUTION_STATUS", 5.0f);
		configure_stream_local("PING", 1.0f);
		configure_stream_local("POSITION_TARGET_GLOBAL_INT", 10.0f);
		configure_stream_local("RAW_RPM", 5.0f);
		configure_stream_local("RC_CHANNELS", 10.0f);
		configure_stream_local("SCALED_IMU", 25.0f);
		configure_stream_local("SCALED_IMU2", 25.0f);
		configure_stream_local("SCALED_IMU3", 25.0f);
		configure_stream_local("SERVO_OUTPUT_RAW_0", 20.0f);
		configure_stream_local("SERVO_OUTPUT_RAW_1", 20.0f);
		configure_stream_local("SYS_STATUS", 1.0f);
		configure_stream_local("SYSTEM_TIME", 1.0f);
		configure_stream_local("UTM_GLOBAL_POSITION", 1.0f);
		configure_stream_local("VFR_HUD", 20.0f);
		configure_stream_local("VIBRATION", 2.5f);
		configure_stream_local("WIND_COV", 10.0f);

#if !defined(CONSTRAINED_FLASH)
		configure_stream_local("DEBUG", 50.0f);
		configure_stream_local("DEBUG_FLOAT_ARRAY", 50.0f);
		configure_stream_local("DEBUG_VECT", 50.0f);
		configure_stream_local("NAMED_VALUE_FLOAT", 50.0f);
		configure_stream_local("LINK_NODE_STATUS", 1.0f);
#endif // !CONSTRAINED_FLASH

		break;

	case MAVLINK_MODE_IRIDIUM:
		configure_stream_local("HIGH_LATENCY2", 0.015f);
		break;

	case MAVLINK_MODE_MINIMAL:
		configure_stream_local("ALTITUDE", 0.5f);
		configure_stream_local("ATTITUDE", 10.0f);
		configure_stream_local("EXTENDED_SYS_STATE", 0.1f);
		configure_stream_local("GLOBAL_POSITION_INT", 5.0f);
		configure_stream_local("GPS_RAW_INT", 0.5f);
		configure_stream_local("HOME_POSITION", 0.1f);
		configure_stream_local("NAMED_VALUE_FLOAT", 1.0f);
		configure_stream_local("RC_CHANNELS", 0.5f);
		configure_stream_local("SYS_STATUS", 0.1f);
		configure_stream_local("VFR_HUD", 1.0f);

#if !defined(CONSTRAINED_FLASH)
		configure_stream_local("LINK_NODE_STATUS", 1.0f);
#endif // !CONSTRAINED_FLASH

		break;

	case MAVLINK_MODE_ONBOARD_LOW_BANDWIDTH:
		// Note: streams requiring low latency come first
		configure_stream_local("TIMESYNC", 10.0f);
		configure_stream_local("CAMERA_TRIGGER", unlimited_rate);
		configure_stream_local("LOCAL_POSITION_NED", 30.0f);
		configure_stream_local("ATTITUDE", 20.0f);
		configure_stream_local("ALTITUDE", 10.0f);
		configure_stream_local("DISTANCE_SENSOR", 10.0f);
		configure_stream_local("MOUNT_ORIENTATION", 10.0f);
		configure_stream_local("OBSTACLE_DISTANCE", 10.0f);
		configure_stream_local("ODOMETRY", 30.0f);
		configure_stream_local("GIMBAL_DEVICE_ATTITUDE_STATUS", 1.0f);
		configure_stream_local("GIMBAL_MANAGER_STATUS", 0.5f);
		configure_stream_local("GIMBAL_DEVICE_SET_ATTITUDE", 5.0f);

		configure_stream_local("ADSB_VEHICLE", unlimited_rate);
		configure_stream_local("ATTITUDE_TARGET", 2.0f);
		configure_stream_local("BATTERY_STATUS", 0.5f);
		configure_stream_local("COLLISION", unlimited_rate);
		configure_stream_local("ESTIMATOR_STATUS", 1.0f);
		configure_stream_local("EXTENDED_SYS_STATE", 1.0f);
		configure_stream_local("GLOBAL_POSITION_INT", 10.0f);
		configure_stream_local("GPS2_RAW", unlimited_rate);
		configure_stream_local("GPS_RAW_INT", unlimited_rate);
		configure_stream_local("HOME_POSITION", 0.5f);
		configure_stream_local("NAV_CONTROLLER_OUTPUT", 1.5f);
		configure_stream_local("OPTICAL_FLOW_RAD", 1.0f);
		configure_stream_local("ORBIT_EXECUTION_STATUS", 5.0f);
		configure_stream_local("PING", 0.1f);
		configure_stream_local("POSITION_TARGET_GLOBAL_INT", 1.5f);
		configure_stream_local("POSITION_TARGET_LOCAL_NED", 1.5f);
		configure_stream_local("RC_CHANNELS", 5.0f);
		configure_stream_local("SERVO_OUTPUT_RAW_0", 1.0f);
		configure_stream_local("SYS_STATUS", 5.0f);
		configure_stream_local("TRAJECTORY_REPRESENTATION_WAYPOINTS", 5.0f);
		configure_stream_local("UTM_GLOBAL_POSITION", 1.0f);
		configure_stream_local("VFR_HUD", 4.0f);
		configure_stream_local("VIBRATION", 0.5f);
		configure_stream_local("WIND_COV", 1.0f);

#if !defined(CONSTRAINED_FLASH)
		configure_stream_local("DEBUG", 1.0f);
		configure_stream_local("DEBUG_FLOAT_ARRAY", 1.0f);
		configure_stream_local("DEBUG_VECT", 1.0f);
		configure_stream_local("NAMED_VALUE_FLOAT", 1.0f);
#endif // !CONSTRAINED_FLASH
		break;

	default:
		ret = -1;
		break;
	}

	if (configure_single_stream && !stream_configured && strcmp(configure_single_stream, "HEARTBEAT") != 0) {
		// stream was not found, assume it is disabled by default
		return configure_stream(configure_single_stream, 0.0f);
	}

	return ret;
}

int
Mavlink::task_main(int argc, char *argv[])
{
	int ch;
	_baudrate = 57600;
	_datarate = 0;
	_mode = MAVLINK_MODE_COUNT;
	FLOW_CONTROL_MODE _flow_control = FLOW_CONTROL_AUTO;

	_interface_name = nullptr;

	// We don't care about the name and verb at this point.
	argc -= 2;
	argv += 2;

	/* don't exit from getopt loop to leave getopt global variables in consistent state,
	 * set error flag instead */
	bool err_flag = false;
	int myoptind = 1;
	const char *myoptarg = nullptr;
#if defined(CONFIG_NET) || defined(__PX4_POSIX)
	int temp_int_arg;
#endif

	while ((ch = px4_getopt(argc, argv, "b:r:d:n:u:o:m:t:c:fswxzZp", &myoptind, &myoptarg)) != EOF) {
		switch (ch) {
		case 'b':
			if (px4_get_parameter_value(myoptarg, _baudrate) != 0) {
				PX4_ERR("baudrate parsing failed");
				err_flag = true;
			}

			if (_baudrate < 9600 || _baudrate > 3000000) {
				PX4_ERR("invalid baud rate '%s'", myoptarg);
				err_flag = true;
			}

			break;

		case 'r':
			if (px4_get_parameter_value(myoptarg, _datarate) != 0) {
				PX4_ERR("datarate parsing failed");
				err_flag = true;
			}

			if (_datarate > MAX_DATA_RATE) {
				PX4_ERR("invalid data rate '%s'", myoptarg);
				err_flag = true;
			}

			break;

		case 'd':
			_device_name = myoptarg;
			set_protocol(Protocol::SERIAL);

			if (access(_device_name, F_OK) == -1) {
				PX4_ERR("Device %s does not exist", _device_name);
				err_flag = true;
			}

			break;

		case 'n':
			_interface_name = myoptarg;
			break;

#if defined(MAVLINK_UDP)

		case 'u':
			if (px4_get_parameter_value(myoptarg, temp_int_arg) != 0) {
				PX4_ERR("invalid data udp_port");
				err_flag = true;

			} else {
				_network_port = temp_int_arg;
				set_protocol(Protocol::UDP);
			}

			break;

		case 'o':
			if (px4_get_parameter_value(myoptarg, temp_int_arg) != 0) {
				PX4_ERR("invalid remote udp_port");
				err_flag = true;

			} else {
				_remote_port = temp_int_arg;
				set_protocol(Protocol::UDP);
			}

			break;

		case 't':
			_src_addr.sin_family = AF_INET;

			if (inet_aton(myoptarg, &_src_addr.sin_addr)) {
				_src_addr_initialized = true;

			} else {
				PX4_ERR("invalid partner ip '%s'", myoptarg);
				err_flag = true;
			}

			break;

		case 'p':
			_mav_broadcast = BROADCAST_MODE_ON;
			break;

#if defined(CONFIG_NET_IGMP) && defined(CONFIG_NET_ROUTE)

		// multicast
		case 'c':
			_src_addr.sin_family = AF_INET;

			if (inet_aton(myoptarg, &_src_addr.sin_addr)) {
				_src_addr_initialized = true;
				_mav_broadcast = BROADCAST_MODE_MULTICAST;

			} else {
				PX4_ERR("invalid partner ip '%s'", myoptarg);
				err_flag = true;
			}

			break;
#else

		case 'c':
			PX4_ERR("Multicast option is not supported on this platform");
			err_flag = true;
			break;
#endif
#else

		case 'p':
		case 'u':
		case 'o':
		case 't':
			PX4_ERR("UDP options not supported on this platform");
			err_flag = true;
			break;
#endif

//		case 'e':
//			_mavlink_link_termination_allowed = true;
//			break;

		case 'm': {

				int mode;

				if (px4_get_parameter_value(myoptarg, mode) == 0) {
					if (mode >= 0 && mode < (int)MAVLINK_MODE_COUNT) {
						_mode = (MAVLINK_MODE)mode;

					} else {
						PX4_ERR("invalid mode");
						err_flag = true;
					}

				} else {
					if (strcmp(myoptarg, "custom") == 0) {
						_mode = MAVLINK_MODE_CUSTOM;

					} else if (strcmp(myoptarg, "camera") == 0) {
						// left in here for compatibility
						_mode = MAVLINK_MODE_ONBOARD;

					} else if (strcmp(myoptarg, "onboard") == 0) {
						_mode = MAVLINK_MODE_ONBOARD;

					} else if (strcmp(myoptarg, "osd") == 0) {
						_mode = MAVLINK_MODE_OSD;

					} else if (strcmp(myoptarg, "magic") == 0) {
						_mode = MAVLINK_MODE_MAGIC;

					} else if (strcmp(myoptarg, "config") == 0) {
						_mode = MAVLINK_MODE_CONFIG;

					} else if (strcmp(myoptarg, "iridium") == 0) {
						_mode = MAVLINK_MODE_IRIDIUM;
						set_telemetry_status_type(telemetry_status_s::LINK_TYPE_IRIDIUM);

					} else if (strcmp(myoptarg, "minimal") == 0) {
						_mode = MAVLINK_MODE_MINIMAL;

					} else if (strcmp(myoptarg, "extvision") == 0) {
						_mode = MAVLINK_MODE_EXTVISION;

					} else if (strcmp(myoptarg, "extvisionmin") == 0) {
						_mode = MAVLINK_MODE_EXTVISIONMIN;

					} else if (strcmp(myoptarg, "gimbal") == 0) {
						_mode = MAVLINK_MODE_GIMBAL;

					} else if (strcmp(myoptarg, "onboard_low_bandwidth") == 0) {
						_mode = MAVLINK_MODE_ONBOARD_LOW_BANDWIDTH;

					} else {
						PX4_ERR("invalid mode");
						err_flag = true;
					}
				}

				break;
			}

		case 'f':
			_forwarding_on = true;
			break;

		case 's':
			_use_software_mav_throttling = true;
			break;

		case 'w':
			_wait_to_transmit = true;
			break;

		case 'x':
			_ftp_on = true;
			break;

		case 'z':
			_flow_control = FLOW_CONTROL_ON;
			break;

		case 'Z':
			_flow_control = FLOW_CONTROL_OFF;
			break;

		default:
			err_flag = true;
			break;
		}
	}

	if (err_flag) {
		usage();
		return PX4_ERROR;
	}

	/* USB serial is indicated by /dev/ttyACMx */
	if (strcmp(_device_name, "/dev/ttyACM0") == OK || strcmp(_device_name, "/dev/ttyACM1") == OK) {
		if (_datarate == 0) {
			_datarate = 800000;
		}

		if (_mode == MAVLINK_MODE_COUNT) {
			_mode = MAVLINK_MODE_CONFIG;
		}

		_ftp_on = true;
		_is_usb_uart = true;
	}

	if (_mode == MAVLINK_MODE_COUNT) {
		_mode = MAVLINK_MODE_NORMAL;
	}

	if (_datarate == 0) {
		/* convert bits to bytes and use 1/2 of bandwidth by default */
		_datarate = _baudrate / 20;
	}

	if (_datarate > MAX_DATA_RATE) {
		_datarate = MAX_DATA_RATE;
	}

	if (get_protocol() == Protocol::SERIAL) {
		if (Mavlink::serial_instance_exists(_device_name, this)) {
			PX4_ERR("%s already running", _device_name);
			return PX4_ERROR;
		}

		PX4_INFO("mode: %s, data rate: %d B/s on %s @ %dB",
			 mavlink_mode_str(_mode), _datarate, _device_name, _baudrate);

		/* flush stdout in case MAVLink is about to take it over */
		fflush(stdout);
	}

#if defined(MAVLINK_UDP)

	else if (get_protocol() == Protocol::UDP) {
		if (Mavlink::get_instance_for_network_port(_network_port) != nullptr) {
			PX4_ERR("port %d already occupied", _network_port);
			return PX4_ERROR;
		}

		PX4_INFO("mode: %s, data rate: %d B/s on udp port %hu remote port %hu",
			 mavlink_mode_str(_mode), _datarate, _network_port, _remote_port);
	}

#endif // MAVLINK_UDP

	if (!set_instance_id()) {
		PX4_ERR("no instances available");
		return PX4_ERROR;
	}

	set_channel();

	/* initialize send mutex */
	pthread_mutex_init(&_send_mutex, nullptr);

	/* if we are passing on mavlink messages, we need to prepare a buffer for this instance */
	if (_forwarding_on) {
		/* initialize message buffer if multiplexing is on.
		 * make space for two messages plus off-by-one space as we use the empty element
		 * marker ring buffer approach.
		 */
		if (OK != message_buffer_init(2 * sizeof(mavlink_message_t) + 1)) {
			PX4_ERR("msg buf alloc fail");
			return 1;
		}

		/* initialize message buffer mutex */
		pthread_mutex_init(&_message_buffer_mutex, nullptr);
	}

	/* Activate sending the data by default (for the IRIDIUM mode it will be disabled after the first round of packages is sent)*/
	_transmitting_enabled = true;
	_transmitting_enabled_commanded = true;

	if (_mode == MAVLINK_MODE_IRIDIUM) {
		_transmitting_enabled_commanded = false;
	}

	/* add default streams depending on mode */
	if (_mode != MAVLINK_MODE_IRIDIUM) {

		/* HEARTBEAT is constant rate stream, rate never adjusted */
		configure_stream("HEARTBEAT", 1.0f);

		/* STATUSTEXT stream */
		configure_stream("STATUSTEXT", 20.0f);

		/* COMMAND_LONG stream: use unlimited rate to send all commands */
		configure_stream("COMMAND_LONG");

	}

	if (configure_streams_to_default() != 0) {
		PX4_ERR("configure_streams_to_default() failed");
	}

	/* set main loop delay depending on data rate to minimize CPU overhead */
	_main_loop_delay = (MAIN_LOOP_DELAY * 1000) / _datarate;

	/* hard limit to 1000 Hz at max */
	if (_main_loop_delay < MAVLINK_MIN_INTERVAL) {
		_main_loop_delay = MAVLINK_MIN_INTERVAL;
	}

	/* hard limit to 100 Hz at least */
	if (_main_loop_delay > MAVLINK_MAX_INTERVAL) {
		_main_loop_delay = MAVLINK_MAX_INTERVAL;
	}

	/* open the UART device after setting the instance, as it might block */
	if (get_protocol() == Protocol::SERIAL) {
		_uart_fd = mavlink_open_uart(_baudrate, _device_name, _flow_control);

		if (_uart_fd < 0 && !_is_usb_uart) {
			PX4_ERR("could not open %s", _device_name);
			return PX4_ERROR;

		} else if (_uart_fd < 0 && _is_usb_uart) {
			/* the config link is optional */
			return PX4_OK;
		}
	}

#if defined(MAVLINK_UDP)

	/* init socket if necessary */
	if (get_protocol() == Protocol::UDP) {
		init_udp();
	}

#endif // MAVLINK_UDP

	/* if the protocol is serial, we send the system version blindly */
	if (get_protocol() == Protocol::SERIAL) {
		send_autopilot_capabilities();
	}

	/* start the MAVLink receiver last to avoid a race */
	MavlinkReceiver::receive_start(&_receive_thread, this);

	_mavlink_start_time = hrt_absolute_time();

	while (!_task_should_exit) {
		/* main loop */
		px4_usleep(_main_loop_delay);

		if (!should_transmit()) {
			check_requested_subscriptions();
			continue;
		}

		perf_count(_loop_interval_perf);
		perf_begin(_loop_perf);

		const hrt_abstime t = hrt_absolute_time();

		update_rate_mult();

		// check for parameter updates
		if (_parameter_update_sub.updated()) {
			// clear update
			parameter_update_s pupdate;
			_parameter_update_sub.copy(&pupdate);

			// update parameters from storage
			mavlink_update_parameters();

#if defined(CONFIG_NET)

			if (!multicast_enabled()) {
				_src_addr_initialized = false;
			}

#endif // CONFIG_NET
		}

		configure_sik_radio();

		if (_vehicle_status_sub.updated()) {
			vehicle_status_s vehicle_status;

			if (_vehicle_status_sub.copy(&vehicle_status)) {
				/* switch HIL mode if required */
				set_hil_enabled(vehicle_status.hil_state == vehicle_status_s::HIL_STATE_ON);

				set_generate_virtual_rc_input(vehicle_status.rc_input_mode == vehicle_status_s::RC_IN_MODE_GENERATED);

				if (_mode == MAVLINK_MODE_IRIDIUM) {

					if (_transmitting_enabled && vehicle_status.high_latency_data_link_lost &&
					    !_transmitting_enabled_commanded && _first_heartbeat_sent) {

						_transmitting_enabled = false;
						mavlink_log_info(&_mavlink_log_pub, "Disable transmitting with IRIDIUM mavlink on device %s", _device_name);

					} else if (!_transmitting_enabled && !vehicle_status.high_latency_data_link_lost) {
						_transmitting_enabled = true;
						mavlink_log_info(&_mavlink_log_pub, "Enable transmitting with IRIDIUM mavlink on device %s", _device_name);
					}
				}
			}
		}


		// vehicle_command
		if (_mode == MAVLINK_MODE_IRIDIUM) {
			while (_vehicle_command_sub.updated()) {
				const unsigned last_generation = _vehicle_command_sub.get_last_generation();
				vehicle_command_s vehicle_cmd;

				if (_vehicle_command_sub.update(&vehicle_cmd)) {
					if (_vehicle_command_sub.get_last_generation() != last_generation + 1) {
						PX4_ERR("vehicle_command lost, generation %d -> %d", last_generation, _vehicle_command_sub.get_last_generation());
					}

					if ((vehicle_cmd.command == vehicle_command_s::VEHICLE_CMD_CONTROL_HIGH_LATENCY) &&
					    _mode == MAVLINK_MODE_IRIDIUM) {

						if (vehicle_cmd.param1 > 0.5f) {
							if (!_transmitting_enabled) {
								mavlink_log_info(&_mavlink_log_pub, "Enable transmitting with IRIDIUM mavlink on device %s by command",
										 _device_name);
							}

							_transmitting_enabled = true;
							_transmitting_enabled_commanded = true;

						} else {
							if (_transmitting_enabled) {
								mavlink_log_info(&_mavlink_log_pub, "Disable transmitting with IRIDIUM mavlink on device %s by command",
										 _device_name);
							}

							_transmitting_enabled = false;
							_transmitting_enabled_commanded = false;
						}

						// send positive command ack
						vehicle_command_ack_s command_ack{};
						command_ack.command = vehicle_cmd.command;
						command_ack.result = vehicle_command_ack_s::VEHICLE_RESULT_ACCEPTED;
						command_ack.from_external = !vehicle_cmd.from_external;
						command_ack.target_system = vehicle_cmd.source_system;
						command_ack.target_component = vehicle_cmd.source_component;
						command_ack.timestamp = vehicle_cmd.timestamp;
						_vehicle_command_ack_pub.publish(command_ack);
					}
				}
			}
		}

		/* send command ACK */
		bool cmd_logging_start_acknowledgement = false;
		bool cmd_logging_stop_acknowledgement = false;

		if (_vehicle_command_ack_sub.updated()) {
			static constexpr size_t COMMAND_ACK_TOTAL_LEN = MAVLINK_MSG_ID_COMMAND_ACK_LEN + MAVLINK_NUM_NON_PAYLOAD_BYTES;

			while ((get_free_tx_buf() >= COMMAND_ACK_TOTAL_LEN) && _vehicle_command_ack_sub.updated()) {
				vehicle_command_ack_s command_ack;
				const unsigned last_generation = _vehicle_command_ack_sub.get_last_generation();

				if (_vehicle_command_ack_sub.update(&command_ack)) {
					if (_vehicle_command_ack_sub.get_last_generation() != last_generation + 1) {
						PX4_ERR("vehicle_command_ack lost, generation %d -> %d", last_generation,
							_vehicle_command_ack_sub.get_last_generation());
					}

					if (!command_ack.from_external && command_ack.command < vehicle_command_s::VEHICLE_CMD_PX4_INTERNAL_START) {
						mavlink_command_ack_t msg{};
						msg.result = command_ack.result;
						msg.command = command_ack.command;
						msg.progress = command_ack.result_param1;
						msg.result_param2 = command_ack.result_param2;
						msg.target_system = command_ack.target_system;
						msg.target_component = command_ack.target_component;

						// TODO: always transmit the acknowledge once it is only sent over the instance the command is received
						//bool _transmitting_enabled_temp = _transmitting_enabled;
						//_transmitting_enabled = true;
						mavlink_msg_command_ack_send_struct(get_channel(), &msg);
						//_transmitting_enabled = _transmitting_enabled_temp;

						if (command_ack.result == vehicle_command_ack_s::VEHICLE_RESULT_ACCEPTED) {
							if (command_ack.command == vehicle_command_s::VEHICLE_CMD_LOGGING_START) {
								cmd_logging_start_acknowledgement = true;

							} else if (command_ack.command == vehicle_command_s::VEHICLE_CMD_LOGGING_STOP) {
								cmd_logging_stop_acknowledgement = true;
							}
						}
					}
				}
			}
		}

		/* check for shell output */
		if (_mavlink_shell && _mavlink_shell->available() > 0) {
			if (get_free_tx_buf() >= MAVLINK_MSG_ID_SERIAL_CONTROL_LEN + MAVLINK_NUM_NON_PAYLOAD_BYTES) {
				mavlink_serial_control_t msg;
				msg.baudrate = 0;
				msg.flags = SERIAL_CONTROL_FLAG_REPLY;
				msg.timeout = 0;
				msg.device = SERIAL_CONTROL_DEV_SHELL;
				msg.count = _mavlink_shell->read(msg.data, sizeof(msg.data));
				mavlink_msg_serial_control_send_struct(get_channel(), &msg);
			}
		}

		check_requested_subscriptions();

		/* update streams */
		for (const auto &stream : _streams) {
			stream->update(t);

			if (!_first_heartbeat_sent) {
				if (_mode == MAVLINK_MODE_IRIDIUM) {
					if (stream->get_id() == MAVLINK_MSG_ID_HIGH_LATENCY2) {
						_first_heartbeat_sent = stream->first_message_sent();
					}

				} else {
					if (stream->get_id() == MAVLINK_MSG_ID_HEARTBEAT) {
						_first_heartbeat_sent = stream->first_message_sent();
					}
				}
			}
		}

		/* check for ulog streaming messages */
		if (_mavlink_ulog) {
			if (cmd_logging_stop_acknowledgement) {
				_mavlink_ulog->stop();
				_mavlink_ulog = nullptr;

			} else {
				if (cmd_logging_start_acknowledgement) {
					_mavlink_ulog->start_ack_received();
				}

				int ret = _mavlink_ulog->handle_update(get_channel());

				if (ret < 0) { //abort the streaming on error
					if (ret != -1) {
						PX4_WARN("mavlink ulog stream update failed, stopping (%i)", ret);
					}

					_mavlink_ulog->stop();
					_mavlink_ulog = nullptr;
				}
			}
		}

		/* pass messages from other UARTs */
		if (_forwarding_on) {

			bool is_part;
			uint8_t *read_ptr;
			uint8_t *write_ptr;

			pthread_mutex_lock(&_message_buffer_mutex);
			int available = message_buffer_get_ptr((void **)&read_ptr, &is_part);
			pthread_mutex_unlock(&_message_buffer_mutex);

			if (available > 0) {
				// Reconstruct message from buffer

				mavlink_message_t msg;
				write_ptr = (uint8_t *)&msg;

				// Pull a single message from the buffer
				size_t read_count = available;

				if (read_count > sizeof(mavlink_message_t)) {
					read_count = sizeof(mavlink_message_t);
				}

				memcpy(write_ptr, read_ptr, read_count);

				// We hold the mutex until after we complete the second part of the buffer. If we don't
				// we may end up breaking the empty slot overflow detection semantics when we mark the
				// possibly partial read below.
				pthread_mutex_lock(&_message_buffer_mutex);

				message_buffer_mark_read(read_count);

				/* write second part of buffer if there is some */
				if (is_part && read_count < sizeof(mavlink_message_t)) {
					write_ptr += read_count;
					available = message_buffer_get_ptr((void **)&read_ptr, &is_part);
					read_count = sizeof(mavlink_message_t) - read_count;
					memcpy(write_ptr, read_ptr, read_count);
					message_buffer_mark_read(available);
				}

				pthread_mutex_unlock(&_message_buffer_mutex);

				resend_message(&msg);
			}
		}

		/* update TX/RX rates*/
		if (t > _bytes_timestamp + 1_s) {
			if (_bytes_timestamp != 0) {
				const float dt = (t - _bytes_timestamp) * 1e-6f;

				_tstatus.tx_rate_avg = _bytes_tx / dt;
				_tstatus.tx_error_rate_avg = _bytes_txerr / dt;
				_tstatus.rx_rate_avg = _bytes_rx / dt;

				_bytes_tx = 0;
				_bytes_txerr = 0;
				_bytes_rx = 0;
			}

			_bytes_timestamp = t;
		}

		// publish status at 1 Hz, or sooner if HEARTBEAT has updated
		if ((hrt_elapsed_time(&_tstatus.timestamp) >= 1_s) || _tstatus_updated) {
			publish_telemetry_status();
		}

		perf_end(_loop_perf);
	}

	/* first wait for threads to complete before tearing down anything */
	pthread_join(_receive_thread, nullptr);

	delete _subscribe_to_stream;
	_subscribe_to_stream = nullptr;

	/* delete streams */
	_streams.clear();

	if (_uart_fd >= 0 && !_is_usb_uart) {
		/* close UART */
		::close(_uart_fd);
	}

	if (_socket_fd >= 0) {
		close(_socket_fd);
		_socket_fd = -1;
	}

	if (_forwarding_on) {
		message_buffer_destroy();
		pthread_mutex_destroy(&_message_buffer_mutex);
	}

	if (_mavlink_ulog) {
		_mavlink_ulog->stop();
		_mavlink_ulog = nullptr;
	}

	pthread_mutex_destroy(&_send_mutex);

	PX4_INFO("exiting channel %i", (int)_channel);

	return OK;
}

void Mavlink::check_requested_subscriptions()
{
	if (_subscribe_to_stream != nullptr) {
		if (_subscribe_to_stream_rate < -1.5f) {
			if (configure_streams_to_default(_subscribe_to_stream) == 0) {
				if (get_protocol() == Protocol::SERIAL) {
					PX4_DEBUG("stream %s on device %s set to default rate", _subscribe_to_stream, _device_name);
				}

#if defined(MAVLINK_UDP)

				else if (get_protocol() == Protocol::UDP) {
					PX4_DEBUG("stream %s on UDP port %d set to default rate", _subscribe_to_stream, _network_port);
				}

#endif // MAVLINK_UDP

			} else {
				PX4_ERR("setting stream %s to default failed", _subscribe_to_stream);
			}

		} else if (configure_stream(_subscribe_to_stream, _subscribe_to_stream_rate) == 0) {
			if (fabsf(_subscribe_to_stream_rate) > 0.00001f) {
				if (get_protocol() == Protocol::SERIAL) {
					PX4_DEBUG("stream %s on device %s enabled with rate %.1f Hz", _subscribe_to_stream, _device_name,
						  (double)_subscribe_to_stream_rate);

				}

#if defined(MAVLINK_UDP)

				else if (get_protocol() == Protocol::UDP) {
					PX4_DEBUG("stream %s on UDP port %d enabled with rate %.1f Hz", _subscribe_to_stream, _network_port,
						  (double)_subscribe_to_stream_rate);
				}

#endif // MAVLINK_UDP

			} else {
				if (get_protocol() == Protocol::SERIAL) {
					PX4_DEBUG("stream %s on device %s disabled", _subscribe_to_stream, _device_name);

				}

#if defined(MAVLINK_UDP)

				else if (get_protocol() == Protocol::UDP) {
					PX4_DEBUG("stream %s on UDP port %d disabled", _subscribe_to_stream, _network_port);
				}

#endif // MAVLINK_UDP
			}

		} else {
			if (get_protocol() == Protocol::SERIAL) {
				PX4_ERR("stream %s on device %s not found", _subscribe_to_stream, _device_name);

			}

#if defined(MAVLINK_UDP)

			else if (get_protocol() == Protocol::UDP) {
				PX4_ERR("stream %s on UDP port %d not found", _subscribe_to_stream, _network_port);
			}

#endif // MAVLINK_UDP
		}

		_subscribe_to_stream = nullptr;
	}
}

void Mavlink::publish_telemetry_status()
{
	// many fields are populated in place

	_tstatus.mode = _mode;
	_tstatus.data_rate = _datarate;
	_tstatus.rate_multiplier = _rate_mult;
	_tstatus.flow_control = get_flow_control_enabled();
	_tstatus.ftp = ftp_enabled();
	_tstatus.forwarding = get_forwarding_on();
	_tstatus.mavlink_v2 = (_protocol_version == 2);

	_tstatus.streams = _streams.size();

	// telemetry_status is also updated from the receiver thread, but never the same fields
	_tstatus.timestamp = hrt_absolute_time();
	_telemetry_status_pub.publish(_tstatus);
	_tstatus_updated = false;
}

void Mavlink::configure_sik_radio()
{
	/* radio config check */
	if (_uart_fd >= 0 && _param_sik_radio_id.get() != 0) {
		/* request to configure radio and radio is present */
		FILE *fs = fdopen(_uart_fd, "w");

		if (fs) {
			/* switch to AT command mode */
			px4_usleep(1200000);
			fprintf(fs, "+++\n");
			px4_usleep(1200000);

			if (_param_sik_radio_id.get() > 0) {
				/* set channel */
				fprintf(fs, "ATS3=%u\n", _param_sik_radio_id.get());
				px4_usleep(200000);

			} else {
				/* reset to factory defaults */
				fprintf(fs, "AT&F\n");
				px4_usleep(200000);
			}

			/* write config */
			fprintf(fs, "AT&W");
			px4_usleep(200000);

			/* reboot */
			fprintf(fs, "ATZ");
			px4_usleep(200000);

			// XXX NuttX suffers from a bug where
			// fclose() also closes the fd, not just
			// the file stream. Since this is a one-time
			// config thing, we leave the file struct
			// allocated.
#ifndef __PX4_NUTTX
			fclose(fs);
#endif

		} else {
			PX4_WARN("open fd %d failed", _uart_fd);
		}

		/* reset param and save */
		_param_sik_radio_id.set(0);
		_param_sik_radio_id.commit_no_notification();
	}
}

int Mavlink::start_helper(int argc, char *argv[])
{
	/* create the instance in task context */
	Mavlink *instance = new Mavlink();

	int res;

	if (!instance) {

		/* out of memory */
		res = -ENOMEM;
		PX4_ERR("OUT OF MEM");

	} else {
		/* this will actually only return once MAVLink exits */
		res = instance->task_main(argc, argv);
		instance->_task_running = false;

	}

	return res;
}

int
Mavlink::start(int argc, char *argv[])
{
	MavlinkULog::initialize();
	MavlinkCommandSender::initialize();

	// Wait for the instance count to go up one
	// before returning to the shell
	int ic = Mavlink::instance_count();

	if (ic == MAVLINK_COMM_NUM_BUFFERS) {
		PX4_ERR("Maximum MAVLink instance count of %d reached.", MAVLINK_COMM_NUM_BUFFERS);
		return 1;
	}

	// Instantiate thread
	char buf[24];
	sprintf(buf, "mavlink_if%d", ic);

	// This is where the control flow splits
	// between the starting task and the spawned
	// task - start_helper() only returns
	// when the started task exits.
	px4_task_spawn_cmd(buf,
			   SCHED_DEFAULT,
			   SCHED_PRIORITY_DEFAULT,
			   2896 + MAVLINK_NET_ADDED_STACK,
			   (px4_main_t)&Mavlink::start_helper,
			   (char *const *)argv);

	// Ensure that this shell command
	// does not return before the instance
	// is fully initialized. As this is also
	// the only path to create a new instance,
	// this is effectively a lock on concurrent
	// instance starting. XXX do a real lock.

	// Sleep 500 us between each attempt
	const unsigned sleeptime = 500;

	// Wait 100 ms max for the startup.
	const unsigned limit = 100 * 1000 / sleeptime;

	unsigned count = 0;

	while (ic == Mavlink::instance_count() && count < limit) {
		px4_usleep(sleeptime);
		count++;
	}

	if (ic == Mavlink::instance_count()) {
		return PX4_ERROR;

	} else {
		return PX4_OK;
	}
}

void
Mavlink::display_status()
{
	if (_tstatus.heartbeat_type_gcs) {
		printf("\tGCS heartbeat valid\n");
	}

	printf("\tmavlink chan: #%u\n", _channel);

	if (_tstatus.timestamp > 0) {

		printf("\ttype:\t\t");

		if (_radio_status_available) {
			printf("RADIO Link\n");
			printf("\t  rssi:\t\t%d\n", _rstatus.rssi);
			printf("\t  remote rssi:\t%u\n", _rstatus.remote_rssi);
			printf("\t  txbuf:\t%u\n", _rstatus.txbuf);
			printf("\t  noise:\t%d\n", _rstatus.noise);
			printf("\t  remote noise:\t%u\n", _rstatus.remote_noise);
			printf("\t  rx errors:\t%u\n", _rstatus.rxerrors);
			printf("\t  fixed:\t%u\n", _rstatus.fix);

		} else if (_is_usb_uart) {
			printf("USB CDC\n");

		} else {
			printf("GENERIC LINK OR RADIO\n");
		}

	} else {
		printf("\tno radio status.\n");
	}

	printf("\tflow control: %s\n", _flow_control_mode ? "ON" : "OFF");
	printf("\trates:\n");
	printf("\t  tx: %.1f B/s\n", (double)_tstatus.tx_rate_avg);
	printf("\t  txerr: %.1f B/s\n", (double)_tstatus.tx_error_rate_avg);
	printf("\t  tx rate mult: %.3f\n", (double)_rate_mult);
	printf("\t  tx rate max: %i B/s\n", _datarate);
	printf("\t  rx: %.1f B/s\n", (double)_tstatus.rx_rate_avg);
	printf("\t  rx loss: %.1f%%\n", (double)_tstatus.rx_message_lost_rate);

	if (_mavlink_ulog) {
		printf("\tULog rate: %.1f%% of max %.1f%%\n", (double)_mavlink_ulog->current_data_rate() * 100.,
		       (double)_mavlink_ulog->maximum_data_rate() * 100.);
	}

	printf("\tFTP enabled: %s, TX enabled: %s\n",
	       _ftp_on ? "YES" : "NO",
	       _transmitting_enabled ? "YES" : "NO");
	printf("\tmode: %s\n", mavlink_mode_str(_mode));
	printf("\tMAVLink version: %i\n", _protocol_version);

	printf("\ttransport protocol: ");

	switch (_protocol) {
#if defined(MAVLINK_UDP)

	case Protocol::UDP:
		printf("UDP (%i, remote port: %i)\n", _network_port, _remote_port);
		printf("\tBroadcast enabled: %s\n",
		       broadcast_enabled() ? "YES" : "NO");
#if defined(CONFIG_NET_IGMP) && defined(CONFIG_NET_ROUTE)
		printf("\tMulticast enabled: %s\n",
		       multicast_enabled() ? "YES" : "NO");
#endif
#ifdef __PX4_POSIX

		if (get_client_source_initialized()) {
			printf("\tpartner IP: %s\n", inet_ntoa(get_client_source_address().sin_addr));
		}

#endif
		break;
#endif // MAVLINK_UDP

	case Protocol::SERIAL:
		printf("serial (%s @%i)\n", _device_name, _baudrate);
		break;
	}

	if (_ping_stats.last_ping_time > 0) {
		printf("\tping statistics:\n");
		printf("\t  last: %0.2f ms\n", (double)_ping_stats.last_rtt);
		printf("\t  mean: %0.2f ms\n", (double)_ping_stats.mean_rtt);
		printf("\t  max: %0.2f ms\n", (double)_ping_stats.max_rtt);
		printf("\t  min: %0.2f ms\n", (double)_ping_stats.min_rtt);
		printf("\t  dropped packets: %u\n", _ping_stats.dropped_packets);
	}
}

void
Mavlink::display_status_streams()
{
	printf("\t%-20s%-16s %s\n", "Name", "Rate Config (current) [Hz]", "Message Size (if active) [B]");

	const float rate_mult = _rate_mult;

	for (const auto &stream : _streams) {
		const int interval = stream->get_interval();
		const unsigned size = stream->get_size();
		char rate_str[20];

		if (interval < 0) {
			strcpy(rate_str, "unlimited");

		} else {
			float rate = 1000000.0f / (float)interval;
			// Note that the actual current rate can be lower if the associated uORB topic updates at a
			// lower rate.
			float rate_current = stream->const_rate() ? rate : rate * rate_mult;
			snprintf(rate_str, sizeof(rate_str), "%6.2f (%.3f)", (double)rate, (double)rate_current);
		}

		printf("\t%-30s%-16s", stream->get_name(), rate_str);

		if (size > 0) {
			printf(" %3i\n", size);

		} else {
			printf("\n");
		}
	}
}

int
Mavlink::stream_command(int argc, char *argv[])
{
	const char *device_name = DEFAULT_DEVICE_NAME;
	float rate = -1.0f;
	const char *stream_name = nullptr;
#ifdef MAVLINK_UDP
	int temp_int_arg;
	unsigned short network_port = 0;
#endif // MAVLINK_UDP
	bool provided_device = false;
	bool provided_network_port = false;

	/*
	 * Called via main with original argv
	 *   mavlink start
	 *
	 *  Remove 2
	 */
	argc -= 2;
	argv += 2;

	/* don't exit from getopt loop to leave getopt global variables in consistent state,
	 * set error flag instead */
	bool err_flag = false;

	int i = 0;

	while (i < argc) {

		if (0 == strcmp(argv[i], "-r") && i < argc - 1) {
			rate = strtod(argv[i + 1], nullptr);

			if (rate < 0.0f) {
				err_flag = true;
			}

			i++;

		} else if (0 == strcmp(argv[i], "-d") && i < argc - 1) {
			provided_device = true;
			device_name = argv[i + 1];
			i++;

		} else if (0 == strcmp(argv[i], "-s") && i < argc - 1) {
			stream_name = argv[i + 1];
			i++;

#ifdef MAVLINK_UDP

		} else if (0 == strcmp(argv[i], "-u") && i < argc - 1) {
			provided_network_port = true;

			if (px4_get_parameter_value(argv[i + 1], temp_int_arg) != 0) {
				err_flag = true;

			} else {
				network_port = temp_int_arg;
			}

			i++;
#endif // MAVLINK_UDP

		} else {
			err_flag = true;
		}

		i++;
	}

	if (!err_flag && stream_name != nullptr) {

		Mavlink *inst = nullptr;

		if (provided_device && !provided_network_port) {
			inst = get_instance_for_device(device_name);

#ifdef MAVLINK_UDP

		} else if (provided_network_port && !provided_device) {
			inst = get_instance_for_network_port(network_port);
#endif // MAVLINK_UDP

		} else if (provided_device && provided_network_port) {
			PX4_WARN("please provide either a device name or a network port");
			return 1;
		}

		if (rate < 0.0f) {
			rate = -2.0f; // use default rate
		}

		if (inst != nullptr) {
			inst->configure_stream_threadsafe(stream_name, rate);

		} else {

			// If the link is not running we should complain, but not fall over
			// because this is so easy to get wrong and not fatal. Warning is sufficient.
			if (provided_device) {
				PX4_WARN("mavlink for device %s is not running", device_name);

			}

#ifdef MAVLINK_UDP

			else {
				PX4_WARN("mavlink for network on port %hu is not running", network_port);
			}

#endif // MAVLINK_UDP

			return 1;
		}

	} else {
		usage();
		return 1;
	}

	return OK;
}

void
Mavlink::set_boot_complete()
{
	_boot_complete = true;

#if defined(MAVLINK_UDP)
	LockGuard lg {mavlink_module_mutex};

	for (Mavlink *inst : mavlink_module_instances) {
		if (inst && (inst->get_mode() != MAVLINK_MODE_ONBOARD) &&
		    !inst->broadcast_enabled() && inst->get_protocol() == Protocol::UDP) {

			PX4_INFO("MAVLink only on localhost (set param MAV_{i}_BROADCAST = 1 to enable network)");
		}
	}

#endif // MAVLINK_UDP

}

static void usage()
{

	PRINT_MODULE_DESCRIPTION(
		R"DESCR_STR(
### Description
This module implements the MAVLink protocol, which can be used on a Serial link or UDP network connection.
It communicates with the system via uORB: some messages are directly handled in the module (eg. mission
protocol), others are published via uORB (eg. vehicle_command).

Streams are used to send periodic messages with a specific rate, such as the vehicle attitude.
When starting the mavlink instance, a mode can be specified, which defines the set of enabled streams with their rates.
For a running instance, streams can be configured via `mavlink stream` command.

There can be multiple independent instances of the module, each connected to one serial device or network port.

### Implementation
The implementation uses 2 threads, a sending and a receiving thread. The sender runs at a fixed rate and dynamically
reduces the rates of the streams if the combined bandwidth is higher than the configured rate (`-r`) or the
physical link becomes saturated. This can be checked with `mavlink status`, see if `rate mult` is less than 1.

**Careful**: some of the data is accessed and modified from both threads, so when changing code or extend the
functionality, this needs to be take into account, in order to avoid race conditions and corrupt data.

### Examples
Start mavlink on ttyS1 serial with baudrate 921600 and maximum sending rate of 80kB/s:
$ mavlink start -d /dev/ttyS1 -b 921600 -m onboard -r 80000

Start mavlink on UDP port 14556 and enable the HIGHRES_IMU message with 50Hz:
$ mavlink start -u 14556 -r 1000000
$ mavlink stream -u 14556 -s HIGHRES_IMU -r 50
)DESCR_STR");

	PRINT_MODULE_USAGE_NAME("mavlink", "communication");
	PRINT_MODULE_USAGE_COMMAND_DESCR("start", "Start a new instance");
	PRINT_MODULE_USAGE_PARAM_STRING('d', "/dev/ttyS1", "<file:dev>", "Select Serial Device", true);
	PRINT_MODULE_USAGE_PARAM_INT('b', 57600, 9600, 3000000, "Baudrate (can also be p:<param_name>)", true);
	PRINT_MODULE_USAGE_PARAM_INT('r', 0, 10, 10000000, "Maximum sending data rate in B/s (if 0, use baudrate / 20)", true);
#if defined(CONFIG_NET) || defined(__PX4_POSIX)
	PRINT_MODULE_USAGE_PARAM_FLAG('p', "Enable Broadcast", true);
	PRINT_MODULE_USAGE_PARAM_INT('u', 14556, 0, 65536, "Select UDP Network Port (local)", true);
	PRINT_MODULE_USAGE_PARAM_INT('o', 14550, 0, 65536, "Select UDP Network Port (remote)", true);
	PRINT_MODULE_USAGE_PARAM_STRING('t', "127.0.0.1", nullptr,
					"Partner IP (broadcasting can be enabled via MAV_{i}_BROADCAST param)", true);
#endif
	PRINT_MODULE_USAGE_PARAM_STRING('m', "normal", "custom|camera|onboard|osd|magic|config|iridium|minimal|extvision|extvisionmin|gimbal",
					"Mode: sets default streams and rates", true);
	PRINT_MODULE_USAGE_PARAM_STRING('n', nullptr, "<interface_name>", "wifi/ethernet interface name", true);
#if defined(CONFIG_NET_IGMP) && defined(CONFIG_NET_ROUTE)
	PRINT_MODULE_USAGE_PARAM_STRING('c', nullptr, "Multicast address in the range [239.0.0.0,239.255.255.255]", "Multicast address (multicasting can be enabled via MAV_{i}_BROADCAST param)", true);
#endif
	PRINT_MODULE_USAGE_PARAM_FLAG('f', "Enable message forwarding to other Mavlink instances", true);
	PRINT_MODULE_USAGE_PARAM_FLAG('w', "Wait to send, until first message received", true);
	PRINT_MODULE_USAGE_PARAM_FLAG('x', "Enable FTP", true);
	PRINT_MODULE_USAGE_PARAM_FLAG('z', "Force hardware flow control always on", true);
	PRINT_MODULE_USAGE_PARAM_FLAG('Z', "Force hardware flow control always off", true);

	PRINT_MODULE_USAGE_COMMAND_DESCR("stop-all", "Stop all instances");

	PRINT_MODULE_USAGE_COMMAND_DESCR("status", "Print status for all instances");
	PRINT_MODULE_USAGE_ARG("streams", "Print all enabled streams", true);
	PRINT_MODULE_USAGE_COMMAND_DESCR("terrain_status", "Print terrain storage info");

	PRINT_MODULE_USAGE_COMMAND_DESCR("stream", "Configure the sending rate of a stream for a running instance");
#if defined(CONFIG_NET) || defined(__PX4_POSIX)
	PRINT_MODULE_USAGE_PARAM_INT('u', -1, 0, 65536, "Select Mavlink instance via local Network Port", true);
#endif
	PRINT_MODULE_USAGE_PARAM_STRING('d', nullptr, "<file:dev>", "Select Mavlink instance via Serial Device", true);
	PRINT_MODULE_USAGE_PARAM_STRING('s', nullptr, nullptr, "Mavlink stream to configure", false);
	PRINT_MODULE_USAGE_PARAM_FLOAT('r', -1.0f, 0.0f, 2000.0f, "Rate in Hz (0 = turn off, -1 = set to default)", false);

	PRINT_MODULE_USAGE_COMMAND_DESCR("boot_complete",
					 "Enable sending of messages. (Must be) called as last step in startup script.");

}

extern "C" __EXPORT int mavlink_main(int argc, char *argv[])
{
	if (argc < 2) {
		usage();
		return 1;
	}

	if (!strcmp(argv[1], "start")) {
		return Mavlink::start(argc, argv);

	} else if (!strcmp(argv[1], "stop")) {
		PX4_WARN("mavlink stop is deprecated, use stop-all instead");
		usage();
		return 1;

	} else if (!strcmp(argv[1], "stop-all")) {
		return Mavlink::destroy_all_instances();

	} else if (!strcmp(argv[1], "status")) {
		bool show_streams_status = argc > 2 && strcmp(argv[2], "streams") == 0;
		return Mavlink::get_status_all_instances(show_streams_status);

	} else if (!strcmp(argv[1], "terrain_status")) {
		terrain::MavlinkTerrainUploader::printStatus();
		return 0;

	} else if (!strcmp(argv[1], "stream")) {
		return Mavlink::stream_command(argc, argv);

	} else if (!strcmp(argv[1], "boot_complete")) {
		Mavlink::set_boot_complete();
		return 0;

	} else {
		usage();
		return 1;
	}

	return 0;
}<|MERGE_RESOLUTION|>--- conflicted
+++ resolved
@@ -1437,13 +1437,7 @@
 	} else if (_radio_status_available) {
 
 		// check for RADIO_STATUS timeout and reset
-<<<<<<< HEAD
-		if (hrt_elapsed_time(&_rstatus.timestamp) > (_param_mav_radio_timeout.get() *
-				1_s)) {
-=======
 		if (hrt_elapsed_time(&_rstatus.timestamp) > (_param_mav_radio_timeout.get() * 1_s)) {
-			PX4_ERR("instance %d: RADIO_STATUS timeout", _instance_id);
->>>>>>> e240128b
 			_radio_status_available = false;
 			log_radio_timeout = true;
 
