/****************************************************************************
 *
 *   Copyright (c) 2012-2015 PX4 Development Team. All rights reserved.
 *
 * Redistribution and use in source and binary forms, with or without
 * modification, are permitted provided that the following conditions
 * are met:
 *
 * 1. Redistributions of source code must retain the above copyright
 *    notice, this list of conditions and the following disclaimer.
 * 2. Redistributions in binary form must reproduce the above copyright
 *    notice, this list of conditions and the following disclaimer in
 *    the documentation and/or other materials provided with the
 *    distribution.
 * 3. Neither the name PX4 nor the names of its contributors may be
 *    used to endorse or promote products derived from this software
 *    without specific prior written permission.
 *
 * THIS SOFTWARE IS PROVIDED BY THE COPYRIGHT HOLDERS AND CONTRIBUTORS
 * "AS IS" AND ANY EXPRESS OR IMPLIED WARRANTIES, INCLUDING, BUT NOT
 * FOR A PARTICULAR PURPOSE ARE DISCLAIMED. IN NO EVENT SHALL THE
 * COPYRIGHT OWNER OR CONTRIBUTORS BE LIABLE FOR ANY DIRECT, INDIRECT,
 * INCIDENTAL, SPECIAL, EXEMPLARY, OR CONSEQUENTIAL DAMAGES (INCLUDING,
 * BUT NOT LIMITED TO, PROCUREMENT OF SUBSTITUTE GOODS OR SERVICES; LOSS
 * OF USE, DATA, OR PROFITS; OR BUSINESS INTERRUPTION) HOWEVER CAUSED
 * AND ON ANY THEORY OF LIABILITY, WHETHER IN CONTRACT, STRICT
 * LIABILITY, OR TORT (INCLUDING NEGLIGENCE OR OTHERWISE) ARISING IN
 * ANY WAY OUT OF THE USE OF THIS SOFTWARE, EVEN IF ADVISED OF THE
 * POSSIBILITY OF SUCH DAMAGE.
 *
 ****************************************************************************/

/**
 * @file mavlink_main.cpp
 * MAVLink 1.0 protocol implementation.
 *
 * @author Lorenz Meier <lm@inf.ethz.ch>
 * @author Julian Oes <joes@student.ethz.ch>
 * @author Anton Babushkin <anton.babushkin@me.com>
 */

#include <px4_config.h>
#include <px4_getopt.h>
#include <stdio.h>
#include <stdlib.h>
#include <string.h>
#include <stdbool.h>
#include <unistd.h>
#include <fcntl.h>
#include <errno.h>
#include <assert.h>
#include <math.h>
#include <poll.h>
#ifndef __PX4_POSIX
#include <termios.h>
#endif
#include <time.h>
#include <math.h> /* isinf / isnan checks */

#include <sys/ioctl.h>
#include <sys/types.h>
#include <sys/stat.h>

#include <drivers/device/device.h>
#include <drivers/drv_hrt.h>
#include <arch/board/board.h>

#include <systemlib/param/param.h>
#include <systemlib/err.h>
#include <systemlib/perf_counter.h>
#include <systemlib/systemlib.h>
#include <systemlib/mcu_version.h>
#include <systemlib/git_version.h>
#include <geo/geo.h>
#include <dataman/dataman.h>
//#include <mathlib/mathlib.h>
#include <mavlink/mavlink_log.h>

#include <uORB/topics/parameter_update.h>

#include "mavlink_bridge_header.h"
#include "mavlink_main.h"
#include "mavlink_messages.h"
#include "mavlink_receiver.h"
#include "mavlink_rate_limiter.h"

#ifndef MAVLINK_CRC_EXTRA
#error MAVLINK_CRC_EXTRA has to be defined on PX4 systems
#endif

/* oddly, ERROR is not defined for c++ */
#ifdef ERROR
# undef ERROR
#endif
static const int ERROR = -1;

#define DEFAULT_DEVICE_NAME			"/dev/ttyS1"
#define MAX_DATA_RATE				1000000	///< max data rate in bytes/s
#define MAIN_LOOP_DELAY 			10000	///< 100 Hz @ 1000 bytes/s data rate
#define FLOW_CONTROL_DISABLE_THRESHOLD		40	///< picked so that some messages still would fit it.

static Mavlink *_mavlink_instances = nullptr;

#ifdef __PX4_NUTTX
/* TODO: if this is a class member it crashes */
static struct file_operations fops;
#endif

static const uint8_t mavlink_message_lengths[256] = MAVLINK_MESSAGE_LENGTHS;
static const uint8_t mavlink_message_crcs[256] = MAVLINK_MESSAGE_CRCS;

/**
 * mavlink app start / stop handling function
 *
 * @ingroup apps
 */
extern "C" __EXPORT int mavlink_main(int argc, char *argv[]);

extern mavlink_system_t mavlink_system;

static void usage(void);

Mavlink::Mavlink() :
#ifndef __PX4_NUTTX
	VDev("mavlink-log", MAVLINK_LOG_DEVICE),
#endif
	_device_name(DEFAULT_DEVICE_NAME),
	_task_should_exit(false),
	next(nullptr),
	_instance_id(0),
	_mavlink_fd(-1),
	_task_running(false),
	_hil_enabled(false),
	_generate_rc(false),
	_use_hil_gps(false),
	_forward_externalsp(false),
	_is_usb_uart(false),
	_wait_to_transmit(false),
	_received_messages(false),
	_main_loop_delay(1000),
	_subscriptions(nullptr),
	_streams(nullptr),
	_mission_manager(nullptr),
	_parameters_manager(nullptr),
	_mavlink_ftp(nullptr),
	_mode(MAVLINK_MODE_NORMAL),
	_channel(MAVLINK_COMM_0),
	_logbuffer {},
	_total_counter(0),
	_receive_thread {},
	_verbose(false),
	_forwarding_on(false),
	_passing_on(false),
	_ftp_on(false),
#ifndef __PX4_POSIX
	_uart_fd(-1),
#endif
	_baudrate(57600),
	_datarate(1000),
	_datarate_events(500),
	_rate_mult(1.0f),
	_mavlink_param_queue_index(0),
	mavlink_link_termination_allowed(false),
	_subscribe_to_stream(nullptr),
	_subscribe_to_stream_rate(0.0f),
	_udp_initialised(false),
	_flow_control_enabled(true),
	_last_write_success_time(0),
	_last_write_try_time(0),
	_bytes_tx(0),
	_bytes_txerr(0),
	_bytes_rx(0),
	_bytes_timestamp(0),
	_rate_tx(0.0f),
	_rate_txerr(0.0f),
	_rate_rx(0.0f),
	_socket_fd(-1),
	_protocol(SERIAL),
	_network_port(14556),
	_rstatus {},
	_message_buffer {},
	_message_buffer_mutex {},
	_send_mutex {},
	_param_initialized(false),
	_param_system_id(0),
	_param_component_id(0),
	_param_system_type(MAV_TYPE_FIXED_WING),
	_param_use_hil_gps(0),
	_param_forward_externalsp(0),
	_system_type(0),

	/* performance counters */
	_loop_perf(perf_alloc(PC_ELAPSED, "mavlink_el")),
	_txerr_perf(perf_alloc(PC_COUNT, "mavlink_txe"))
{
#ifdef __PX4_NUTTX
	fops.ioctl = (int (*)(file *, int, long unsigned int))&mavlink_dev_ioctl;
#endif

	_instance_id = Mavlink::instance_count();

	/* set channel according to instance id */
	switch (_instance_id) {
	case 0:
		_channel = MAVLINK_COMM_0;
		break;

	case 1:
		_channel = MAVLINK_COMM_1;
		break;

	case 2:
		_channel = MAVLINK_COMM_2;
		break;

	case 3:
		_channel = MAVLINK_COMM_3;
		break;
#ifdef MAVLINK_COMM_4

	case 4:
		_channel = MAVLINK_COMM_4;
		break;
#endif
#ifdef MAVLINK_COMM_5

	case 5:
		_channel = MAVLINK_COMM_5;
		break;
#endif
#ifdef MAVLINK_COMM_6

	case 6:
		_channel = MAVLINK_COMM_6;
		break;
#endif

	default:
		warnx("instance ID is out of range");
		px4_task_exit(1);
		break;
	}

	_rstatus.type = TELEMETRY_STATUS_RADIO_TYPE_GENERIC;
}

Mavlink::~Mavlink()
{
	perf_free(_loop_perf);
	perf_free(_txerr_perf);

	if (_task_running) {
		/* task wakes up every 10ms or so at the longest */
		_task_should_exit = true;

		/* wait for a second for the task to quit at our request */
		unsigned i = 0;

		do {
			/* wait 20ms */
			usleep(20000);

			/* if we have given up, kill it */
			if (++i > 50) {
				//TODO store main task handle in Mavlink instance to allow killing task
				//task_delete(_mavlink_task);
				break;
			}
		} while (_task_running);
	}

	if (_mavlink_instances) {
		LL_DELETE(_mavlink_instances, this);
	}
}

void
Mavlink::count_txerr()
{
	perf_count(_txerr_perf);
}

void
Mavlink::set_mode(enum MAVLINK_MODE mode)
{
	_mode = mode;
}

int
Mavlink::instance_count()
{
	unsigned inst_index = 0;
	Mavlink *inst;

	LL_FOREACH(::_mavlink_instances, inst) {
		inst_index++;
	}

	return inst_index;
}

Mavlink *
Mavlink::get_instance(unsigned instance)
{
	Mavlink *inst;
	unsigned inst_index = 0;
	LL_FOREACH(::_mavlink_instances, inst) {
		if (instance == inst_index) {
			return inst;
		}

		inst_index++;
	}

	return nullptr;
}

Mavlink *
Mavlink::get_instance_for_device(const char *device_name)
{
	Mavlink *inst;

	LL_FOREACH(::_mavlink_instances, inst) {
		if (strcmp(inst->_device_name, device_name) == 0) {
			return inst;
		}
	}

	return nullptr;
}

Mavlink *
Mavlink::get_instance_for_network_port(unsigned long port)
{
	Mavlink *inst;

	LL_FOREACH(::_mavlink_instances, inst) {
		if (inst->_network_port == port) {
			return inst;
		}
	}

	return nullptr;
}

int
Mavlink::destroy_all_instances()
{
	/* start deleting from the end */
	Mavlink *inst_to_del = nullptr;
	Mavlink *next_inst = ::_mavlink_instances;

	unsigned iterations = 0;

	warnx("waiting for instances to stop");

	while (next_inst != nullptr) {
		inst_to_del = next_inst;
		next_inst = inst_to_del->next;

		/* set flag to stop thread and wait for all threads to finish */
		inst_to_del->_task_should_exit = true;

		while (inst_to_del->_task_running) {
			printf(".");
			fflush(stdout);
			usleep(10000);
			iterations++;

			if (iterations > 1000) {
				warnx("ERROR: Couldn't stop all mavlink instances.");
				return ERROR;
			}
		}
	}

	printf("\n");
	warnx("all instances stopped");
	return OK;
}

int
Mavlink::get_status_all_instances()
{
	Mavlink *inst = ::_mavlink_instances;

	unsigned iterations = 0;

	while (inst != nullptr) {

		printf("\ninstance #%u:\n", iterations);
		inst->display_status();

		/* move on */
		inst = inst->next;
		iterations++;
	}

	/* return an error if there are no instances */
	return (iterations == 0);
}

bool
Mavlink::instance_exists(const char *device_name, Mavlink *self)
{
	Mavlink *inst = ::_mavlink_instances;

	while (inst != nullptr) {

		/* don't compare with itself */
		if (inst != self && !strcmp(device_name, inst->_device_name)) {
			return true;
		}

		inst = inst->next;
	}

	return false;
}

void
Mavlink::forward_message(const mavlink_message_t *msg, Mavlink *self)
{

	Mavlink *inst;
	LL_FOREACH(_mavlink_instances, inst) {
		if (inst != self) {

			/* if not in normal mode, we are an onboard link
			 * onboard links should only pass on messages from the same system ID */
			if (!(self->_mode != MAVLINK_MODE_NORMAL && msg->sysid != mavlink_system.sysid)) {
				inst->pass_message(msg);
			}
		}
	}
}

#ifndef __PX4_POSIX
int
Mavlink::get_uart_fd(unsigned index)
{
	Mavlink *inst = get_instance(index);

	if (inst) {
		return inst->get_uart_fd();
	}

	return -1;
}

int
Mavlink::get_uart_fd()
{
	return _uart_fd;
}
#endif // __PX4_POSIX

int
Mavlink::get_instance_id()
{
	return _instance_id;
}

mavlink_channel_t
Mavlink::get_channel()
{
	return _channel;
}

/****************************************************************************
 * MAVLink text message logger
 ****************************************************************************/

int
#ifdef __PX4_NUTTX
Mavlink::mavlink_dev_ioctl(struct file *filp, int cmd, unsigned long arg)
#else
Mavlink::ioctl(device::file_t *filp, int cmd, unsigned long arg)
#endif
{
	switch (cmd) {
	case (int)MAVLINK_IOC_SEND_TEXT_INFO:
	case (int)MAVLINK_IOC_SEND_TEXT_CRITICAL:
	case (int)MAVLINK_IOC_SEND_TEXT_EMERGENCY: {

			const char *txt = (const char *)arg;
			struct mavlink_logmessage msg;
			strncpy(msg.text, txt, sizeof(msg.text));

			switch (cmd) {
			case MAVLINK_IOC_SEND_TEXT_INFO:
				msg.severity = MAV_SEVERITY_INFO;
				break;

			case MAVLINK_IOC_SEND_TEXT_CRITICAL:
				msg.severity = MAV_SEVERITY_CRITICAL;
				break;

			case MAVLINK_IOC_SEND_TEXT_EMERGENCY:
				msg.severity = MAV_SEVERITY_EMERGENCY;
				break;

			default:
				msg.severity = MAV_SEVERITY_INFO;
				break;
			}

			Mavlink *inst;
			LL_FOREACH(_mavlink_instances, inst) {
				if (!inst->_task_should_exit) {
					mavlink_logbuffer_write(&inst->_logbuffer, &msg);
					inst->_total_counter++;
				}
			}

			return OK;
		}

	default:
		return ENOTTY;
	}
}

void Mavlink::mavlink_update_system(void)
{
	if (!_param_initialized) {
		_param_system_id = param_find("MAV_SYS_ID");
		_param_component_id = param_find("MAV_COMP_ID");
		_param_system_type = param_find("MAV_TYPE");
		_param_use_hil_gps = param_find("MAV_USEHILGPS");
		_param_forward_externalsp = param_find("MAV_FWDEXTSP");

		/* test param - needs to be referenced, but is unused */
		(void)param_find("MAV_TEST_PAR");
	}

	/* update system and component id */
	int32_t system_id;
	param_get(_param_system_id, &system_id);

	int32_t component_id;
	param_get(_param_component_id, &component_id);


	/* only allow system ID and component ID updates
	 * after reboot - not during operation */
	if (!_param_initialized) {
		if (system_id > 0 && system_id < 255) {
			mavlink_system.sysid = system_id;
		}

		if (component_id > 0 && component_id < 255) {
			mavlink_system.compid = component_id;
		}

		_param_initialized = true;
	}

	/* warn users that they need to reboot to take this
	 * into effect
	 */
	if (system_id != mavlink_system.sysid) {
		send_statustext_critical("Save params and reboot to change SYSID");
	}

	if (component_id != mavlink_system.compid) {
		send_statustext_critical("Save params and reboot to change COMPID");
	}

	int32_t system_type;
	param_get(_param_system_type, &system_type);

	if (system_type >= 0 && system_type < MAV_TYPE_ENUM_END) {
		_system_type = system_type;
	}

	int32_t use_hil_gps;
	param_get(_param_use_hil_gps, &use_hil_gps);

	_use_hil_gps = (bool)use_hil_gps;

	int32_t forward_externalsp;
	param_get(_param_forward_externalsp, &forward_externalsp);

	_forward_externalsp = (bool)forward_externalsp;
}

int Mavlink::get_system_id()
{
	return mavlink_system.sysid;
}

int Mavlink::get_component_id()
{
	return mavlink_system.compid;
}

#ifndef __PX4_POSIX
int Mavlink::mavlink_open_uart(int baud, const char *uart_name, struct termios *uart_config_original)
{
	/* process baud rate */
	int speed;

	switch (baud) {
	case 0:      speed = B0;      break;

	case 50:     speed = B50;     break;

	case 75:     speed = B75;     break;

	case 110:    speed = B110;    break;

	case 134:    speed = B134;    break;

	case 150:    speed = B150;    break;

	case 200:    speed = B200;    break;

	case 300:    speed = B300;    break;

	case 600:    speed = B600;    break;

	case 1200:   speed = B1200;   break;

	case 1800:   speed = B1800;   break;

	case 2400:   speed = B2400;   break;

	case 4800:   speed = B4800;   break;

	case 9600:   speed = B9600;   break;

	case 19200:  speed = B19200;  break;

	case 38400:  speed = B38400;  break;

	case 57600:  speed = B57600;  break;

	case 115200: speed = B115200; break;

	case 230400: speed = B230400; break;

	case 460800: speed = B460800; break;

	case 921600: speed = B921600; break;

	default:
		warnx("ERROR: Unsupported baudrate: %d\n\tsupported examples:\n\t9600, 19200, 38400, 57600\t\n115200\n230400\n460800\n921600\n",
		      baud);
		return -EINVAL;
	}

	/* open uart */
	_uart_fd = ::open(uart_name, O_RDWR | O_NOCTTY);

	if (_uart_fd < 0) {
		return _uart_fd;
	}


	/* Try to set baud rate */
	struct termios uart_config;
	int termios_state;
	_is_usb_uart = false;

	/* Back up the original uart configuration to restore it after exit */
	if ((termios_state = tcgetattr(_uart_fd, uart_config_original)) < 0) {
		warnx("ERR GET CONF %s: %d\n", uart_name, termios_state);
		::close(_uart_fd);
		return -1;
	}

	/* Fill the struct for the new configuration */
	tcgetattr(_uart_fd, &uart_config);

	/* Clear ONLCR flag (which appends a CR for every LF) */
	uart_config.c_oflag &= ~ONLCR;

	/* USB serial is indicated by /dev/ttyACM0*/
	if (strcmp(uart_name, "/dev/ttyACM0") != OK && strcmp(uart_name, "/dev/ttyACM1") != OK) {

		/* Set baud rate */
		if (cfsetispeed(&uart_config, speed) < 0 || cfsetospeed(&uart_config, speed) < 0) {
			warnx("ERR SET BAUD %s: %d\n", uart_name, termios_state);
			::close(_uart_fd);
			return -1;
		}

	} else {
		_is_usb_uart = true;
	}

#ifdef __PX4_LINUX
	/* Put in raw mode */
	cfmakeraw(&uart_config);
#endif

	if ((termios_state = tcsetattr(_uart_fd, TCSANOW, &uart_config)) < 0) {
		warnx("ERR SET CONF %s\n", uart_name);
		::close(_uart_fd);
		return -1;
	}

	if (!_is_usb_uart) {
		/*
		 * Setup hardware flow control. If the port has no RTS pin this call will fail,
		 * which is not an issue, but requires a separate call so we can fail silently.
		 */
		(void)tcgetattr(_uart_fd, &uart_config);
#ifdef CRTS_IFLOW
		uart_config.c_cflag |= CRTS_IFLOW;
#else
		uart_config.c_cflag |= CRTSCTS;
#endif
		(void)tcsetattr(_uart_fd, TCSANOW, &uart_config);

		/* setup output flow control */
		if (enable_flow_control(true)) {
			warnx("hardware flow control not supported");
		}

	} else {
		_flow_control_enabled = false;
	}

	return _uart_fd;
}

int
Mavlink::enable_flow_control(bool enabled)
{
	// We can't do this on USB - skip
	if (_is_usb_uart) {
		return OK;
	}

	struct termios uart_config;

	int ret = tcgetattr(_uart_fd, &uart_config);

	if (enabled) {
		uart_config.c_cflag |= CRTSCTS;

	} else {
		uart_config.c_cflag &= ~CRTSCTS;
	}

	ret = tcsetattr(_uart_fd, TCSANOW, &uart_config);

	if (!ret) {
		_flow_control_enabled = enabled;
	}

	return ret;
}

#endif

int
Mavlink::set_hil_enabled(bool hil_enabled)
{
	int ret = OK;

	/* enable HIL */
	if (hil_enabled && !_hil_enabled) {
		_hil_enabled = true;
		configure_stream("HIL_CONTROLS", 200.0f);
	}

	/* disable HIL */
	if (!hil_enabled && _hil_enabled) {
		_hil_enabled = false;
		configure_stream("HIL_CONTROLS", 0.0f);

	} else {
		ret = ERROR;
	}

	return ret;
}

unsigned
Mavlink::get_free_tx_buf()
{
	/*
	 * Check if the OS buffer is full and disable HW
	 * flow control if it continues to be full
	 */
	int buf_free = 0;

#ifndef __PX4_POSIX

// No FIONWRITE on Linux
#if !defined(__PX4_LINUX)
	(void) ioctl(_uart_fd, FIONWRITE, (unsigned long)&buf_free);
#endif

	if (get_flow_control_enabled() && buf_free < FLOW_CONTROL_DISABLE_THRESHOLD) {
		/* Disable hardware flow control:
		 * if no successful write since a defined time
		 * and if the last try was not the last successful write
		 */
		if (_last_write_try_time != 0 &&
		    hrt_elapsed_time(&_last_write_success_time) > 500 * 1000UL &&
		    _last_write_success_time != _last_write_try_time) {
			warnx("Disabling hardware flow control");
			enable_flow_control(false);
		}
	}

#endif

	return buf_free;
}

void
Mavlink::send_message(const uint8_t msgid, const void *msg, uint8_t component_ID)
{
	/* If the wait until transmit flag is on, only transmit after we've received messages.
	   Otherwise, transmit all the time. */
	if (!should_transmit()) {
		return;
	}

	pthread_mutex_lock(&_send_mutex);

	uint8_t payload_len = mavlink_message_lengths[msgid];
	unsigned packet_len = payload_len + MAVLINK_NUM_NON_PAYLOAD_BYTES;

	_last_write_try_time = hrt_absolute_time();

	if (get_protocol() == SERIAL) {
		/* check if there is space in the buffer, let it overflow else */
		unsigned buf_free = get_free_tx_buf();
		if (buf_free < packet_len) {
			 /* no enough space in buffer to send */
			count_txerr();
			count_txerrbytes(packet_len);
			pthread_mutex_unlock(&_send_mutex);
			return;
		}
	}

	uint8_t buf[MAVLINK_MAX_PACKET_LEN];

	/* header */
	buf[0] = MAVLINK_STX;
	buf[1] = payload_len;
	/* use mavlink's internal counter for the TX seq */
	buf[2] = mavlink_get_channel_status(_channel)->current_tx_seq++;
	buf[3] = mavlink_system.sysid;
	buf[4] = (component_ID == 0) ? mavlink_system.compid : component_ID;
	buf[5] = msgid;

	/* payload */
	memcpy(&buf[MAVLINK_NUM_HEADER_BYTES], msg, payload_len);

	/* checksum */
	uint16_t checksum;
	crc_init(&checksum);
	crc_accumulate_buffer(&checksum, (const char *) &buf[1], MAVLINK_CORE_HEADER_LEN + payload_len);
	crc_accumulate(mavlink_message_crcs[msgid], &checksum);

	buf[MAVLINK_NUM_HEADER_BYTES + payload_len] = (uint8_t)(checksum & 0xFF);
	buf[MAVLINK_NUM_HEADER_BYTES + payload_len + 1] = (uint8_t)(checksum >> 8);

	size_t ret = -1;
#ifndef __PX4_POSIX
	/* send message to UART */
	if (get_protocol() == SERIAL) {
		ret = ::write(_uart_fd, buf, packet_len);
	}
#else
	if (get_protocol() == UDP) {
		ret = sendto(_socket_fd, buf, packet_len, 0, (struct sockaddr *)&_src_addr, sizeof(_src_addr));
	} else if (get_protocol() == TCP) {
		// not implemented, but possible to do so
	}
#endif

	if (ret != (size_t) packet_len) {
		count_txerr();
		count_txerrbytes(packet_len);

	} else {
		_last_write_success_time = _last_write_try_time;
		count_txbytes(packet_len);
	}
<<<<<<< HEAD
=======

#endif
>>>>>>> 5eadda5e

	pthread_mutex_unlock(&_send_mutex);
}

void
Mavlink::resend_message(mavlink_message_t *msg)
{
	/* If the wait until transmit flag is on, only transmit after we've received messages.
	   Otherwise, transmit all the time. */
	if (!should_transmit()) {
		return;
	}

	pthread_mutex_lock(&_send_mutex);

	unsigned buf_free = get_free_tx_buf();

	_last_write_try_time = hrt_absolute_time();

	unsigned packet_len = msg->len + MAVLINK_NUM_NON_PAYLOAD_BYTES;

	/* check if there is space in the buffer, let it overflow else */
	if (buf_free < packet_len) {
		/* no enough space in buffer to send */
		count_txerr();
		count_txerrbytes(packet_len);
		pthread_mutex_unlock(&_send_mutex);
		return;
	}

	uint8_t buf[MAVLINK_MAX_PACKET_LEN];

	/* header and payload */
	memcpy(&buf[0], &msg->magic, MAVLINK_NUM_HEADER_BYTES + msg->len);

	/* checksum */
	buf[MAVLINK_NUM_HEADER_BYTES + msg->len] = (uint8_t)(msg->checksum & 0xFF);
	buf[MAVLINK_NUM_HEADER_BYTES + msg->len + 1] = (uint8_t)(msg->checksum >> 8);

#ifndef __PX4_POSIX
	/* send message to UART */
	ssize_t ret = ::write(_uart_fd, buf, packet_len);

	if (ret != (int) packet_len) {
		count_txerr();
		count_txerrbytes(packet_len);

	} else {
		_last_write_success_time = _last_write_try_time;
		count_txbytes(packet_len);
	}

#endif

	pthread_mutex_unlock(&_send_mutex);
}

void
Mavlink::init_udp()
{
#ifdef __PX4_LINUX
	PX4_INFO("Setting up UDP w/port %d\n",_network_port);

	memset((char *)&_myaddr, 0, sizeof(_myaddr));
	_myaddr.sin_family = AF_INET;
	_myaddr.sin_addr.s_addr = htonl(INADDR_ANY);
	_myaddr.sin_port = htons(_network_port);

	if ((_socket_fd = socket(AF_INET, SOCK_DGRAM, 0)) < 0) {
		PX4_WARN("create socket failed\n");
		return;
	}

	if (bind(_socket_fd, (struct sockaddr *)&_myaddr, sizeof(_myaddr)) < 0) {
		PX4_WARN("bind failed\n");
		return;
	}

	unsigned char inbuf[256];
	socklen_t addrlen = sizeof(_src_addr);

	// wait for client to connect to socket
	recvfrom(_socket_fd,inbuf,sizeof(inbuf),0,(struct sockaddr *)&_src_addr,&addrlen);
#endif
}

void
Mavlink::handle_message(const mavlink_message_t *msg)
{
	/* handle packet with mission manager */
	_mission_manager->handle_message(msg);

	/* handle packet with parameter component */
	_parameters_manager->handle_message(msg);

	/* handle packet with ftp component */
	_mavlink_ftp->handle_message(msg);

	if (get_forwarding_on()) {
		/* forward any messages to other mavlink instances */
		Mavlink::forward_message(msg, this);
	}
}

void
Mavlink::send_statustext_info(const char *string)
{
	send_statustext(MAV_SEVERITY_INFO, string);
}

void
Mavlink::send_statustext_critical(const char *string)
{
	send_statustext(MAV_SEVERITY_CRITICAL, string);
}

void
Mavlink::send_statustext_emergency(const char *string)
{
	send_statustext(MAV_SEVERITY_EMERGENCY, string);
}

void
Mavlink::send_statustext(unsigned char severity, const char *string)
{
	struct mavlink_logmessage logmsg;
	strncpy(logmsg.text, string, sizeof(logmsg.text));
	logmsg.severity = severity;

	mavlink_logbuffer_write(&_logbuffer, &logmsg);
}

void Mavlink::send_autopilot_capabilites()
{
	struct vehicle_status_s status;

	MavlinkOrbSubscription *status_sub = this->add_orb_subscription(ORB_ID(vehicle_status));

	if (status_sub->update(&status)) {
		mavlink_autopilot_version_t msg = {};

		msg.capabilities = MAV_PROTOCOL_CAPABILITY_MISSION_FLOAT;
		msg.capabilities |= MAV_PROTOCOL_CAPABILITY_PARAM_FLOAT;
		msg.capabilities |= MAV_PROTOCOL_CAPABILITY_COMMAND_INT;
		msg.capabilities |= MAV_PROTOCOL_CAPABILITY_FTP;
		msg.capabilities |= MAV_PROTOCOL_CAPABILITY_FTP;
		msg.capabilities |= MAV_PROTOCOL_CAPABILITY_SET_ATTITUDE_TARGET;
		msg.capabilities |= MAV_PROTOCOL_CAPABILITY_SET_POSITION_TARGET_LOCAL_NED;
		msg.capabilities |= MAV_PROTOCOL_CAPABILITY_SET_ACTUATOR_TARGET;
		msg.flight_sw_version = 0;
		msg.middleware_sw_version = 0;
		msg.os_sw_version = 0;
		msg.board_version = 0;
		memcpy(&msg.flight_custom_version, &px4_git_version_binary, sizeof(msg.flight_custom_version));
		memcpy(&msg.middleware_custom_version, &px4_git_version_binary, sizeof(msg.middleware_custom_version));
		memset(&msg.os_custom_version, 0, sizeof(msg.os_custom_version));
#ifdef CONFIG_CDCACM_VENDORID
		msg.vendor_id = CONFIG_CDCACM_VENDORID;
#else
		msg.vendor_id = 0;
#endif
#ifdef CONFIG_CDCACM_PRODUCTID
		msg.product_id = CONFIG_CDCACM_PRODUCTID;
#else
		msg.product_id = 0;
#endif
		uint32_t uid[3];
		mcu_unique_id(uid);
		msg.uid = (((uint64_t)uid[1]) << 32) | uid[2];

		this->send_message(MAVLINK_MSG_ID_AUTOPILOT_VERSION, &msg);
	}
}

MavlinkOrbSubscription *Mavlink::add_orb_subscription(const orb_id_t topic, int instance)
{
	/* check if already subscribed to this topic */
	MavlinkOrbSubscription *sub;

	LL_FOREACH(_subscriptions, sub) {
		if (sub->get_topic() == topic && sub->get_instance() == instance) {
			/* already subscribed */
			return sub;
		}
	}

	/* add new subscription */
	MavlinkOrbSubscription *sub_new = new MavlinkOrbSubscription(topic, instance);

	LL_APPEND(_subscriptions, sub_new);

	return sub_new;
}

unsigned int
Mavlink::interval_from_rate(float rate)
{
	return (rate > 0.0f) ? (1000000.0f / rate) : 0;
}

int
Mavlink::configure_stream(const char *stream_name, const float rate)
{
	/* calculate interval in us, 0 means disabled stream */
	unsigned int interval = interval_from_rate(rate);

	/* search if stream exists */
	MavlinkStream *stream;
	LL_FOREACH(_streams, stream) {
		if (strcmp(stream_name, stream->get_name()) == 0) {
			if (interval > 0) {
				/* set new interval */
				stream->set_interval(interval);

			} else {
				/* delete stream */
				LL_DELETE(_streams, stream);
				delete stream;
			}

			return OK;
		}
	}

	if (interval == 0) {
		/* stream was not active and is requested to be disabled, do nothing */
		return OK;
	}

	/* search for stream with specified name in supported streams list */
	for (unsigned int i = 0; streams_list[i] != nullptr; i++) {

		if (strcmp(stream_name, streams_list[i]->get_name()) == 0) {
			/* create new instance */
			stream = streams_list[i]->new_instance(this);
			stream->set_interval(interval);
			LL_APPEND(_streams, stream);

			return OK;
		}
	}

	/* if we reach here, the stream list does not contain the stream */
	warnx("stream %s not found", stream_name);

	return ERROR;
}

void
Mavlink::adjust_stream_rates(const float multiplier)
{
	/* do not allow to push us to zero */
	if (multiplier < 0.0005f) {
		return;
	}

	/* search if stream exists */
	MavlinkStream *stream;
	LL_FOREACH(_streams, stream) {
		/* set new interval */
		unsigned interval = stream->get_interval();
		interval /= multiplier;

		/* allow max ~2000 Hz */
		if (interval < 1600) {
			interval = 500;
		}

		/* set new interval */
		stream->set_interval(interval * multiplier);
	}
}

void
Mavlink::configure_stream_threadsafe(const char *stream_name, const float rate)
{
	/* orb subscription must be done from the main thread,
	 * set _subscribe_to_stream and _subscribe_to_stream_rate fields
	 * which polled in mavlink main loop */
	if (!_task_should_exit) {
		/* wait for previous subscription completion */
		while (_subscribe_to_stream != nullptr) {
			usleep(MAIN_LOOP_DELAY / 2);
		}

		/* copy stream name */
		unsigned n = strlen(stream_name) + 1;
		char *s = new char[n];
		strcpy(s, stream_name);

		/* set subscription task */
		_subscribe_to_stream_rate = rate;
		_subscribe_to_stream = s;

		/* wait for subscription */
		do {
			usleep(MAIN_LOOP_DELAY / 2);
		} while (_subscribe_to_stream != nullptr);

		delete s;
	}
}

int
Mavlink::message_buffer_init(int size)
{

	_message_buffer.size = size;
	_message_buffer.write_ptr = 0;
	_message_buffer.read_ptr = 0;
	_message_buffer.data = (char *)malloc(_message_buffer.size);

	int ret;

	if (_message_buffer.data == 0) {
		ret = ERROR;
		_message_buffer.size = 0;

	} else {
		ret = OK;
	}

	return ret;
}

void
Mavlink::message_buffer_destroy()
{
	_message_buffer.size = 0;
	_message_buffer.write_ptr = 0;
	_message_buffer.read_ptr = 0;
	free(_message_buffer.data);
}

int
Mavlink::message_buffer_count()
{
	int n = _message_buffer.write_ptr - _message_buffer.read_ptr;

	if (n < 0) {
		n += _message_buffer.size;
	}

	return n;
}

int
Mavlink::message_buffer_is_empty()
{
	return _message_buffer.read_ptr == _message_buffer.write_ptr;
}


bool
Mavlink::message_buffer_write(const void *ptr, int size)
{
	// bytes available to write
	int available = _message_buffer.read_ptr - _message_buffer.write_ptr - 1;

	if (available < 0) {
		available += _message_buffer.size;
	}

	if (size > available) {
		// buffer overflow
		return false;
	}

	char *c = (char *) ptr;
	int n = _message_buffer.size - _message_buffer.write_ptr;	// bytes to end of the buffer

	if (n < size) {
		// message goes over end of the buffer
		memcpy(&(_message_buffer.data[_message_buffer.write_ptr]), c, n);
		_message_buffer.write_ptr = 0;

	} else {
		n = 0;
	}

	// now: n = bytes already written
	int p = size - n;	// number of bytes to write
	memcpy(&(_message_buffer.data[_message_buffer.write_ptr]), &(c[n]), p);
	_message_buffer.write_ptr = (_message_buffer.write_ptr + p) % _message_buffer.size;
	return true;
}

int
Mavlink::message_buffer_get_ptr(void **ptr, bool *is_part)
{
	// bytes available to read
	int available = _message_buffer.write_ptr - _message_buffer.read_ptr;

	if (available == 0) {
		return 0;	// buffer is empty
	}

	int n = 0;

	if (available > 0) {
		// read pointer is before write pointer, all available bytes can be read
		n = available;
		*is_part = false;

	} else {
		// read pointer is after write pointer, read bytes from read_ptr to end of the buffer
		n = _message_buffer.size - _message_buffer.read_ptr;
		*is_part = _message_buffer.write_ptr > 0;
	}

	*ptr = &(_message_buffer.data[_message_buffer.read_ptr]);
	return n;
}

void
Mavlink::message_buffer_mark_read(int n)
{
	_message_buffer.read_ptr = (_message_buffer.read_ptr + n) % _message_buffer.size;
}

void
Mavlink::pass_message(const mavlink_message_t *msg)
{
	if (_passing_on) {
		/* size is 8 bytes plus variable payload */
		int size = MAVLINK_NUM_NON_PAYLOAD_BYTES + msg->len;
		pthread_mutex_lock(&_message_buffer_mutex);
		message_buffer_write(msg, size);
		pthread_mutex_unlock(&_message_buffer_mutex);
	}
}

float
Mavlink::get_rate_mult()
{
	return _rate_mult;
}

void
Mavlink::update_rate_mult()
{
	float const_rate = 0.0f;
	float rate = 0.0f;

	MavlinkStream *stream;
	LL_FOREACH(_streams, stream) {
		if (stream->const_rate()) {
			const_rate += stream->get_size() * 1000000.0f / stream->get_interval();

		} else {
			rate += stream->get_size() * 1000000.0f / stream->get_interval();
		}
	}

	/* don't scale up rates, only scale down if needed */
	_rate_mult = fminf(1.0f, ((float)_datarate - const_rate) / rate);
}

int
Mavlink::task_main(int argc, char *argv[])
{
	int ch;
	_baudrate = 57600;
	_datarate = 0;
	_mode = MAVLINK_MODE_NORMAL;

	/*
	 * Called via create_task with taskname followed by original argv
	 *  <name> mavlink start
	 *
	 *  Remove all 3
	 */
	argc -= 3;
	argv += 3;

	/* don't exit from getopt loop to leave getopt global variables in consistent state,
	 * set error flag instead */
	bool err_flag = false;
	int myoptind = 1;
	const char *myoptarg = NULL;
	char* eptr;
	int temp_int_arg;

	while ((ch = px4_getopt(argc, argv, "b:r:d:u:m:fpvwx", &myoptind, &myoptarg)) != EOF) {
		switch (ch) {
		case 'b':
			_baudrate = strtoul(myoptarg, NULL, 10);

			if (_baudrate < 9600 || _baudrate > 921600) {
				warnx("invalid baud rate '%s'", myoptarg);
				err_flag = true;
			}

			break;

		case 'r':
			_datarate = strtoul(myoptarg, NULL, 10);

			if (_datarate < 10 || _datarate > MAX_DATA_RATE) {
				warnx("invalid data rate '%s'", myoptarg);
				err_flag = true;
			}

			break;

		case 'd':
			_device_name = myoptarg;
			set_protocol(SERIAL);
			break;
			
		case 'u':
			temp_int_arg = strtoul(myoptarg, &eptr, 10);
			if ( *eptr == '\0' ) {
				_network_port = temp_int_arg;
				set_protocol(UDP);
			} else {
				warnx("invalid data udp_port '%s'", myoptarg);
				err_flag = true;
			}
			break;

//		case 'e':
//			mavlink_link_termination_allowed = true;
//			break;

		case 'm':
			if (strcmp(myoptarg, "custom") == 0) {
				_mode = MAVLINK_MODE_CUSTOM;

			} else if (strcmp(myoptarg, "camera") == 0) {
				// left in here for compatibility
				_mode = MAVLINK_MODE_ONBOARD;

			} else if (strcmp(myoptarg, "onboard") == 0) {
				_mode = MAVLINK_MODE_ONBOARD;
			}

			break;

		case 'f':
			_forwarding_on = true;
			break;

		case 'p':
			_passing_on = true;
			break;

		case 'v':
			_verbose = true;
			break;

		case 'w':
			_wait_to_transmit = true;
			break;

		case 'x':
			_ftp_on = true;
			break;

		default:
			err_flag = true;
			break;
		}
	}

	if (err_flag) {
		usage();
		return ERROR;
	}

	if (_datarate == 0) {
		/* convert bits to bytes and use 1/2 of bandwidth by default */
		_datarate = _baudrate / 20;
	}

	if (_datarate > MAX_DATA_RATE) {
		_datarate = MAX_DATA_RATE;
	}

	if (Mavlink::instance_exists(_device_name, this)) {
		warnx("%s already running", _device_name);
		return ERROR;
	}

	if (get_protocol() == SERIAL) {
	warnx("mode: %u, data rate: %d B/s on %s @ %dB", _mode, _datarate, _device_name, _baudrate);
	} else if (get_protocol() == UDP) {
		warnx("mode: %u, data rate: %d B/s on udp port %hu", _mode, _datarate, _network_port);
	}
	/* flush stdout in case MAVLink is about to take it over */
	fflush(stdout);

	/* init socket if necessary */
	if (get_protocol() == UDP) {
		init_udp();
	}

#ifndef __PX4_POSIX
	struct termios uart_config_original;

	/* default values for arguments */
	_uart_fd = mavlink_open_uart(_baudrate, _device_name, &uart_config_original);

	if (_uart_fd < 0) {
		warn("could not open %s", _device_name);
		return ERROR;
	}

#endif

	/* initialize send mutex */
	pthread_mutex_init(&_send_mutex, NULL);

	/* initialize mavlink text message buffering */
	mavlink_logbuffer_init(&_logbuffer, 5);

	/* if we are passing on mavlink messages, we need to prepare a buffer for this instance */
	if (_passing_on || _ftp_on) {
		/* initialize message buffer if multiplexing is on or its needed for FTP.
		 * make space for two messages plus off-by-one space as we use the empty element
		 * marker ring buffer approach.
		 */
		if (OK != message_buffer_init(2 * sizeof(mavlink_message_t) + 1)) {
			warnx("msg buf:");
			return 1;
		}

		/* initialize message buffer mutex */
		pthread_mutex_init(&_message_buffer_mutex, NULL);
	}

	/* create the device node that's used for sending text log messages, etc. */
#ifdef __PX4_NUTTX
	register_driver(MAVLINK_LOG_DEVICE, &fops, 0666, NULL);
#else
	register_driver(MAVLINK_LOG_DEVICE, NULL);
#endif

	/* initialize logging device */
	_mavlink_fd = px4_open(MAVLINK_LOG_DEVICE, 0);

	/* Initialize system properties */
	mavlink_update_system();

	/* start the MAVLink receiver */
	_receive_thread = MavlinkReceiver::receive_start(this);

	_task_running = true;

	MavlinkOrbSubscription *param_sub = add_orb_subscription(ORB_ID(parameter_update));
	uint64_t param_time = 0;
	MavlinkOrbSubscription *status_sub = add_orb_subscription(ORB_ID(vehicle_status));
	uint64_t status_time = 0;

	struct vehicle_status_s status;
	status_sub->update(&status_time, &status);

	/* add default streams depending on mode */

	/* HEARTBEAT is constant rate stream, rate never adjusted */
	configure_stream("HEARTBEAT", 1.0f);

	/* STATUSTEXT stream is like normal stream but gets messages from logbuffer instead of uORB */
	configure_stream("STATUSTEXT", 20.0f);

	/* COMMAND_LONG stream: use high rate to avoid commands skipping */
	configure_stream("COMMAND_LONG", 100.0f);

	/* PARAM_VALUE stream */
	_parameters_manager = (MavlinkParametersManager *) MavlinkParametersManager::new_instance(this);
	_parameters_manager->set_interval(interval_from_rate(120.0f));
	LL_APPEND(_streams, _parameters_manager);

	/* MAVLINK_FTP stream */
	_mavlink_ftp = (MavlinkFTP *) MavlinkFTP::new_instance(this);
	_mavlink_ftp->set_interval(interval_from_rate(80.0f));
	LL_APPEND(_streams, _mavlink_ftp);

	/* MISSION_STREAM stream, actually sends all MISSION_XXX messages at some rate depending on
	 * remote requests rate. Rate specified here controls how much bandwidth we will reserve for
	 * mission messages. */
	_mission_manager = (MavlinkMissionManager *) MavlinkMissionManager::new_instance(this);
	_mission_manager->set_interval(interval_from_rate(10.0f));
	_mission_manager->set_verbose(_verbose);
	LL_APPEND(_streams, _mission_manager);

	switch (_mode) {
	case MAVLINK_MODE_NORMAL:
		configure_stream("SYS_STATUS", 1.0f);
		configure_stream("GPS_GLOBAL_ORIGIN", 0.5f);
		configure_stream("HIGHRES_IMU", 1.0f);
		configure_stream("ATTITUDE", 10.0f);
		configure_stream("VFR_HUD", 8.0f);
		configure_stream("GPS_RAW_INT", 1.0f);
		configure_stream("GLOBAL_POSITION_INT", 3.0f);
		configure_stream("LOCAL_POSITION_NED", 3.0f);
		configure_stream("RC_CHANNELS_RAW", 1.0f);
		configure_stream("POSITION_TARGET_GLOBAL_INT", 3.0f);
		configure_stream("ATTITUDE_TARGET", 3.0f);
		configure_stream("DISTANCE_SENSOR", 0.5f);
		configure_stream("OPTICAL_FLOW_RAD", 5.0f);
		break;

	case MAVLINK_MODE_ONBOARD:
		configure_stream("SYS_STATUS", 1.0f);
		configure_stream("ATTITUDE", 50.0f);
		configure_stream("HIGHRES_IMU", 50.0f);
		configure_stream("VFR_HUD", 5.0f);
		configure_stream("GPS_RAW_INT", 5.0f);
		configure_stream("GLOBAL_POSITION_INT", 50.0f);
		configure_stream("LOCAL_POSITION_NED", 30.0f);
		configure_stream("CAMERA_CAPTURE", 2.0f);
		configure_stream("ATTITUDE_TARGET", 10.0f);
		configure_stream("POSITION_TARGET_GLOBAL_INT", 10.0f);
		configure_stream("POSITION_TARGET_LOCAL_NED", 10.0f);
		configure_stream("DISTANCE_SENSOR", 10.0f);
		configure_stream("OPTICAL_FLOW_RAD", 10.0f);
		configure_stream("RC_CHANNELS_RAW", 20.0f);
		configure_stream("VFR_HUD", 10.0f);
		configure_stream("SYSTEM_TIME", 1.0f);
		configure_stream("TIMESYNC", 10.0f);
		configure_stream("ACTUATOR_CONTROL_TARGET0", 10.0f);
		break;

	default:
		break;
	}

	/* set main loop delay depending on data rate to minimize CPU overhead */
	_main_loop_delay = (MAIN_LOOP_DELAY * 1000) / _datarate;

	/* now the instance is fully initialized and we can bump the instance count */
	LL_APPEND(_mavlink_instances, this);

	//send_autopilot_capabilites();

	while (!_task_should_exit) {
		/* main loop */
		usleep(_main_loop_delay);

		perf_begin(_loop_perf);

		hrt_abstime t = hrt_absolute_time();

		update_rate_mult();

		if (param_sub->update(&param_time, nullptr)) {
			/* parameters updated */
			mavlink_update_system();
		}

		if (status_sub->update(&status_time, &status)) {
			/* switch HIL mode if required */
			set_hil_enabled(status.hil_state == vehicle_status_s::HIL_STATE_ON);

			set_manual_input_mode_generation(status.rc_input_mode == vehicle_status_s::RC_IN_MODE_GENERATED);
		}

		/* check for requested subscriptions */
		if (_subscribe_to_stream != nullptr) {
			if (OK == configure_stream(_subscribe_to_stream, _subscribe_to_stream_rate)) {
				if (_subscribe_to_stream_rate > 0.0f) {
					warnx("stream %s on device %s enabled with rate %.1f Hz", _subscribe_to_stream, _device_name,
					      (double)_subscribe_to_stream_rate);

				} else {
					warnx("stream %s on device %s disabled", _subscribe_to_stream, _device_name);
				}

			} else {
				warnx("stream %s on device %s not found", _subscribe_to_stream, _device_name);
			}

			_subscribe_to_stream = nullptr;
		}

		/* update streams */
		MavlinkStream *stream;
		LL_FOREACH(_streams, stream) {
			stream->update(t);
		}

		/* pass messages from other UARTs or FTP worker */
		if (_passing_on || _ftp_on) {

			bool is_part;
			uint8_t *read_ptr;
			uint8_t *write_ptr;

			pthread_mutex_lock(&_message_buffer_mutex);
			int available = message_buffer_get_ptr((void **)&read_ptr, &is_part);
			pthread_mutex_unlock(&_message_buffer_mutex);

			if (available > 0) {
				// Reconstruct message from buffer

				mavlink_message_t msg;
				write_ptr = (uint8_t *)&msg;

				// Pull a single message from the buffer
				size_t read_count = available;

				if (read_count > sizeof(mavlink_message_t)) {
					read_count = sizeof(mavlink_message_t);
				}

				memcpy(write_ptr, read_ptr, read_count);

				// We hold the mutex until after we complete the second part of the buffer. If we don't
				// we may end up breaking the empty slot overflow detection semantics when we mark the
				// possibly partial read below.
				pthread_mutex_lock(&_message_buffer_mutex);

				message_buffer_mark_read(read_count);

				/* write second part of buffer if there is some */
				if (is_part && read_count < sizeof(mavlink_message_t)) {
					write_ptr += read_count;
					available = message_buffer_get_ptr((void **)&read_ptr, &is_part);
					read_count = sizeof(mavlink_message_t) - read_count;
					memcpy(write_ptr, read_ptr, read_count);
					message_buffer_mark_read(available);
				}

				pthread_mutex_unlock(&_message_buffer_mutex);

				resend_message(&msg);
			}
		}

		/* update TX/RX rates*/
		if (t > _bytes_timestamp + 1000000) {
			if (_bytes_timestamp != 0) {
				float dt = (t - _bytes_timestamp) / 1000.0f;
				_rate_tx = _bytes_tx / dt;
				_rate_txerr = _bytes_txerr / dt;
				_rate_rx = _bytes_rx / dt;
				_bytes_tx = 0;
				_bytes_txerr = 0;
				_bytes_rx = 0;
			}

			_bytes_timestamp = t;
		}

		perf_end(_loop_perf);
	}

	delete _subscribe_to_stream;
	_subscribe_to_stream = nullptr;

	/* delete streams */
	MavlinkStream *stream_to_del = nullptr;
	MavlinkStream *stream_next = _streams;

	while (stream_next != nullptr) {
		stream_to_del = stream_next;
		stream_next = stream_to_del->next;
		delete stream_to_del;
	}

	_streams = nullptr;

	/* delete subscriptions */
	MavlinkOrbSubscription *sub_to_del = nullptr;
	MavlinkOrbSubscription *sub_next = _subscriptions;

	while (sub_next != nullptr) {
		sub_to_del = sub_next;
		sub_next = sub_to_del->next;
		delete sub_to_del;
	}

	_subscriptions = nullptr;

	/* wait for threads to complete */
	pthread_join(_receive_thread, NULL);

#ifndef __PX4_POSIX
	/* reset the UART flags to original state */
	tcsetattr(_uart_fd, TCSANOW, &uart_config_original);

	/* close UART */
	::close(_uart_fd);
#endif

	/* close mavlink logging device */
	px4_close(_mavlink_fd);

	if (_passing_on || _ftp_on) {
		message_buffer_destroy();
		pthread_mutex_destroy(&_message_buffer_mutex);
	}

	/* destroy log buffer */
	mavlink_logbuffer_destroy(&_logbuffer);

	warnx("exiting");
	_task_running = false;

	return OK;
}

int Mavlink::start_helper(int argc, char *argv[])
{
	/* create the instance in task context */
	Mavlink *instance = new Mavlink();

	int res;

	if (!instance) {

		/* out of memory */
		res = -ENOMEM;
		warnx("OUT OF MEM");

	} else {
		/* this will actually only return once MAVLink exits */
		res = instance->task_main(argc, argv);

		/* delete instance on main thread end */
		delete instance;
	}

	return res;
}

int
Mavlink::start(int argc, char *argv[])
{
	// Wait for the instance count to go up one
	// before returning to the shell
	int ic = Mavlink::instance_count();

	// Instantiate thread
	char buf[24];
	sprintf(buf, "mavlink_if%d", ic);

	// This is where the control flow splits
	// between the starting task and the spawned
	// task - start_helper() only returns
	// when the started task exits.
	px4_task_spawn_cmd(buf,
			   SCHED_DEFAULT,
			   SCHED_PRIORITY_DEFAULT,
			   2400,
			   (px4_main_t)&Mavlink::start_helper,
			   (char *const *)argv);

	// Ensure that this shell command
	// does not return before the instance
	// is fully initialized. As this is also
	// the only path to create a new instance,
	// this is effectively a lock on concurrent
	// instance starting. XXX do a real lock.

	// Sleep 500 us between each attempt
	const unsigned sleeptime = 500;

	// Wait 100 ms max for the startup.
	const unsigned limit = 100 * 1000 / sleeptime;

	unsigned count = 0;

	while (ic == Mavlink::instance_count() && count < limit) {
		::usleep(sleeptime);
		count++;
	}

	return OK;
}

void
Mavlink::display_status()
{

	if (_rstatus.heartbeat_time > 0) {
		printf("\tGCS heartbeat:\t%llu us ago\n", (unsigned long long)hrt_elapsed_time(&_rstatus.heartbeat_time));
	}

	printf("\tmavlink chan: #%u\n", _channel);

	if (_rstatus.timestamp > 0) {

		printf("\ttype:\t\t");

		switch (_rstatus.type) {
		case TELEMETRY_STATUS_RADIO_TYPE_3DR_RADIO:
			printf("3DR RADIO\n");
			break;

		default:
			printf("UNKNOWN RADIO\n");
			break;
		}

		printf("\trssi:\t\t%d\n", _rstatus.rssi);
		printf("\tremote rssi:\t%u\n", _rstatus.remote_rssi);
		printf("\ttxbuf:\t\t%u\n", _rstatus.txbuf);
		printf("\tnoise:\t\t%d\n", _rstatus.noise);
		printf("\tremote noise:\t%u\n", _rstatus.remote_noise);
		printf("\trx errors:\t%u\n", _rstatus.rxerrors);
		printf("\tfixed:\t\t%u\n", _rstatus.fixed);

	} else {
		printf("\tno telem status.\n");
	}

	printf("\trates:\n");
	printf("\ttx: %.3f kB/s\n", (double)_rate_tx);
	printf("\ttxerr: %.3f kB/s\n", (double)_rate_txerr);
	printf("\trx: %.3f kB/s\n", (double)_rate_rx);
	printf("\trate mult: %.3f\n", (double)_rate_mult);
}

int
Mavlink::stream_command(int argc, char *argv[])
{
	const char *device_name = DEFAULT_DEVICE_NAME;
	float rate = -1.0f;
	const char *stream_name = nullptr;
	unsigned short network_port = 0;
	char* eptr;
	int temp_int_arg;
	bool provided_device = false;
	bool provided_network_port = false;

	/*
	 * Called via main with original argv
	 *   mavlink start
	 *
	 *  Remove 2
	 */
	argc -= 2;
	argv += 2;

	/* don't exit from getopt loop to leave getopt global variables in consistent state,
	 * set error flag instead */
	bool err_flag = false;

	int i = 0;

	while (i < argc) {

		if (0 == strcmp(argv[i], "-r") && i < argc - 1) {
			rate = strtod(argv[i + 1], nullptr);

			if (rate < 0.0f) {
				err_flag = true;
			}

			i++;

		} else if (0 == strcmp(argv[i], "-d") && i < argc - 1) {
			provided_device = true;
			device_name = argv[i + 1];
			i++;

		} else if (0 == strcmp(argv[i], "-s") && i < argc - 1) {
			stream_name = argv[i + 1];
			i++;
		} else if (0 == strcmp(argv[i], "-u") && i < argc - 1) {
			provided_network_port = true;
			temp_int_arg = strtoul(argv[i + 1], &eptr, 10);
			if ( *eptr == '\0' ) {
				network_port = temp_int_arg;
			} else {
				err_flag = true;
			}
			i++;
		} else {
			err_flag = true;
		}

		i++;
	}

	if (!err_flag && rate >= 0.0f && stream_name != nullptr) {

		Mavlink *inst = nullptr;
		if (provided_device && !provided_network_port) {
			inst = get_instance_for_device(device_name);
		} else if (provided_network_port && !provided_device) {
			inst = get_instance_for_network_port(network_port);
		} else if (provided_device && provided_network_port) {
			warnx("please provide either a device name or a network port");
			return 1;
		}

		if (inst != nullptr) {
			inst->configure_stream_threadsafe(stream_name, rate);

		} else {

			// If the link is not running we should complain, but not fall over
			// because this is so easy to get wrong and not fatal. Warning is sufficient.
			if (provided_device) {
				warnx("mavlink for device %s is not running", device_name);
			} else {
				warnx("mavlink for network on port %hu is not running", network_port);
			}

			return 1;
		}

	} else {
		warnx("usage: mavlink stream [-d device] [-u network_port] -s stream -r rate");
		return 1;
	}

	return OK;
}

static void usage()
{
	warnx("usage: mavlink {start|stop-all|stream} [-d device] [-u udp_port] [-b baudrate]\n\t[-r rate][-m mode] [-s stream] [-f] [-p] [-v] [-w] [-x]");
}

int mavlink_main(int argc, char *argv[])
{
	if (argc < 2) {
		usage();
		return 1;
	}

	if (!strcmp(argv[1], "start")) {
		return Mavlink::start(argc, argv);

	} else if (!strcmp(argv[1], "stop")) {
		warnx("mavlink stop is deprecated, use stop-all instead");
		usage();
		return 1;

	} else if (!strcmp(argv[1], "stop-all")) {
		return Mavlink::destroy_all_instances();

	} else if (!strcmp(argv[1], "status")) {
		return Mavlink::get_status_all_instances();

	} else if (!strcmp(argv[1], "stream")) {
		return Mavlink::stream_command(argc, argv);

	} else {
		usage();
		return 1;
	}

	return 0;
}<|MERGE_RESOLUTION|>--- conflicted
+++ resolved
@@ -886,11 +886,6 @@
 		_last_write_success_time = _last_write_try_time;
 		count_txbytes(packet_len);
 	}
-<<<<<<< HEAD
-=======
-
-#endif
->>>>>>> 5eadda5e
 
 	pthread_mutex_unlock(&_send_mutex);
 }
