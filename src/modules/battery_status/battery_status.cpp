/****************************************************************************
 *
 *   Copyright (c) 2012-2019 PX4 Development Team. All rights reserved.
 *
 * Redistribution and use in source and binary forms, with or without
 * modification, are permitted provided that the following conditions
 * are met:
 *
 * 1. Redistributions of source code must retain the above copyright
 *    notice, this list of conditions and the following disclaimer.
 * 2. Redistributions in binary form must reproduce the above copyright
 *    notice, this list of conditions and the following disclaimer in
 *    the documentation and/or other materials provided with the
 *    distribution.
 * 3. Neither the name PX4 nor the names of its contributors may be
 *    used to endorse or promote products derived from this software
 *    without specific prior written permission.
 *
 * THIS SOFTWARE IS PROVIDED BY THE COPYRIGHT HOLDERS AND CONTRIBUTORS
 * "AS IS" AND ANY EXPRESS OR IMPLIED WARRANTIES, INCLUDING, BUT NOT
 * LIMITED TO, THE IMPLIED WARRANTIES OF MERCHANTABILITY AND FITNESS
 * FOR A PARTICULAR PURPOSE ARE DISCLAIMED. IN NO EVENT SHALL THE
 * COPYRIGHT OWNER OR CONTRIBUTORS BE LIABLE FOR ANY DIRECT, INDIRECT,
 * INCIDENTAL, SPECIAL, EXEMPLARY, OR CONSEQUENTIAL DAMAGES (INCLUDING,
 * BUT NOT LIMITED TO, PROCUREMENT OF SUBSTITUTE GOODS OR SERVICES; LOSS
 * OF USE, DATA, OR PROFITS; OR BUSINESS INTERRUPTION) HOWEVER CAUSED
 * AND ON ANY THEORY OF LIABILITY, WHETHER IN CONTRACT, STRICT
 * LIABILITY, OR TORT (INCLUDING NEGLIGENCE OR OTHERWISE) ARISING IN
 * ANY WAY OUT OF THE USE OF THIS SOFTWARE, EVEN IF ADVISED OF THE
 * POSSIBILITY OF SUCH DAMAGE.
 *
 ****************************************************************************/

/**
 * @file sensors.cpp
 *
 * @author Lorenz Meier <lorenz@px4.io>
 * @author Julian Oes <julian@oes.ch>
 * @author Thomas Gubler <thomas@px4.io>
 * @author Anton Babushkin <anton@px4.io>
 * @author Beat Küng <beat-kueng@gmx.net>
 */

#include <px4_platform_common/px4_config.h>
#include <px4_platform_common/module.h>
#include <px4_platform_common/module_params.h>
#include <px4_platform_common/getopt.h>
#include <px4_platform_common/posix.h>
#include <px4_platform_common/tasks.h>
#include <px4_platform_common/time.h>
#include <px4_platform_common/log.h>
#include <lib/mathlib/mathlib.h>
#include <drivers/drv_hrt.h>
#include <drivers/drv_adc.h>
#include <lib/parameters/param.h>
#include <lib/perf/perf_counter.h>
#include <lib/battery/battery.h>
#include <lib/conversion/rotation.h>
#include <uORB/Subscription.hpp>
#include <uORB/SubscriptionCallback.hpp>
#include <uORB/Publication.hpp>
#include <uORB/topics/actuator_controls.h>
#include <uORB/topics/parameter_update.h>
#include <uORB/topics/adc_report.h>
#include <px4_platform_common/px4_work_queue/ScheduledWorkItem.hpp>

#include "analog_battery.h"

using namespace time_literals;

/**
 * The channel definitions (e.g., ADC_BATTERY_VOLTAGE_CHANNEL, ADC_BATTERY_CURRENT_CHANNEL, and ADC_AIRSPEED_VOLTAGE_CHANNEL) are defined in board_config.h
 */

#ifndef BOARD_NUMBER_BRICKS
#error "battery_status module requires power bricks"
#endif

#if BOARD_NUMBER_BRICKS == 0
#error "battery_status module requires power bricks"
#endif

class BatteryStatus : public ModuleBase<BatteryStatus>, public ModuleParams, public px4::ScheduledWorkItem
{
public:
	BatteryStatus();
	~BatteryStatus() override;

	/** @see ModuleBase */
	static int task_spawn(int argc, char *argv[]);

	/** @see ModuleBase */
	static int custom_command(int argc, char *argv[]);

	/** @see ModuleBase */
	static int print_usage(const char *reason = nullptr);

	bool init();

private:
	void Run() override;

	uORB::Subscription	_actuator_ctrl_0_sub{ORB_ID(actuator_controls_0)};		/**< attitude controls sub */
<<<<<<< HEAD
	uORB::Subscription	_parameter_update_sub{ORB_ID(parameter_update)};				/**< notification of parameter updates */
=======
	uORB::SubscriptionInterval	_parameter_update_sub{ORB_ID(parameter_update), 1_s};				/**< notification of parameter updates */
>>>>>>> 48f125f1
	uORB::SubscriptionCallbackWorkItem _adc_report_sub{this, ORB_ID(adc_report)};

	static constexpr uint32_t SAMPLE_FREQUENCY_HZ = 100;
	static constexpr uint32_t SAMPLE_INTERVAL_US  = 1_s / SAMPLE_FREQUENCY_HZ;

	AnalogBattery _battery1;

#if BOARD_NUMBER_BRICKS > 1
	AnalogBattery _battery2;
#endif

	AnalogBattery *_analogBatteries[BOARD_NUMBER_BRICKS] {
		&_battery1,
#if BOARD_NUMBER_BRICKS > 1
		&_battery2,
#endif
	}; // End _analogBatteries

	perf_counter_t	_loop_perf;			/**< loop performance counter */

	/**
	 * Check for changes in parameters.
	 */
	void 		parameter_update_poll(bool forced = false);

	/**
	 * Poll the ADC and update readings to suit.
	 *
	 * @param raw			Combined sensor data structure into which
	 *				data should be returned.
	 */
	void		adc_poll();
};

BatteryStatus::BatteryStatus() :
	ModuleParams(nullptr),
	ScheduledWorkItem(MODULE_NAME, px4::wq_configurations::hp_default),
	_battery1(1, this, SAMPLE_INTERVAL_US),
#if BOARD_NUMBER_BRICKS > 1
	_battery2(2, this, SAMPLE_INTERVAL_US),
#endif
	_loop_perf(perf_alloc(PC_ELAPSED, MODULE_NAME))
{
	updateParams();
}

BatteryStatus::~BatteryStatus()
{
	ScheduleClear();
}

void
BatteryStatus::parameter_update_poll(bool forced)
{
	// check for parameter updates
	if (_parameter_update_sub.updated() || forced) {
		// clear update
		parameter_update_s pupdate;
		_parameter_update_sub.copy(&pupdate);

		// update parameters from storage
		updateParams();
	}
}

void
BatteryStatus::adc_poll()
{
	/* For legacy support we publish the battery_status for the Battery that is
	* associated with the Brick that is the selected source for VDD_5V_IN
	* Selection is done in HW ala a LTC4417 or similar, or may be hard coded
	* Like in the FMUv4
	*/

	/* Per Brick readings with default unread channels at 0 */
	float bat_current_adc_readings[BOARD_NUMBER_BRICKS] {};
	float bat_voltage_adc_readings[BOARD_NUMBER_BRICKS] {};

	int selected_source = -1;

	adc_report_s adc_report;

	if (_adc_report_sub.update(&adc_report)) {

		/* Read add channels we got */
		for (unsigned i = 0; i < PX4_MAX_ADC_CHANNELS; ++i) {
			for (int b = 0; b < BOARD_NUMBER_BRICKS; b++) {

				/* Once we have subscriptions, Do this once for the lowest (highest priority
				 * supply on power controller) that is valid.
				 */
				if (selected_source < 0 && _analogBatteries[b]->is_valid()) {
					/* Indicate the lowest brick (highest priority supply on power controller)
					 * that is valid as the one that is the selected source for the
					 * VDD_5V_IN
					 */
					selected_source = b;
				}

				/* look for specific channels and process the raw voltage to measurement data */

				if (adc_report.channel_id[i] == _analogBatteries[b]->get_voltage_channel()) {
					/* Voltage in volts */
					bat_voltage_adc_readings[b] = adc_report.raw_data[i] *
								      adc_report.v_ref /
								      adc_report.resolution;

				} else if (adc_report.channel_id[i] == _analogBatteries[b]->get_current_channel()) {
					bat_current_adc_readings[b] = adc_report.raw_data[i] *
								      adc_report.v_ref /
								      adc_report.resolution;
				}

			}
		}

		for (int b = 0; b < BOARD_NUMBER_BRICKS; b++) {

			actuator_controls_s ctrl{};
			_actuator_ctrl_0_sub.copy(&ctrl);

			_analogBatteries[b]->updateBatteryStatusADC(
				hrt_absolute_time(),
				bat_voltage_adc_readings[b],
				bat_current_adc_readings[b],
				battery_status_s::BATTERY_SOURCE_POWER_MODULE,
				b,
				ctrl.control[actuator_controls_s::INDEX_THROTTLE]
			);
		}
	}
}

void
BatteryStatus::Run()
{
	if (should_exit()) {
		exit_and_cleanup();
		return;
	}

	perf_begin(_loop_perf);

	/* check parameters for updates */
	parameter_update_poll();

	/* check battery voltage */
	adc_poll();

	perf_end(_loop_perf);
}

int
BatteryStatus::task_spawn(int argc, char *argv[])
{
	BatteryStatus *instance = new BatteryStatus();

	if (instance) {
		_object.store(instance);
		_task_id = task_id_is_work_queue;

		if (instance->init()) {
			return PX4_OK;
		}

	} else {
		PX4_ERR("alloc failed");
	}

	delete instance;
	_object.store(nullptr);
	_task_id = -1;

	return PX4_ERROR;
}

bool
BatteryStatus::init()
{
	return _adc_report_sub.registerCallback();
}

int BatteryStatus::custom_command(int argc, char *argv[])
{
	return print_usage("unknown command");
}

int BatteryStatus::print_usage(const char *reason)
{
	if (reason) {
		PX4_WARN("%s\n", reason);
	}

	PRINT_MODULE_DESCRIPTION(
		R"DESCR_STR(
### Description

The provided functionality includes:
- Read the output from the ADC driver (via ioctl interface) and publish `battery_status`.


### Implementation
It runs in its own thread and polls on the currently selected gyro topic.

)DESCR_STR");

	PRINT_MODULE_USAGE_NAME("battery_status", "system");
	PRINT_MODULE_USAGE_COMMAND("start");
	PRINT_MODULE_USAGE_DEFAULT_COMMANDS();

	return 0;
}

extern "C" __EXPORT int battery_status_main(int argc, char *argv[])
{
	return BatteryStatus::main(argc, argv);
}<|MERGE_RESOLUTION|>--- conflicted
+++ resolved
@@ -101,11 +101,7 @@
 	void Run() override;
 
 	uORB::Subscription	_actuator_ctrl_0_sub{ORB_ID(actuator_controls_0)};		/**< attitude controls sub */
-<<<<<<< HEAD
-	uORB::Subscription	_parameter_update_sub{ORB_ID(parameter_update)};				/**< notification of parameter updates */
-=======
 	uORB::SubscriptionInterval	_parameter_update_sub{ORB_ID(parameter_update), 1_s};				/**< notification of parameter updates */
->>>>>>> 48f125f1
 	uORB::SubscriptionCallbackWorkItem _adc_report_sub{this, ORB_ID(adc_report)};
 
 	static constexpr uint32_t SAMPLE_FREQUENCY_HZ = 100;
