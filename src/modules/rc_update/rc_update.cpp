/****************************************************************************
 *
 *   Copyright (c) 2016-2020 PX4 Development Team. All rights reserved.
 *
 * Redistribution and use in source and binary forms, with or without
 * modification, are permitted provided that the following conditions
 * are met:
 *
 * 1. Redistributions of source code must retain the above copyright
 *    notice, this list of conditions and the following disclaimer.
 * 2. Redistributions in binary form must reproduce the above copyright
 *    notice, this list of conditions and the following disclaimer in
 *    the documentation and/or other materials provided with the
 *    distribution.
 * 3. Neither the name PX4 nor the names of its contributors may be
 *    used to endorse or promote products derived from this software
 *    without specific prior written permission.
 *
 * THIS SOFTWARE IS PROVIDED BY THE COPYRIGHT HOLDERS AND CONTRIBUTORS
 * "AS IS" AND ANY EXPRESS OR IMPLIED WARRANTIES, INCLUDING, BUT NOT
 * LIMITED TO, THE IMPLIED WARRANTIES OF MERCHANTABILITY AND FITNESS
 * FOR A PARTICULAR PURPOSE ARE DISCLAIMED. IN NO EVENT SHALL THE
 * COPYRIGHT OWNER OR CONTRIBUTORS BE LIABLE FOR ANY DIRECT, INDIRECT,
 * INCIDENTAL, SPECIAL, EXEMPLARY, OR CONSEQUENTIAL DAMAGES (INCLUDING,
 * BUT NOT LIMITED TO, PROCUREMENT OF SUBSTITUTE GOODS OR SERVICES; LOSS
 * OF USE, DATA, OR PROFITS; OR BUSINESS INTERRUPTION) HOWEVER CAUSED
 * AND ON ANY THEORY OF LIABILITY, WHETHER IN CONTRACT, STRICT
 * LIABILITY, OR TORT (INCLUDING NEGLIGENCE OR OTHERWISE) ARISING IN
 * ANY WAY OUT OF THE USE OF THIS SOFTWARE, EVEN IF ADVISED OF THE
 * POSSIBILITY OF SUCH DAMAGE.
 *
 ****************************************************************************/

/**
 * @file rc_update.cpp
 *
 * @author Beat Kueng <beat-kueng@gmx.net>
 */

#include "rc_update.h"

using namespace time_literals;

namespace RCUpdate
{

// TODO: find a better home for this
static bool operator ==(const manual_control_switches_s &a, const manual_control_switches_s &b)
{
	return (a.mode_slot == b.mode_slot &&
		a.mode_switch == b.mode_switch &&
		a.return_switch == b.return_switch &&
		a.rattitude_switch == b.rattitude_switch &&
		a.posctl_switch == b.posctl_switch &&
		a.loiter_switch == b.loiter_switch &&
		a.acro_switch == b.acro_switch &&
		a.offboard_switch == b.offboard_switch &&
		a.kill_switch == b.kill_switch &&
		a.arm_switch == b.arm_switch &&
		a.transition_switch == b.transition_switch &&
		a.gear_switch == b.gear_switch &&
		a.stab_switch == b.stab_switch &&
		a.man_switch == b.man_switch);
}

static bool operator !=(const manual_control_switches_s &a, const manual_control_switches_s &b) { return !(a == b); }


RCUpdate::RCUpdate() :
	ModuleParams(nullptr),
	WorkItem(MODULE_NAME, px4::wq_configurations::hp_default)
{
	// initialize parameter handles
	for (unsigned i = 0; i < RC_MAX_CHAN_COUNT; i++) {
		char nbuf[16];

		/* min values */
		sprintf(nbuf, "RC%d_MIN", i + 1);
		_parameter_handles.min[i] = param_find(nbuf);

		/* trim values */
		sprintf(nbuf, "RC%d_TRIM", i + 1);
		_parameter_handles.trim[i] = param_find(nbuf);

		/* max values */
		sprintf(nbuf, "RC%d_MAX", i + 1);
		_parameter_handles.max[i] = param_find(nbuf);

		/* channel reverse */
		sprintf(nbuf, "RC%d_REV", i + 1);
		_parameter_handles.rev[i] = param_find(nbuf);

		/* channel deadzone */
		sprintf(nbuf, "RC%d_DZ", i + 1);
		_parameter_handles.dz[i] = param_find(nbuf);
	}

	// RC to parameter mapping for changing parameters with RC
	for (int i = 0; i < rc_parameter_map_s::RC_PARAM_MAP_NCHAN; i++) {
		// shifted by 1 because param name starts at 1
		char name[rc_parameter_map_s::PARAM_ID_LEN];
		snprintf(name, rc_parameter_map_s::PARAM_ID_LEN, "RC_MAP_PARAM%d", i + 1);
		_parameter_handles.rc_map_param[i] = param_find(name);
	}

	rc_parameter_map_poll(true /* forced */);

	parameters_updated();
}

RCUpdate::~RCUpdate()
{
	perf_free(_loop_perf);
	perf_free(_loop_interval_perf);
	perf_free(_valid_data_interval_perf);
}

bool RCUpdate::init()
{
	if (!_input_rc_sub.registerCallback()) {
		PX4_ERR("input_rc callback registration failed!");
		return false;
	}

	return true;
}

void RCUpdate::parameters_updated()
{
	// rc values
	for (unsigned int i = 0; i < RC_MAX_CHAN_COUNT; i++) {

		float min = 0.f;
		param_get(_parameter_handles.min[i], &min);
		_parameters.min[i] = min;

		float trim = 0.f;
		param_get(_parameter_handles.trim[i], &trim);
		_parameters.trim[i] = trim;

		float max = 0.f;
		param_get(_parameter_handles.max[i], &max);
		_parameters.max[i] = max;

		float rev = 0.f;
		param_get(_parameter_handles.rev[i], &rev);
		_parameters.rev[i] = (rev < 0.f);

		float dz = 0.f;
		param_get(_parameter_handles.dz[i], &dz);
		_parameters.dz[i] = dz;
	}

	for (int i = 0; i < rc_parameter_map_s::RC_PARAM_MAP_NCHAN; i++) {
		param_get(_parameter_handles.rc_map_param[i], &(_parameters.rc_map_param[i]));
	}

	update_rc_functions();
}

void RCUpdate::update_rc_functions()
{
	/* update RC function mappings */
	_rc.function[rc_channels_s::FUNCTION_THROTTLE] = _param_rc_map_throttle.get() - 1;
	_rc.function[rc_channels_s::FUNCTION_ROLL] = _param_rc_map_roll.get() - 1;
	_rc.function[rc_channels_s::FUNCTION_PITCH] = _param_rc_map_pitch.get() - 1;
	_rc.function[rc_channels_s::FUNCTION_YAW] = _param_rc_map_yaw.get() - 1;

	_rc.function[rc_channels_s::FUNCTION_MODE] = _param_rc_map_mode_sw.get() - 1;
	_rc.function[rc_channels_s::FUNCTION_RETURN] = _param_rc_map_return_sw.get() - 1;
	_rc.function[rc_channels_s::FUNCTION_RATTITUDE] = _param_rc_map_ratt_sw.get() - 1;
	_rc.function[rc_channels_s::FUNCTION_POSCTL] = _param_rc_map_posctl_sw.get() - 1;
	_rc.function[rc_channels_s::FUNCTION_LOITER] = _param_rc_map_loiter_sw.get() - 1;
	_rc.function[rc_channels_s::FUNCTION_ACRO] = _param_rc_map_acro_sw.get() - 1;
	_rc.function[rc_channels_s::FUNCTION_OFFBOARD] = _param_rc_map_offb_sw.get() - 1;
	_rc.function[rc_channels_s::FUNCTION_KILLSWITCH] = _param_rc_map_kill_sw.get() - 1;
	_rc.function[rc_channels_s::FUNCTION_ARMSWITCH] = _param_rc_map_arm_sw.get() - 1;
	_rc.function[rc_channels_s::FUNCTION_TRANSITION] = _param_rc_map_trans_sw.get() - 1;
	_rc.function[rc_channels_s::FUNCTION_GEAR] = _param_rc_map_gear_sw.get() - 1;
	_rc.function[rc_channels_s::FUNCTION_STAB] = _param_rc_map_stab_sw.get() - 1;
	_rc.function[rc_channels_s::FUNCTION_MAN] = _param_rc_map_man_sw.get() - 1;

	_rc.function[rc_channels_s::FUNCTION_FLAPS] = _param_rc_map_flaps.get() - 1;

	_rc.function[rc_channels_s::FUNCTION_AUX_1] = _param_rc_map_aux1.get() - 1;
	_rc.function[rc_channels_s::FUNCTION_AUX_2] = _param_rc_map_aux2.get() - 1;
	_rc.function[rc_channels_s::FUNCTION_AUX_3] = _param_rc_map_aux3.get() - 1;
	_rc.function[rc_channels_s::FUNCTION_AUX_4] = _param_rc_map_aux4.get() - 1;
	_rc.function[rc_channels_s::FUNCTION_AUX_5] = _param_rc_map_aux5.get() - 1;
	_rc.function[rc_channels_s::FUNCTION_AUX_6] = _param_rc_map_aux6.get() - 1;

	for (int i = 0; i < rc_parameter_map_s::RC_PARAM_MAP_NCHAN; i++) {
		_rc.function[rc_channels_s::FUNCTION_PARAM_1 + i] = _parameters.rc_map_param[i] - 1;
	}

	map_flight_modes_buttons();
}

void RCUpdate::rc_parameter_map_poll(bool forced)
{
	if (_rc_parameter_map_sub.updated() || forced) {
		_rc_parameter_map_sub.copy(&_rc_parameter_map);

		/* update parameter handles to which the RC channels are mapped */
		for (int i = 0; i < rc_parameter_map_s::RC_PARAM_MAP_NCHAN; i++) {
			if (_rc.function[rc_channels_s::FUNCTION_PARAM_1 + i] < 0 || !_rc_parameter_map.valid[i]) {
				/* This RC channel is not mapped to a RC-Parameter Channel (e.g. RC_MAP_PARAM1 == 0)
				 * or no request to map this channel to a param has been sent via mavlink
				 */
				continue;
			}

			/* Set the handle by index if the index is set, otherwise use the id */
			if (_rc_parameter_map.param_index[i] >= 0) {
				_parameter_handles.rc_param[i] = param_for_used_index((unsigned)_rc_parameter_map.param_index[i]);

			} else {
				_parameter_handles.rc_param[i] = param_find(&_rc_parameter_map.param_id[i * (rc_parameter_map_s::PARAM_ID_LEN + 1)]);
			}
		}

		PX4_DEBUG("rc to parameter map updated");

		for (int i = 0; i < rc_parameter_map_s::RC_PARAM_MAP_NCHAN; i++) {
			PX4_DEBUG("\ti %d param_id %s scale %.3f value0 %.3f, min %.3f, max %.3f",
				  i,
				  &_rc_parameter_map.param_id[i * (rc_parameter_map_s::PARAM_ID_LEN + 1)],
				  (double)_rc_parameter_map.scale[i],
				  (double)_rc_parameter_map.value0[i],
				  (double)_rc_parameter_map.value_min[i],
				  (double)_rc_parameter_map.value_max[i]
				 );
		}
	}
}

float RCUpdate::get_rc_value(uint8_t func, float min_value, float max_value) const
{
	if (_rc.function[func] >= 0) {
		return math::constrain(_rc.channels[_rc.function[func]], min_value, max_value);
	}

	return 0.f;
}

void RCUpdate::set_params_from_rc()
{
	for (int i = 0; i < rc_parameter_map_s::RC_PARAM_MAP_NCHAN; i++) {
		if (_rc.function[rc_channels_s::FUNCTION_PARAM_1 + i] < 0 || !_rc_parameter_map.valid[i]) {
			/* This RC channel is not mapped to a RC-Parameter Channel (e.g. RC_MAP_PARAM1 == 0)
			 * or no request to map this channel to a param has been sent via mavlink
			 */
			continue;
		}

		float rc_val = get_rc_value((rc_channels_s::FUNCTION_PARAM_1 + i), -1.f, 1.f);

		/* Check if the value has changed,
		 * maybe we need to introduce a more aggressive limit here */
		if (rc_val > _param_rc_values[i] + FLT_EPSILON || rc_val < _param_rc_values[i] - FLT_EPSILON) {
			_param_rc_values[i] = rc_val;
			float param_val = math::constrain(
						  _rc_parameter_map.value0[i] + _rc_parameter_map.scale[i] * rc_val,
						  _rc_parameter_map.value_min[i], _rc_parameter_map.value_max[i]);

			param_set(_parameter_handles.rc_param[i], &param_val);
		}
	}
}

<<<<<<< HEAD
void
RCUpdate::map_flight_modes_buttons()
{
	static_assert(rc_channels_s::RC_CHANNELS_FUNCTION_FLTBTN_SLOT_1 + manual_control_setpoint_s::MODE_SLOT_NUM <= sizeof(
			      _rc.function) / sizeof(_rc.function[0]), "Unexpected number of RC functions");
	static_assert(rc_channels_s::RC_CHANNELS_FUNCTION_FLTBTN_NUM_SLOTS == manual_control_setpoint_s::MODE_SLOT_NUM,
		      "Unexpected number of Flight Modes slots");

	// Reset all the slots to -1
	for (uint8_t index = 0; index < manual_control_setpoint_s::MODE_SLOT_NUM; index++) {
		_rc.function[rc_channels_s::RC_CHANNELS_FUNCTION_FLTBTN_SLOT_1 + index] = -1;
	}

	// If the functionality is disabled we can early return, no need to map channels
	int buttons_rc_channels = _param_rc_map_flightmode_buttons.get();

	if (buttons_rc_channels == 0) {
		return;
	}

	uint8_t slot_counter = 0;

	for (uint8_t index = 0; index < RC_MAX_CHAN_COUNT; index++) {
		if (buttons_rc_channels & (1 << index)) {
			PX4_DEBUG("Slot %d assigned to channel %d", slot_counter + 1, index);
			_rc.function[rc_channels_s::RC_CHANNELS_FUNCTION_FLTBTN_SLOT_1 + slot_counter] = index;
			slot_counter++;
		}

		if (slot_counter == manual_control_setpoint_s::MODE_SLOT_NUM) {
			// we have filled all the available slots
			break;
		}
	}
}

void
RCUpdate::Run()
=======
void RCUpdate::Run()
>>>>>>> 48f125f1
{
	if (should_exit()) {
		_input_rc_sub.unregisterCallback();
		exit_and_cleanup();
		return;
	}

	perf_begin(_loop_perf);
	perf_count(_loop_interval_perf);

	// check for parameter updates
	if (_parameter_update_sub.updated()) {
		// clear update
		parameter_update_s pupdate;
		_parameter_update_sub.copy(&pupdate);

		// update parameters from storage
		updateParams();
		parameters_updated();
	}

	rc_parameter_map_poll();

	/* read low-level values from FMU or IO RC inputs (PPM, Spektrum, S.Bus) */
	input_rc_s input_rc;

	if (_input_rc_sub.update(&input_rc)) {

		// warn if the channel count is changing (possibly indication of error)
		if (!input_rc.rc_lost) {
			if ((_channel_count_previous != input_rc.channel_count)
			    && (_channel_count_previous > 0)) {
				PX4_WARN("channel count changed %d -> %d", _channel_count_previous, input_rc.channel_count);
			}

			if ((_input_source_previous != input_rc.input_source)
			    && (_input_source_previous != input_rc_s::RC_INPUT_SOURCE_UNKNOWN)) {
				PX4_WARN("input source changed %d -> %d", _input_source_previous, input_rc.input_source);
			}
		}

		const bool input_source_stable = (input_rc.input_source == _input_source_previous);
		const bool channel_count_stable = (input_rc.channel_count == _channel_count_previous);

		_input_source_previous = input_rc.input_source;
		_channel_count_previous = input_rc.channel_count;

		const uint8_t channel_count_limited = math::min(input_rc.channel_count, RC_MAX_CHAN_COUNT);

		if (channel_count_limited > _channel_count_max) {
			_channel_count_max = channel_count_limited;
		}

		/* detect RC signal loss */
		bool signal_lost = true;

		/* check flags and require at least four channels to consider the signal valid */
		if (input_rc.rc_lost || input_rc.rc_failsafe || input_rc.channel_count < 4) {
			/* signal is lost or no enough channels */
			signal_lost = true;

		} else if ((input_rc.input_source == input_rc_s::RC_INPUT_SOURCE_PX4FMU_PPM ||
			    input_rc.input_source == input_rc_s::RC_INPUT_SOURCE_PX4IO_PPM)
			   && input_rc.channel_count == 16) {

			// This is a specific RC lost check for RFD 868+/900 Modems on PPM.
			// The observation was that when RC is lost, 16 channels are active and the first 12 are 1000
			// and the remaining ones are 0.
			for (unsigned int i = 0; i < 16; i++) {
				if (i < 12 && input_rc.values[i] > 999 && input_rc.values[i] < 1005) {
					signal_lost = true;

				} else if (input_rc.values[i] == 0) {
					signal_lost = true;

				} else {
					signal_lost = false;
					break;
				}
			}

		} else {
			/* signal looks good */
			signal_lost = false;

			/* check failsafe */
			int8_t fs_ch = _rc.function[_param_rc_map_failsafe.get()]; // get channel mapped to throttle

			if (_param_rc_map_failsafe.get() > 0) { // if not 0, use channel number instead of rc.function mapping
				fs_ch = _param_rc_map_failsafe.get() - 1;
			}

			if (_param_rc_fails_thr.get() > 0 && fs_ch >= 0) {
				/* failsafe configured */
				if ((_param_rc_fails_thr.get() < _parameters.min[fs_ch] && input_rc.values[fs_ch] < _param_rc_fails_thr.get()) ||
				    (_param_rc_fails_thr.get() > _parameters.max[fs_ch] && input_rc.values[fs_ch] > _param_rc_fails_thr.get())) {
					/* failsafe triggered, signal is lost by receiver */
					signal_lost = true;
				}
			}
		}

		/* read out and scale values from raw message even if signal is invalid */
		for (unsigned int i = 0; i < channel_count_limited; i++) {

			/*
			 * 1) Constrain to min/max values, as later processing depends on bounds.
			 */
			input_rc.values[i] = math::constrain(input_rc.values[i], _parameters.min[i], _parameters.max[i]);

			/*
			 * 2) Scale around the mid point differently for lower and upper range.
			 *
			 * This is necessary as they don't share the same endpoints and slope.
			 *
			 * First normalize to 0..1 range with correct sign (below or above center),
			 * the total range is 2 (-1..1).
			 * If center (trim) == min, scale to 0..1, if center (trim) == max,
			 * scale to -1..0.
			 *
			 * As the min and max bounds were enforced in step 1), division by zero
			 * cannot occur, as for the case of center == min or center == max the if
			 * statement is mutually exclusive with the arithmetic NaN case.
			 *
			 * DO NOT REMOVE OR ALTER STEP 1!
			 */
			if (input_rc.values[i] > (_parameters.trim[i] + _parameters.dz[i])) {
				_rc.channels[i] = (input_rc.values[i] - _parameters.trim[i] - _parameters.dz[i]) / (float)(
							  _parameters.max[i] - _parameters.trim[i] - _parameters.dz[i]);

			} else if (input_rc.values[i] < (_parameters.trim[i] - _parameters.dz[i])) {
				_rc.channels[i] = (input_rc.values[i] - _parameters.trim[i] + _parameters.dz[i]) / (float)(
							  _parameters.trim[i] - _parameters.min[i] - _parameters.dz[i]);

			} else {
				/* in the configured dead zone, output zero */
				_rc.channels[i] = 0.f;
			}

			if (_parameters.rev[i]) {
				_rc.channels[i] = -_rc.channels[i];
			}


			/* handle any parameter-induced blowups */
			if (!PX4_ISFINITE(_rc.channels[i])) {
				_rc.channels[i] = 0.f;
			}
		}

<<<<<<< HEAD
		/*
		 * some RC systems glitch after a reboot, we should ignore the first 100ms of regained signal
		 * as the glitch might be interpreted as a commanded stick action or a flight mode switch
		 *
		 */

		_rc_signal_lost_hysteresis.set_hysteresis_time_from(true, 100_ms);
		_rc_signal_lost_hysteresis.set_state_and_update(signal_lost, hrt_absolute_time());

		_rc.channel_count = rc_input.channel_count;
		_rc.rssi = rc_input.rssi;
		_rc.signal_lost = _rc_signal_lost_hysteresis.get_state();
		_rc.timestamp = rc_input.timestamp_last_signal;
		_rc.frame_drop_count = rc_input.rc_lost_frame_count;

		/* publish rc_channels topic even if signal is invalid, for debug */
		_rc_pub.publish(_rc);

		/* only publish manual control if the signal is still present and was present once */
		if (!_rc_signal_lost_hysteresis.get_state() && rc_input.timestamp_last_signal > 0) {

			/* initialize manual setpoint */
			manual_control_setpoint_s manual_control_setpoint{};
			/* set mode slot to unassigned */
			manual_control_setpoint.mode_slot = manual_control_setpoint_s::MODE_SLOT_NONE;
			/* set the timestamp to the last signal time */
			manual_control_setpoint.timestamp = rc_input.timestamp_last_signal;
			manual_control_setpoint.data_source = manual_control_setpoint_s::SOURCE_RC;

			/* limit controls */
			manual_control_setpoint.y = get_rc_value(rc_channels_s::RC_CHANNELS_FUNCTION_ROLL, -1.0, 1.0);
			manual_control_setpoint.x = get_rc_value(rc_channels_s::RC_CHANNELS_FUNCTION_PITCH, -1.0, 1.0);
			manual_control_setpoint.r = get_rc_value(rc_channels_s::RC_CHANNELS_FUNCTION_YAW, -1.0, 1.0);
			manual_control_setpoint.z = get_rc_value(rc_channels_s::RC_CHANNELS_FUNCTION_THROTTLE, 0.0, 1.0);
			manual_control_setpoint.flaps = get_rc_value(rc_channels_s::RC_CHANNELS_FUNCTION_FLAPS, -1.0, 1.0);
			manual_control_setpoint.aux1 = get_rc_value(rc_channels_s::RC_CHANNELS_FUNCTION_AUX_1, -1.0, 1.0);
			manual_control_setpoint.aux2 = get_rc_value(rc_channels_s::RC_CHANNELS_FUNCTION_AUX_2, -1.0, 1.0);
			manual_control_setpoint.aux3 = get_rc_value(rc_channels_s::RC_CHANNELS_FUNCTION_AUX_3, -1.0, 1.0);
			manual_control_setpoint.aux4 = get_rc_value(rc_channels_s::RC_CHANNELS_FUNCTION_AUX_4, -1.0, 1.0);
			manual_control_setpoint.aux5 = get_rc_value(rc_channels_s::RC_CHANNELS_FUNCTION_AUX_5, -1.0, 1.0);
			manual_control_setpoint.aux6 = get_rc_value(rc_channels_s::RC_CHANNELS_FUNCTION_AUX_6, -1.0, 1.0);

			if (_param_rc_map_fltmode.get() > 0) {
				/* number of valid slots */
				const int num_slots = manual_control_setpoint_s::MODE_SLOT_NUM;

				/* the half width of the range of a slot is the total range
				 * divided by the number of slots, again divided by two
				 */
				const float slot_width_half = 2.0f / num_slots / 2.0f;
=======
		_rc.channel_count = input_rc.channel_count;
		_rc.rssi = input_rc.rssi;
		_rc.signal_lost = signal_lost;
		_rc.timestamp = input_rc.timestamp_last_signal;
		_rc.frame_drop_count = input_rc.rc_lost_frame_count;

		/* publish rc_channels topic even if signal is invalid, for debug */
		_rc_channels_pub.publish(_rc);
>>>>>>> 48f125f1

		/* only publish manual control if the signal is present */
		if (input_source_stable && channel_count_stable && !signal_lost
		    && (input_rc.timestamp_last_signal > _last_timestamp_signal)) {

			_last_timestamp_signal = input_rc.timestamp_last_signal;
			perf_count(_valid_data_interval_perf);

			// check if channels actually updated
			bool rc_updated = false;

			for (unsigned i = 0; i < channel_count_limited; i++) {
				if (_rc_values_previous[i] != input_rc.values[i]) {
					rc_updated = true;
					break;
				}

			} else if (_param_rc_map_flightmode_buttons.get() > 0) {
				manual_control_setpoint.mode_slot = manual_control_setpoint_s::MODE_SLOT_NONE;
				bool is_consistent_button_press = false;

				for (uint8_t index = 0; index < manual_control_setpoint_s::MODE_SLOT_NUM; index++) {

					// If the slot is not in use (-1), get_rc_value() will return 0
					float value = get_rc_value(rc_channels_s::RC_CHANNELS_FUNCTION_FLTBTN_SLOT_1 + index, -1.0, 1.0);

					// The range goes from -1 to 1, checking that value is greater than 0.5f
					// corresponds to check that the signal is above 75% of the overall range.
					if (value > 0.5f) {
						const uint8_t current_button_press_slot = index + 1;

						// The same button stays pressed consistently
						if (current_button_press_slot == _potential_button_press_slot) {
							is_consistent_button_press = true;
						}

						_potential_button_press_slot = current_button_press_slot;
						break;
					}
				}

				_button_pressed_hysteresis.set_hysteresis_time_from(false, 50_ms);
				_button_pressed_hysteresis.set_state_and_update(is_consistent_button_press, hrt_absolute_time());

				if (_button_pressed_hysteresis.get_state()) {
					manual_control_setpoint.mode_slot = _potential_button_press_slot;
				}
			}

			// limit processing if there's no update
			if (rc_updated || (hrt_elapsed_time(&_last_manual_control_setpoint_publish) > 300_ms)) {
				UpdateManualSetpoint(input_rc.timestamp_last_signal);
			}

			UpdateManualSwitches(input_rc.timestamp_last_signal);

			/* Update parameters from RC Channels (tuning with RC) if activated */
			if (hrt_elapsed_time(&_last_rc_to_param_map_time) > 1_s) {
				set_params_from_rc();
				_last_rc_to_param_map_time = hrt_absolute_time();
			}
		}

		memcpy(_rc_values_previous, input_rc.values, sizeof(input_rc.values[0]) * channel_count_limited);
		static_assert(sizeof(_rc_values_previous) == sizeof(input_rc.values), "check sizeof(_rc_values_previous)");
	}

	perf_end(_loop_perf);
}

switch_pos_t RCUpdate::get_rc_sw3pos_position(uint8_t func, float on_th, float mid_th) const
{
	if (_rc.function[func] >= 0) {
		const bool on_inv = (on_th < 0.f);
		const bool mid_inv = (mid_th < 0.f);

		const float value = 0.5f * _rc.channels[_rc.function[func]] + 0.5f;

		if (on_inv ? value < on_th : value > on_th) {
			return manual_control_switches_s::SWITCH_POS_ON;

		} else if (mid_inv ? value < mid_th : value > mid_th) {
			return manual_control_switches_s::SWITCH_POS_MIDDLE;

		} else {
			return manual_control_switches_s::SWITCH_POS_OFF;
		}
	}

	return manual_control_switches_s::SWITCH_POS_NONE;
}

switch_pos_t RCUpdate::get_rc_sw2pos_position(uint8_t func, float on_th) const
{
	if (_rc.function[func] >= 0) {
		const bool on_inv = (on_th < 0.f);

		const float value = 0.5f * _rc.channels[_rc.function[func]] + 0.5f;

		if (on_inv ? value < on_th : value > on_th) {
			return manual_control_switches_s::SWITCH_POS_ON;

		} else {
			return manual_control_switches_s::SWITCH_POS_OFF;
		}
	}

	return manual_control_switches_s::SWITCH_POS_NONE;
}

void RCUpdate::UpdateManualSwitches(const hrt_abstime &timestamp_sample)
{
	manual_control_switches_s switches{};
	switches.timestamp_sample = timestamp_sample;

	// check mode slot (RC_MAP_FLTMODE) or legacy mode switch (RC_MAP_MODE_SW), but not both
	if (_param_rc_map_fltmode.get() > 0) {
		// number of valid slots
		static constexpr int num_slots = manual_control_switches_s::MODE_SLOT_NUM;

		// the half width of the range of a slot is the total range
		// divided by the number of slots, again divided by two
		static constexpr float slot_width_half = 1.f / num_slots;

		// min is -1, max is +1, range is 2. We offset below min and max
		static constexpr float slot_min = -1.f - 0.05f;
		static constexpr float slot_max =  1.f + 0.05f;

		// the slot gets mapped by first normalizing into a 0..1 interval using min
		// and max. Then the right slot is obtained by multiplying with the number of
		// slots. And finally we add half a slot width to ensure that integer rounding
		// will take us to the correct final index.
		const float value = _rc.channels[_param_rc_map_fltmode.get() - 1];
		switches.mode_slot = (((((value - slot_min) * num_slots) + slot_width_half) / (slot_max - slot_min)) +
				      slot_width_half) + 1;

		if (switches.mode_slot > num_slots) {
			switches.mode_slot = num_slots;
		}

	} else if (_param_rc_map_mode_sw.get() > 0) {
		switches.mode_switch = get_rc_sw3pos_position(rc_channels_s::FUNCTION_MODE,
				       _param_rc_auto_th.get(), _param_rc_assist_th.get());

		// only used with legacy mode switch
		switches.man_switch       = get_rc_sw2pos_position(rc_channels_s::FUNCTION_MAN,       _param_rc_man_th.get());
		switches.acro_switch      = get_rc_sw2pos_position(rc_channels_s::FUNCTION_ACRO,      _param_rc_acro_th.get());
		switches.rattitude_switch = get_rc_sw2pos_position(rc_channels_s::FUNCTION_RATTITUDE, _param_rc_ratt_th.get());
		switches.stab_switch      = get_rc_sw2pos_position(rc_channels_s::FUNCTION_STAB,      _param_rc_stab_th.get());
		switches.posctl_switch    = get_rc_sw2pos_position(rc_channels_s::FUNCTION_POSCTL,    _param_rc_posctl_th.get());
	}

	switches.return_switch     = get_rc_sw2pos_position(rc_channels_s::FUNCTION_RETURN,     _param_rc_return_th.get());
	switches.loiter_switch     = get_rc_sw2pos_position(rc_channels_s::FUNCTION_LOITER,     _param_rc_loiter_th.get());
	switches.offboard_switch   = get_rc_sw2pos_position(rc_channels_s::FUNCTION_OFFBOARD,   _param_rc_offb_th.get());
	switches.kill_switch       = get_rc_sw2pos_position(rc_channels_s::FUNCTION_KILLSWITCH, _param_rc_killswitch_th.get());
	switches.arm_switch        = get_rc_sw2pos_position(rc_channels_s::FUNCTION_ARMSWITCH,  _param_rc_armswitch_th.get());
	switches.transition_switch = get_rc_sw2pos_position(rc_channels_s::FUNCTION_TRANSITION, _param_rc_trans_th.get());
	switches.gear_switch       = get_rc_sw2pos_position(rc_channels_s::FUNCTION_GEAR,       _param_rc_gear_th.get());

	// last 2 switch updates identical (simple protection from bad RC data)
	if (switches == _manual_switches_previous) {
		const bool switches_changed = (switches != _manual_switches_last_publish);

		// publish immediately on change or at ~1 Hz
		if (switches_changed || (hrt_elapsed_time(&_manual_switches_last_publish.timestamp) >= 1_s)) {
			uint32_t switch_changes = _manual_switches_last_publish.switch_changes;

			if (switches_changed) {
				switch_changes++;
			}

			_manual_switches_last_publish = switches;
			_manual_switches_last_publish.switch_changes = switch_changes;
			_manual_switches_last_publish.timestamp_sample = _manual_switches_previous.timestamp_sample;
			_manual_switches_last_publish.timestamp = hrt_absolute_time();
			_manual_control_switches_pub.publish(_manual_switches_last_publish);
		}
	}

	_manual_switches_previous = switches;
}

void RCUpdate::UpdateManualSetpoint(const hrt_abstime &timestamp_sample)
{
	manual_control_setpoint_s manual_control_setpoint{};
	manual_control_setpoint.timestamp_sample = timestamp_sample;
	manual_control_setpoint.data_source = manual_control_setpoint_s::SOURCE_RC;

	// limit controls
	manual_control_setpoint.y     = get_rc_value(rc_channels_s::FUNCTION_ROLL,    -1.f, 1.f);
	manual_control_setpoint.x     = get_rc_value(rc_channels_s::FUNCTION_PITCH,   -1.f, 1.f);
	manual_control_setpoint.r     = get_rc_value(rc_channels_s::FUNCTION_YAW,     -1.f, 1.f);
	manual_control_setpoint.z     = get_rc_value(rc_channels_s::FUNCTION_THROTTLE, 0.f, 1.f);
	manual_control_setpoint.flaps = get_rc_value(rc_channels_s::FUNCTION_FLAPS,   -1.f, 1.f);
	manual_control_setpoint.aux1  = get_rc_value(rc_channels_s::FUNCTION_AUX_1,   -1.f, 1.f);
	manual_control_setpoint.aux2  = get_rc_value(rc_channels_s::FUNCTION_AUX_2,   -1.f, 1.f);
	manual_control_setpoint.aux3  = get_rc_value(rc_channels_s::FUNCTION_AUX_3,   -1.f, 1.f);
	manual_control_setpoint.aux4  = get_rc_value(rc_channels_s::FUNCTION_AUX_4,   -1.f, 1.f);
	manual_control_setpoint.aux5  = get_rc_value(rc_channels_s::FUNCTION_AUX_5,   -1.f, 1.f);
	manual_control_setpoint.aux6  = get_rc_value(rc_channels_s::FUNCTION_AUX_6,   -1.f, 1.f);

	// publish manual_control_setpoint topic
	manual_control_setpoint.timestamp = hrt_absolute_time();
	_manual_control_setpoint_pub.publish(manual_control_setpoint);
	_last_manual_control_setpoint_publish = manual_control_setpoint.timestamp;


	// populate and publish actuator_controls_3 copied from mapped manual_control_setpoint
	actuator_controls_s actuator_group_3{};
	actuator_group_3.control[0] = manual_control_setpoint.y;
	actuator_group_3.control[1] = manual_control_setpoint.x;
	actuator_group_3.control[2] = manual_control_setpoint.r;
	actuator_group_3.control[3] = manual_control_setpoint.z;
	actuator_group_3.control[4] = manual_control_setpoint.flaps;
	actuator_group_3.control[5] = manual_control_setpoint.aux1;
	actuator_group_3.control[6] = manual_control_setpoint.aux2;
	actuator_group_3.control[7] = manual_control_setpoint.aux3;

	actuator_group_3.timestamp = hrt_absolute_time();
	_actuator_group_3_pub.publish(actuator_group_3);
}

int RCUpdate::task_spawn(int argc, char *argv[])
{
	RCUpdate *instance = new RCUpdate();

	if (instance) {
		_object.store(instance);
		_task_id = task_id_is_work_queue;

		if (instance->init()) {
			return PX4_OK;
		}

	} else {
		PX4_ERR("alloc failed");
	}

	delete instance;
	_object.store(nullptr);
	_task_id = -1;

	return PX4_ERROR;
}

int RCUpdate::print_status()
{
	PX4_INFO_RAW("Running\n");

	if (_channel_count_max > 0) {
		PX4_INFO_RAW(" #  MIN  MAX TRIM  DZ REV\n");

		for (int i = 0; i < _channel_count_max; i++) {
			PX4_INFO_RAW("%2d %4d %4d %4d %3d %3d\n", i, _parameters.min[i], _parameters.max[i], _parameters.trim[i],
				     _parameters.dz[i], _parameters.rev[i]);
		}
	}

	perf_print_counter(_loop_perf);
	perf_print_counter(_loop_interval_perf);
	perf_print_counter(_valid_data_interval_perf);

	return 0;
}

int RCUpdate::custom_command(int argc, char *argv[])
{
	return print_usage("unknown command");
}

int RCUpdate::print_usage(const char *reason)
{
	if (reason) {
		PX4_WARN("%s\n", reason);
	}

	PRINT_MODULE_DESCRIPTION(
		R"DESCR_STR(
### Description
The rc_update module handles RC channel mapping: read the raw input channels (`input_rc`),
then apply the calibration, map the RC channels to the configured channels & mode switches
and then publish as `rc_channels` and `manual_control_setpoint`.

### Implementation
To reduce control latency, the module is scheduled on input_rc publications.

)DESCR_STR");

	PRINT_MODULE_USAGE_NAME("rc_update", "system");
	PRINT_MODULE_USAGE_COMMAND("start");
	PRINT_MODULE_USAGE_DEFAULT_COMMANDS();

	return 0;
}

} // namespace RCUpdate

extern "C" __EXPORT int rc_update_main(int argc, char *argv[])
{
	return RCUpdate::RCUpdate::main(argc, argv);
}<|MERGE_RESOLUTION|>--- conflicted
+++ resolved
@@ -268,18 +268,17 @@
 	}
 }
 
-<<<<<<< HEAD
 void
 RCUpdate::map_flight_modes_buttons()
 {
-	static_assert(rc_channels_s::RC_CHANNELS_FUNCTION_FLTBTN_SLOT_1 + manual_control_setpoint_s::MODE_SLOT_NUM <= sizeof(
+	static_assert(rc_channels_s::FUNCTION_FLTBTN_SLOT_1 + manual_control_switches_s::MODE_SLOT_NUM <= sizeof(
 			      _rc.function) / sizeof(_rc.function[0]), "Unexpected number of RC functions");
-	static_assert(rc_channels_s::RC_CHANNELS_FUNCTION_FLTBTN_NUM_SLOTS == manual_control_setpoint_s::MODE_SLOT_NUM,
+	static_assert(rc_channels_s::FUNCTION_FLTBTN_NUM_SLOTS == manual_control_switches_s::MODE_SLOT_NUM,
 		      "Unexpected number of Flight Modes slots");
 
 	// Reset all the slots to -1
-	for (uint8_t index = 0; index < manual_control_setpoint_s::MODE_SLOT_NUM; index++) {
-		_rc.function[rc_channels_s::RC_CHANNELS_FUNCTION_FLTBTN_SLOT_1 + index] = -1;
+	for (uint8_t index = 0; index < manual_control_switches_s::MODE_SLOT_NUM; index++) {
+		_rc.function[rc_channels_s::FUNCTION_FLTBTN_SLOT_1 + index] = -1;
 	}
 
 	// If the functionality is disabled we can early return, no need to map channels
@@ -294,11 +293,11 @@
 	for (uint8_t index = 0; index < RC_MAX_CHAN_COUNT; index++) {
 		if (buttons_rc_channels & (1 << index)) {
 			PX4_DEBUG("Slot %d assigned to channel %d", slot_counter + 1, index);
-			_rc.function[rc_channels_s::RC_CHANNELS_FUNCTION_FLTBTN_SLOT_1 + slot_counter] = index;
+			_rc.function[rc_channels_s::FUNCTION_FLTBTN_SLOT_1 + slot_counter] = index;
 			slot_counter++;
 		}
 
-		if (slot_counter == manual_control_setpoint_s::MODE_SLOT_NUM) {
+		if (slot_counter == manual_control_switches_s::MODE_SLOT_NUM) {
 			// we have filled all the available slots
 			break;
 		}
@@ -307,9 +306,6 @@
 
 void
 RCUpdate::Run()
-=======
-void RCUpdate::Run()
->>>>>>> 48f125f1
 {
 	if (should_exit()) {
 		_input_rc_sub.unregisterCallback();
@@ -460,7 +456,6 @@
 			}
 		}
 
-<<<<<<< HEAD
 		/*
 		 * some RC systems glitch after a reboot, we should ignore the first 100ms of regained signal
 		 * as the glitch might be interpreted as a commanded stick action or a flight mode switch
@@ -470,60 +465,17 @@
 		_rc_signal_lost_hysteresis.set_hysteresis_time_from(true, 100_ms);
 		_rc_signal_lost_hysteresis.set_state_and_update(signal_lost, hrt_absolute_time());
 
-		_rc.channel_count = rc_input.channel_count;
-		_rc.rssi = rc_input.rssi;
-		_rc.signal_lost = _rc_signal_lost_hysteresis.get_state();
-		_rc.timestamp = rc_input.timestamp_last_signal;
-		_rc.frame_drop_count = rc_input.rc_lost_frame_count;
-
-		/* publish rc_channels topic even if signal is invalid, for debug */
-		_rc_pub.publish(_rc);
-
-		/* only publish manual control if the signal is still present and was present once */
-		if (!_rc_signal_lost_hysteresis.get_state() && rc_input.timestamp_last_signal > 0) {
-
-			/* initialize manual setpoint */
-			manual_control_setpoint_s manual_control_setpoint{};
-			/* set mode slot to unassigned */
-			manual_control_setpoint.mode_slot = manual_control_setpoint_s::MODE_SLOT_NONE;
-			/* set the timestamp to the last signal time */
-			manual_control_setpoint.timestamp = rc_input.timestamp_last_signal;
-			manual_control_setpoint.data_source = manual_control_setpoint_s::SOURCE_RC;
-
-			/* limit controls */
-			manual_control_setpoint.y = get_rc_value(rc_channels_s::RC_CHANNELS_FUNCTION_ROLL, -1.0, 1.0);
-			manual_control_setpoint.x = get_rc_value(rc_channels_s::RC_CHANNELS_FUNCTION_PITCH, -1.0, 1.0);
-			manual_control_setpoint.r = get_rc_value(rc_channels_s::RC_CHANNELS_FUNCTION_YAW, -1.0, 1.0);
-			manual_control_setpoint.z = get_rc_value(rc_channels_s::RC_CHANNELS_FUNCTION_THROTTLE, 0.0, 1.0);
-			manual_control_setpoint.flaps = get_rc_value(rc_channels_s::RC_CHANNELS_FUNCTION_FLAPS, -1.0, 1.0);
-			manual_control_setpoint.aux1 = get_rc_value(rc_channels_s::RC_CHANNELS_FUNCTION_AUX_1, -1.0, 1.0);
-			manual_control_setpoint.aux2 = get_rc_value(rc_channels_s::RC_CHANNELS_FUNCTION_AUX_2, -1.0, 1.0);
-			manual_control_setpoint.aux3 = get_rc_value(rc_channels_s::RC_CHANNELS_FUNCTION_AUX_3, -1.0, 1.0);
-			manual_control_setpoint.aux4 = get_rc_value(rc_channels_s::RC_CHANNELS_FUNCTION_AUX_4, -1.0, 1.0);
-			manual_control_setpoint.aux5 = get_rc_value(rc_channels_s::RC_CHANNELS_FUNCTION_AUX_5, -1.0, 1.0);
-			manual_control_setpoint.aux6 = get_rc_value(rc_channels_s::RC_CHANNELS_FUNCTION_AUX_6, -1.0, 1.0);
-
-			if (_param_rc_map_fltmode.get() > 0) {
-				/* number of valid slots */
-				const int num_slots = manual_control_setpoint_s::MODE_SLOT_NUM;
-
-				/* the half width of the range of a slot is the total range
-				 * divided by the number of slots, again divided by two
-				 */
-				const float slot_width_half = 2.0f / num_slots / 2.0f;
-=======
 		_rc.channel_count = input_rc.channel_count;
 		_rc.rssi = input_rc.rssi;
-		_rc.signal_lost = signal_lost;
+		_rc.signal_lost = _rc_signal_lost_hysteresis.get_state();
 		_rc.timestamp = input_rc.timestamp_last_signal;
 		_rc.frame_drop_count = input_rc.rc_lost_frame_count;
 
 		/* publish rc_channels topic even if signal is invalid, for debug */
 		_rc_channels_pub.publish(_rc);
->>>>>>> 48f125f1
 
 		/* only publish manual control if the signal is present */
-		if (input_source_stable && channel_count_stable && !signal_lost
+		if (input_source_stable && channel_count_stable && !_rc_signal_lost_hysteresis.get_state()
 		    && (input_rc.timestamp_last_signal > _last_timestamp_signal)) {
 
 			_last_timestamp_signal = input_rc.timestamp_last_signal;
@@ -536,37 +488,6 @@
 				if (_rc_values_previous[i] != input_rc.values[i]) {
 					rc_updated = true;
 					break;
-				}
-
-			} else if (_param_rc_map_flightmode_buttons.get() > 0) {
-				manual_control_setpoint.mode_slot = manual_control_setpoint_s::MODE_SLOT_NONE;
-				bool is_consistent_button_press = false;
-
-				for (uint8_t index = 0; index < manual_control_setpoint_s::MODE_SLOT_NUM; index++) {
-
-					// If the slot is not in use (-1), get_rc_value() will return 0
-					float value = get_rc_value(rc_channels_s::RC_CHANNELS_FUNCTION_FLTBTN_SLOT_1 + index, -1.0, 1.0);
-
-					// The range goes from -1 to 1, checking that value is greater than 0.5f
-					// corresponds to check that the signal is above 75% of the overall range.
-					if (value > 0.5f) {
-						const uint8_t current_button_press_slot = index + 1;
-
-						// The same button stays pressed consistently
-						if (current_button_press_slot == _potential_button_press_slot) {
-							is_consistent_button_press = true;
-						}
-
-						_potential_button_press_slot = current_button_press_slot;
-						break;
-					}
-				}
-
-				_button_pressed_hysteresis.set_hysteresis_time_from(false, 50_ms);
-				_button_pressed_hysteresis.set_state_and_update(is_consistent_button_press, hrt_absolute_time());
-
-				if (_button_pressed_hysteresis.get_state()) {
-					manual_control_setpoint.mode_slot = _potential_button_press_slot;
 				}
 			}
 
