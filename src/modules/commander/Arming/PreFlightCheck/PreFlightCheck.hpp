--- conflicted
+++ resolved
@@ -81,17 +81,12 @@
 				   vehicle_status_flags_s &status_flags, const bool checkGNSS, bool reportFailures, const bool prearm,
 				   const hrt_abstime &time_since_boot);
 
-<<<<<<< HEAD
-	static bool preArmCheck(orb_advert_t *mavlink_log_pub, const vehicle_status_flags_s &status_flags,
-				const safety_s &safety, const uint8_t arm_requirements, const vehicle_status_s &status);
-=======
 	struct arm_requirements_t {
 		bool arm_authorization = false;
 		bool esc_check = false;
 		bool global_position = false;
 		bool mission = false;
 	};
->>>>>>> 8505dddb
 
 	static bool preArmCheck(orb_advert_t *mavlink_log_pub, const vehicle_status_flags_s &status_flags,
 				const safety_s &safety, const arm_requirements_t &arm_requirements, const vehicle_status_s &status);
