--- conflicted
+++ resolved
@@ -922,12 +922,23 @@
 PARAM_DEFINE_FLOAT(COM_CPU_MAX, 90.0f);
 
 /**
-<<<<<<< HEAD
- * Time-out for detecting a failure after takeoff
- *
- * A non-zero, positive value specifies the timeframe in seconds within Failure Detector is allowed to put the vehicle into
- * a lockdown state if attitude exceeds the defined limits.
- *
+ * Required number of redundant power modules
+ *
+ * This configures a check to verify the expected number of 5V rail power supplies are present. By default only one is expected.
+ * Note: CBRK_SUPPLY_CHK disables all power checks including this one.
+ *
+ * @group Commander
+ * @min 0
+ * @max 4
+ */
+PARAM_DEFINE_INT32(COM_POWER_COUNT, 1);
+
+/**
+ * Timeout for detecting a failure after takeoff
+ *
+ * A non-zero, positive value specifies the timeframe in seconds within failure detector is allowed to put the vehicle into
+ * a lockdown state if attitude exceeds the limits defined in FD_FAIL_P and FD_FAIL_R.
+ * The check is not executed for flight modes that do support acrobatic maneuvers, e.g: Acro (MC/FW), Rattitude and Manual (FW).
  * A zero or negative value means that the check is disabled.
  *
  * @group Commander
@@ -936,44 +947,4 @@
  * @max 5.0
  * @decimal 3
  */
-PARAM_DEFINE_FLOAT(COM_LKDOWN_TKO, 3.0f);
-
-/**
- * Required number of redundant power modules
- *
- * This configures the a check to verify the expected number of 5V rail power supplies are present. By default only one is expected.
- * Note: CBRK_SUPPLY_CHK disables all power checks including this one.
- *
- * @group Commander
- * @min 0
- * @max 4
- */
-PARAM_DEFINE_INT32(COM_POWER_COUNT, 1);
-=======
- * Required number of redundant power modules
- *
- * This configures a check to verify the expected number of 5V rail power supplies are present. By default only one is expected.
- * Note: CBRK_SUPPLY_CHK disables all power checks including this one.
- *
- * @group Commander
- * @min 0
- * @max 4
- */
-PARAM_DEFINE_INT32(COM_POWER_COUNT, 1);
-
-/**
- * Timeout for detecting a failure after takeoff
- *
- * A non-zero, positive value specifies the timeframe in seconds within failure detector is allowed to put the vehicle into
- * a lockdown state if attitude exceeds the limits defined in FD_FAIL_P and FD_FAIL_R.
- * The check is not executed for flight modes that do support acrobatic maneuvers, e.g: Acro (MC/FW), Rattitude and Manual (FW).
- * A zero or negative value means that the check is disabled.
- *
- * @group Commander
- * @unit s
- * @min -1.0
- * @max 5.0
- * @decimal 3
- */
-PARAM_DEFINE_FLOAT(COM_LKDOWN_TKO, 3.0f);
->>>>>>> d791c8ba
+PARAM_DEFINE_FLOAT(COM_LKDOWN_TKO, 3.0f);