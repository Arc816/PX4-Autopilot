--- conflicted
+++ resolved
@@ -100,6 +100,8 @@
 /* flags */
 static volatile bool thread_should_exit = false;	/**< daemon exit flag */
 static volatile bool thread_running = false;		/**< daemon status flag */
+
+
 
 static struct vehicle_status_s status = {};
 static struct actuator_armed_s armed = {};
@@ -1908,19 +1910,12 @@
 
 		if ((override_auto_mode || override_offboard_mode) && is_rotary_wing
 		    && !in_low_battery_failsafe && !_geofence_warning_action_on) {
-<<<<<<< HEAD
 			const float minimum_stick_deflection = 0.01f * _param_com_rc_stick_ov.get();
 
 			// transition to previous state if sticks are touched
 			if (hrt_elapsed_time(&_manual_control_setpoint.timestamp) < 1_s && // don't use uninitialized or old messages
 			    ((fabsf(_manual_control_setpoint.x) > minimum_stick_deflection) ||
 			     (fabsf(_manual_control_setpoint.y) > minimum_stick_deflection))) {
-=======
-			// transition to previous state if sticks are touched
-			if (hrt_elapsed_time(&_manual_control_setpoint.timestamp) < 1_s && // don't use uninitialized or old messages
-			    ((fabsf(_manual_control_setpoint.x) > _min_stick_change) ||
-			     (fabsf(_manual_control_setpoint.y) > _min_stick_change))) {
->>>>>>> 95d114e9
 				// revert to position control in any case
 				main_state_transition(status, commander_state_s::MAIN_STATE_POSCTL, status_flags, &_internal_state);
 				mavlink_log_info(&mavlink_log_pub, "Pilot took over control using sticks");
@@ -2271,7 +2266,6 @@
 
 					} else if (!status_flags.circuit_breaker_flight_termination_disabled &&
 						   !_flight_termination_triggered && !_lockdown_triggered) {
-<<<<<<< HEAD
 
 						armed.force_failsafe = true;
 						_flight_termination_triggered = true;
@@ -2284,14 +2278,6 @@
 					main_state_transition(status, commander_state_s::MAIN_STATE_AUTO_RTL, status_flags, &_internal_state);
 					_status_changed = true;
 					mavlink_log_critical(&mavlink_log_pub, "Too high wind abort operation and RTL");
-=======
-
-						armed.force_failsafe = true;
-						_flight_termination_triggered = true;
-						mavlink_log_emergency(&mavlink_log_pub, "Critical failure detected: terminate flight");
-						set_tune_override(TONE_PARACHUTE_RELEASE_TUNE);
-					}
->>>>>>> 95d114e9
 				}
 			}
 		}
@@ -3880,31 +3866,10 @@
 
 					_datalink_last_heartbeat_onboard_controller = hb.timestamp;
 
-<<<<<<< HEAD
-				if (telemetry.remote_component_id == telemetry_status_s::COMPONENT_ID_LOG) {
-					if (telemetry.heartbeat_time > _datalink_last_heartbeat_logging_system) {
-						if (_logging_system_lost) {
-							mavlink_log_info(&mavlink_log_pub, "Logging system regained");
-							_logging_system_lost = false;
-						}
-
-						_status_changed = true;
-						status_flags.onboard_logging_system_valid = true;
-					}
-
-					_datalink_last_heartbeat_logging_system = telemetry.heartbeat_time;
-				}
-
-				if (telemetry.remote_component_id == telemetry_status_s::COMPONENT_ID_OBSTACLE_AVOIDANCE) {
-					if (telemetry.heartbeat_time != _datalink_last_heartbeat_avoidance_system) {
-						_avoidance_system_status_change = _datalink_last_status_avoidance_system != telemetry.remote_system_status;
-					}
-=======
 					if (hb.component_id == telemetry_heartbeat_s::COMP_ID_OBSTACLE_AVOIDANCE) {
 						if (hb.timestamp > _datalink_last_heartbeat_avoidance_system) {
 							_avoidance_system_status_change = (_datalink_last_status_avoidance_system != hb.state);
 						}
->>>>>>> 95d114e9
 
 						_datalink_last_heartbeat_avoidance_system = hb.timestamp;
 						_datalink_last_status_avoidance_system = hb.state;
@@ -3914,6 +3879,20 @@
 							_avoidance_system_lost = false;
 							status_flags.avoidance_system_valid = true;
 						}
+					}
+
+					if (hb.component_id == telemetry_heartbeat_s::COMP_ID_LOG) {
+						if (telemetry.timestamp > _datalink_last_heartbeat_logging_system) {
+							if (_logging_system_lost) {
+								mavlink_log_info(&mavlink_log_pub, "Logging system regained");
+								_logging_system_lost = false;
+							}
+
+							_status_changed = true;
+							status_flags.onboard_logging_system_valid = true;
+						}
+
+						_datalink_last_heartbeat_logging_system = telemetry.timestamp;
 					}
 
 					break;
