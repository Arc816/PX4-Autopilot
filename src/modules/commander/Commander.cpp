/****************************************************************************
 *
 *   Copyright (c) 2013-2018 PX4 Development Team. All rights reserved.
 *
 * Redistribution and use in source and binary forms, with or without
 * modification, are permitted provided that the following conditions
 * are met:
 *
 * 1. Redistributions of source code must retain the above copyright
 *    notice, this list of conditions and the following disclaimer.
 * 2. Redistributions in binary form must reproduce the above copyright
 *    notice, this list of conditions and the following disclaimer in
 *    the documentation and/or other materials provided with the
 *    distribution.
 * 3. Neither the name PX4 nor the names of its contributors may be
 *    used to endorse or promote products derived from this software
 *    without specific prior written permission.
 *
 * THIS SOFTWARE IS PROVIDED BY THE COPYRIGHT HOLDERS AND CONTRIBUTORS
 * "AS IS" AND ANY EXPRESS OR IMPLIED WARRANTIES, INCLUDING, BUT NOT
 * LIMITED TO, THE IMPLIED WARRANTIES OF MERCHANTABILITY AND FITNESS
 * FOR A PARTICULAR PURPOSE ARE DISCLAIMED. IN NO EVENT SHALL THE
 * COPYRIGHT OWNER OR CONTRIBUTORS BE LIABLE FOR ANY DIRECT, INDIRECT,
 * INCIDENTAL, SPECIAL, EXEMPLARY, OR CONSEQUENTIAL DAMAGES (INCLUDING,
 * BUT NOT LIMITED TO, PROCUREMENT OF SUBSTITUTE GOODS OR SERVICES; LOSS
 * OF USE, DATA, OR PROFITS; OR BUSINESS INTERRUPTION) HOWEVER CAUSED
 * AND ON ANY THEORY OF LIABILITY, WHETHER IN CONTRACT, STRICT
 * LIABILITY, OR TORT (INCLUDING NEGLIGENCE OR OTHERWISE) ARISING IN
 * ANY WAY OUT OF THE USE OF THIS SOFTWARE, EVEN IF ADVISED OF THE
 * POSSIBILITY OF SUCH DAMAGE.
 *
 ****************************************************************************/

/**
 * @file commander.cpp
 *
 * Main state machine / business logic
 *
 * @TODO This application is currently in a rewrite process. Main changes:
 *			- Calibration routines are moved into the event system
 *			- Commander is rewritten as class
 *			- State machines will be model driven
 */

#include "Commander.hpp"

/* commander module headers */
#include "accelerometer_calibration.h"
#include "airspeed_calibration.h"
#include "arm_auth.h"
#include "baro_calibration.h"
#include "calibration_routines.h"
#include "commander_helper.h"
#include "esc_calibration.h"
#include "gyro_calibration.h"
#include "mag_calibration.h"
#include "PreflightCheck.h"
#include "px4_custom_mode.h"
#include "rc_calibration.h"
#include "state_machine_helper.h"
#include "health_flag_helper.h"

/* PX4 headers */
#include <dataman/dataman.h>
#include <drivers/drv_hrt.h>
#include <drivers/drv_tone_alarm.h>
#include <lib/ecl/geo/geo.h>
#include <mathlib/mathlib.h>
#include <navigator/navigation.h>
#include <px4_config.h>
#include <px4_defines.h>
#include <px4_posix.h>
#include <px4_shutdown.h>
#include <px4_tasks.h>
#include <px4_time.h>
#include <circuit_breaker/circuit_breaker.h>
#include <systemlib/mavlink_log.h>

#include <cmath>
#include <float.h>
#include <cstring>

#include <uORB/topics/actuator_controls.h>
#include <uORB/topics/battery_status.h>
#include <uORB/topics/cpuload.h>
#include <uORB/topics/geofence_result.h>
#include <uORB/topics/manual_control_setpoint.h>
#include <uORB/topics/mavlink_log.h>
#include <uORB/topics/mission.h>
#include <uORB/topics/parameter_update.h>
#include <uORB/topics/power_button_state.h>
#include <uORB/topics/safety.h>
#include <uORB/topics/subsystem_info.h>
#include <uORB/topics/system_power.h>
#include <uORB/topics/telemetry_status.h>
#include <uORB/topics/vehicle_command_ack.h>
#include <uORB/topics/vehicle_land_detected.h>
#include <uORB/topics/vtol_vehicle_status.h>

typedef enum VEHICLE_MODE_FLAG {
	VEHICLE_MODE_FLAG_CUSTOM_MODE_ENABLED = 1, /* 0b00000001 Reserved for future use. | */
	VEHICLE_MODE_FLAG_TEST_ENABLED = 2, /* 0b00000010 system has a test mode enabled. This flag is intended for temporary system tests and should not be used for stable implementations. | */
	VEHICLE_MODE_FLAG_AUTO_ENABLED = 4, /* 0b00000100 autonomous mode enabled, system finds its own goal positions. Guided flag can be set or not, depends on the actual implementation. | */
	VEHICLE_MODE_FLAG_GUIDED_ENABLED = 8, /* 0b00001000 guided mode enabled, system flies MISSIONs / mission items. | */
	VEHICLE_MODE_FLAG_STABILIZE_ENABLED = 16, /* 0b00010000 system stabilizes electronically its attitude (and optionally position). It needs however further control inputs to move around. | */
	VEHICLE_MODE_FLAG_HIL_ENABLED = 32, /* 0b00100000 hardware in the loop simulation. All motors / actuators are blocked, but internal software is full operational. | */
	VEHICLE_MODE_FLAG_MANUAL_INPUT_ENABLED = 64, /* 0b01000000 remote control input is enabled. | */
	VEHICLE_MODE_FLAG_SAFETY_ARMED = 128, /* 0b10000000 MAV safety set to armed. Motors are enabled / running / can start. Ready to fly. | */
	VEHICLE_MODE_FLAG_ENUM_END = 129, /*  | */
} VEHICLE_MODE_FLAG;

/* Decouple update interval and hysteresis counters, all depends on intervals */
static constexpr uint64_t COMMANDER_MONITORING_INTERVAL = 10_ms;
#define COMMANDER_MONITORING_LOOPSPERMSEC (1/(COMMANDER_MONITORING_INTERVAL/1000.0f))

static constexpr float STICK_ON_OFF_LIMIT = 0.9f;

static constexpr uint64_t OFFBOARD_TIMEOUT = 500_ms;
static constexpr uint64_t HOTPLUG_SENS_TIMEOUT = 8_s;	/**< wait for hotplug sensors to come online for upto 8 seconds */
static constexpr uint64_t PRINT_MODE_REJECT_INTERVAL = 500_ms;
static constexpr uint64_t INAIR_RESTART_HOLDOFF_INTERVAL = 500_ms;

/* Mavlink log uORB handle */
static orb_advert_t mavlink_log_pub = nullptr;
static orb_advert_t power_button_state_pub = nullptr;

/* flags */
static volatile bool thread_should_exit = false;	/**< daemon exit flag */
static volatile bool thread_running = false;		/**< daemon status flag */

static hrt_abstime commander_boot_timestamp = 0;

static unsigned int leds_counter;
/* To remember when last notification was sent */
static uint64_t last_print_mode_reject_time = 0;

static float min_stick_change = 0.25f;

static struct vehicle_status_s status = {};
static struct actuator_armed_s armed = {};
static struct safety_s safety = {};
static int32_t _flight_mode_slots[manual_control_setpoint_s::MODE_SLOT_MAX];
static struct commander_state_s internal_state = {};

static uint8_t main_state_before_rtl = commander_state_s::MAIN_STATE_MAX;

static manual_control_setpoint_s sp_man = {};		///< the current manual control setpoint
static manual_control_setpoint_s _last_sp_man = {};	///< the manual control setpoint valid at the last mode switch
static uint8_t _last_sp_man_arm_switch = 0;

static struct vtol_vehicle_status_s vtol_status = {};
static struct cpuload_s cpuload = {};

static bool last_overload = false;

static struct vehicle_status_flags_s status_flags = {};

static uint64_t rc_signal_lost_timestamp;		// Time at which the RC reception was lost

static uint8_t arm_requirements = ARM_REQ_NONE;

static bool _last_condition_local_altitude_valid = false;
static bool _last_condition_global_position_valid = false;

static struct vehicle_land_detected_s land_detector = {};

static float _eph_threshold_adj =
	INFINITY;	///< maximum allowable horizontal position uncertainty after adjustment for flight condition
static bool _skip_pos_accuracy_check = false;

/**
 * The daemon app only briefly exists to start
 * the background job. The stack size assigned in the
 * Makefile does only apply to this management task.
 *
 * The actual stack size should be set in the call
 * to task_create().
 *
 * @ingroup apps
 */
extern "C" __EXPORT int commander_main(int argc, char *argv[]);

/**
 * Print the correct usage.
 */
void usage(const char *reason);

void control_status_leds(vehicle_status_s *status_local, const actuator_armed_s *actuator_armed, bool changed,
			 const uint8_t battery_warning, const cpuload_s *cpuload_local);

void get_circuit_breaker_params();

bool stabilization_required();

void print_reject_mode(const char *msg);

void print_reject_arm(const char *msg);

void print_status();

transition_result_t arm_disarm(bool arm, orb_advert_t *mavlink_log_pub, const char *armedBy);

/**
 * Loop that runs at a lower rate and priority for calibration and parameter tasks.
 */
void *commander_low_prio_loop(void *arg);

static void answer_command(const vehicle_command_s &cmd, unsigned result, orb_advert_t &command_ack_pub);

static int power_button_state_notification_cb(board_power_button_state_notification_e request)
{
	// Note: this can be called from IRQ handlers, so we publish a message that will be handled
	// on the main thread of commander.
	power_button_state_s button_state{};
	button_state.timestamp = hrt_absolute_time();
	int ret = PWR_BUTTON_RESPONSE_SHUT_DOWN_PENDING;

	switch (request) {
	case PWR_BUTTON_IDEL:
		button_state.event = power_button_state_s::PWR_BUTTON_STATE_IDEL;
		break;

	case PWR_BUTTON_DOWN:
		button_state.event = power_button_state_s::PWR_BUTTON_STATE_DOWN;
		break;

	case PWR_BUTTON_UP:
		button_state.event = power_button_state_s::PWR_BUTTON_STATE_UP;
		break;

	case PWR_BUTTON_REQUEST_SHUT_DOWN:
		button_state.event = power_button_state_s::PWR_BUTTON_STATE_REQUEST_SHUTDOWN;
		break;

	default:
		PX4_ERR("unhandled power button state: %i", (int)request);
		return ret;
	}

	if (power_button_state_pub != nullptr) {
		orb_publish(ORB_ID(power_button_state), power_button_state_pub, &button_state);

	} else {
		PX4_ERR("power_button_state_pub not properly initialized");
	}

	return ret;
}

static bool send_vehicle_command(uint16_t cmd, float param1 = NAN, float param2 = NAN)
{
	vehicle_command_s vcmd = {};
	vcmd.timestamp = hrt_absolute_time();
	vcmd.param1 = param1;
	vcmd.param2 = param2;
	vcmd.param3 = NAN;
	vcmd.param4 = NAN;
	vcmd.param5 = (double)NAN;
	vcmd.param6 = (double)NAN;
	vcmd.param7 = NAN;
	vcmd.command = cmd;
	vcmd.target_system = status.system_id;
	vcmd.target_component = status.component_id;

	orb_advert_t h = orb_advertise_queue(ORB_ID(vehicle_command), &vcmd, vehicle_command_s::ORB_QUEUE_LENGTH);

	return (h != nullptr);
}

int commander_main(int argc, char *argv[])
{
	if (argc < 2) {
		usage("missing command");
		return 1;
	}

	if (!strcmp(argv[1], "start")) {

		if (thread_running) {
			PX4_INFO("already running");
			/* this is not an error */
			return 0;
		}

		thread_should_exit = false;

		Commander::main(argc, argv);

		unsigned constexpr max_wait_us = 1000000;
		unsigned constexpr max_wait_steps = 2000;

		unsigned i;

		for (i = 0; i < max_wait_steps; i++) {
			px4_usleep(max_wait_us / max_wait_steps);

			if (thread_running) {
				break;
			}
		}

		return !(i < max_wait_steps);
	}

	if (!strcmp(argv[1], "stop")) {

		if (!thread_running) {
			PX4_WARN("already stopped");
			return 0;
		}

		thread_should_exit = true;

		Commander::main(argc, argv);

		PX4_INFO("terminated.");

		return 0;
	}

	/* commands needing the app to run below */
	if (!thread_running) {
		PX4_ERR("not started");
		return 1;
	}

	if (!strcmp(argv[1], "status")) {
		print_status();
		return 0;
	}

	if (!strcmp(argv[1], "calibrate")) {
		if (argc > 2) {
			int calib_ret = OK;

			if (!strcmp(argv[2], "mag")) {
				calib_ret = do_mag_calibration(&mavlink_log_pub);

			} else if (!strcmp(argv[2], "accel")) {
				calib_ret = do_accel_calibration(&mavlink_log_pub);

			} else if (!strcmp(argv[2], "gyro")) {
				calib_ret = do_gyro_calibration(&mavlink_log_pub);

			} else if (!strcmp(argv[2], "level")) {
				calib_ret = do_level_calibration(&mavlink_log_pub);

			} else if (!strcmp(argv[2], "esc")) {
				calib_ret = do_esc_calibration(&mavlink_log_pub, &armed);

			} else if (!strcmp(argv[2], "airspeed")) {
				calib_ret = do_airspeed_calibration(&mavlink_log_pub);

			} else {
				PX4_ERR("argument %s unsupported.", argv[2]);
			}

			if (calib_ret) {
				PX4_ERR("calibration failed, exiting.");
				return 1;

			} else {
				return 0;
			}

		} else {
			PX4_ERR("missing argument");
		}
	}

	if (!strcmp(argv[1], "check")) {
		bool preflight_check_res = Commander::preflight_check(true);
		PX4_INFO("Preflight check: %s", preflight_check_res ? "OK" : "FAILED");

		bool prearm_check_res = prearm_check(&mavlink_log_pub, status_flags, safety, arm_requirements);
		PX4_INFO("Prearm check: %s", prearm_check_res ? "OK" : "FAILED");

		return 0;
	}

	if (!strcmp(argv[1], "arm")) {
		if (TRANSITION_CHANGED != arm_disarm(true, &mavlink_log_pub, "command line")) {
			PX4_ERR("arming failed");
		}

		return 0;
	}

	if (!strcmp(argv[1], "disarm")) {
		if (TRANSITION_DENIED == arm_disarm(false, &mavlink_log_pub, "command line")) {
			PX4_ERR("rejected disarm");
		}

		return 0;
	}

	if (!strcmp(argv[1], "takeoff")) {

		bool ret = false;

		/* see if we got a home position */
		if (status_flags.condition_local_position_valid) {

			if (TRANSITION_DENIED != arm_disarm(true, &mavlink_log_pub, "command line")) {
				ret = send_vehicle_command(vehicle_command_s::VEHICLE_CMD_NAV_TAKEOFF);

			} else {
				PX4_ERR("arming failed");
			}

		} else {
			PX4_ERR("rejecting takeoff, no position lock yet. Please retry..");
		}

		return (ret ? 0 : 1);
	}

	if (!strcmp(argv[1], "land")) {
		bool ret = send_vehicle_command(vehicle_command_s::VEHICLE_CMD_NAV_LAND);

		return (ret ? 0 : 1);
	}

	if (!strcmp(argv[1], "transition")) {

		bool ret = send_vehicle_command(vehicle_command_s::VEHICLE_CMD_DO_VTOL_TRANSITION,
						(float)(status.vehicle_type == vehicle_status_s::VEHICLE_TYPE_ROTARY_WING ?
							vtol_vehicle_status_s::VEHICLE_VTOL_STATE_FW :
							vtol_vehicle_status_s::VEHICLE_VTOL_STATE_MC));

		return (ret ? 0 : 1);
	}

	if (!strcmp(argv[1], "mode")) {
		if (argc > 2) {
			uint8_t new_main_state = commander_state_s::MAIN_STATE_MAX;

			if (!strcmp(argv[2], "manual")) {
				new_main_state = commander_state_s::MAIN_STATE_MANUAL;

			} else if (!strcmp(argv[2], "altctl")) {
				new_main_state = commander_state_s::MAIN_STATE_ALTCTL;

			} else if (!strcmp(argv[2], "posctl")) {
				new_main_state = commander_state_s::MAIN_STATE_POSCTL;

			} else if (!strcmp(argv[2], "auto:mission")) {
				new_main_state = commander_state_s::MAIN_STATE_AUTO_MISSION;

			} else if (!strcmp(argv[2], "auto:loiter")) {
				new_main_state = commander_state_s::MAIN_STATE_AUTO_LOITER;

			} else if (!strcmp(argv[2], "auto:rtl")) {
				new_main_state = commander_state_s::MAIN_STATE_AUTO_RTL;

			} else if (!strcmp(argv[2], "acro")) {
				new_main_state = commander_state_s::MAIN_STATE_ACRO;

			} else if (!strcmp(argv[2], "offboard")) {
				new_main_state = commander_state_s::MAIN_STATE_OFFBOARD;

			} else if (!strcmp(argv[2], "stabilized")) {
				new_main_state = commander_state_s::MAIN_STATE_STAB;

			} else if (!strcmp(argv[2], "rattitude")) {
				new_main_state = commander_state_s::MAIN_STATE_RATTITUDE;

			} else if (!strcmp(argv[2], "auto:takeoff")) {
				new_main_state = commander_state_s::MAIN_STATE_AUTO_TAKEOFF;

			} else if (!strcmp(argv[2], "auto:land")) {
				new_main_state = commander_state_s::MAIN_STATE_AUTO_LAND;

			} else if (!strcmp(argv[2], "auto:precland")) {
				new_main_state = commander_state_s::MAIN_STATE_AUTO_PRECLAND;

			} else {
				PX4_ERR("argument %s unsupported.", argv[2]);
			}

			if (TRANSITION_DENIED == main_state_transition(status, new_main_state, status_flags, &internal_state)) {
				PX4_ERR("mode change failed");
			}

			return 0;

		} else {
			PX4_ERR("missing argument");
		}
	}

	if (!strcmp(argv[1], "lockdown")) {

		if (argc < 3) {
			usage("not enough arguments, missing [on, off]");
			return 1;
		}

		bool ret = send_vehicle_command(vehicle_command_s::VEHICLE_CMD_DO_FLIGHTTERMINATION,
						strcmp(argv[2], "off") ? 2.0f : 0.0f /* lockdown */, 0.0f);

		return (ret ? 0 : 1);
	}

	usage("unrecognized command");
	return 1;
}

void usage(const char *reason)
{
	if (reason && *reason > 0) {
		PX4_INFO("%s", reason);
	}

	PX4_INFO("usage: commander {start|stop|status|calibrate|check|arm|disarm|takeoff|land|transition|mode}\n");
}

void print_status()
{
	PX4_INFO("arming: %s", arming_state_names[status.arming_state]);
}

transition_result_t arm_disarm(bool arm, orb_advert_t *mavlink_log_pub_local, const char *armedBy)
{
	transition_result_t arming_res = TRANSITION_NOT_CHANGED;

	// Transition the armed state. By passing mavlink_log_pub to arming_state_transition it will
	// output appropriate error messages if the state cannot transition.
	arming_res = arming_state_transition(&status,
					     safety,
					     arm ? vehicle_status_s::ARMING_STATE_ARMED : vehicle_status_s::ARMING_STATE_STANDBY,
					     &armed,
					     true /* fRunPreArmChecks */,
					     mavlink_log_pub_local,
					     &status_flags,
					     arm_requirements,
					     hrt_elapsed_time(&commander_boot_timestamp));

	if (arming_res == TRANSITION_CHANGED) {
		mavlink_log_info(mavlink_log_pub_local, "%s by %s", arm ? "ARMED" : "DISARMED", armedBy);

	} else if (arming_res == TRANSITION_DENIED) {
		tune_negative(true);
	}

	return arming_res;
}

Commander::Commander() :
	ModuleParams(nullptr),
	_failure_detector(this)
{
	_auto_disarm_landed.set_hysteresis_time_from(false, 10_s);
	_auto_disarm_killed.set_hysteresis_time_from(false, 5_s);

	// We want to accept RC inputs as default
	status.rc_input_mode = vehicle_status_s::RC_IN_MODE_DEFAULT;
	internal_state.main_state = commander_state_s::MAIN_STATE_MANUAL;
	status.nav_state = vehicle_status_s::NAVIGATION_STATE_MANUAL;
	status.arming_state = vehicle_status_s::ARMING_STATE_INIT;

	/* mark all signals lost as long as they haven't been found */
	status.rc_signal_lost = true;
	status_flags.offboard_control_signal_lost = true;
	status.data_link_lost = true;

	status_flags.condition_power_input_valid = true;
	status_flags.rc_calibration_valid = true;

	status_flags.avoidance_system_valid = false;
}

Commander::~Commander()
{
	delete[] _airspeed_fault_type;
}

bool
Commander::handle_command(vehicle_status_s *status_local, const vehicle_command_s &cmd, actuator_armed_s *armed_local,
			  orb_advert_t *command_ack_pub, bool *changed)
{
	/* only handle commands that are meant to be handled by this system and component */
	if (cmd.target_system != status_local->system_id || ((cmd.target_component != status_local->component_id)
			&& (cmd.target_component != 0))) { // component_id 0: valid for all components
		return false;
	}

	/* result of the command */
	unsigned cmd_result = vehicle_command_s::VEHICLE_CMD_RESULT_UNSUPPORTED;

	/* request to set different system mode */
	switch (cmd.command) {
	case vehicle_command_s::VEHICLE_CMD_DO_REPOSITION: {

			// Just switch the flight mode here, the navigator takes care of
			// doing something sensible with the coordinates. Its designed
			// to not require navigator and command to receive / process
			// the data at the exact same time.

			// Check if a mode switch had been requested
			if ((((uint32_t)cmd.param2) & 1) > 0) {
				transition_result_t main_ret = main_state_transition(*status_local, commander_state_s::MAIN_STATE_AUTO_LOITER,
							       status_flags, &internal_state);

				if ((main_ret != TRANSITION_DENIED)) {
					cmd_result = vehicle_command_s::VEHICLE_CMD_RESULT_ACCEPTED;

				} else {
					cmd_result = vehicle_command_s::VEHICLE_CMD_RESULT_TEMPORARILY_REJECTED;
					mavlink_log_critical(&mavlink_log_pub, "Reposition command rejected");
				}

			} else {
				cmd_result = vehicle_command_s::VEHICLE_CMD_RESULT_ACCEPTED;
			}
		}
		break;

	case vehicle_command_s::VEHICLE_CMD_DO_SET_MODE: {
			uint8_t base_mode = (uint8_t)cmd.param1;
			uint8_t custom_main_mode = (uint8_t)cmd.param2;
			uint8_t custom_sub_mode = (uint8_t)cmd.param3;

			transition_result_t arming_ret = TRANSITION_NOT_CHANGED;

			transition_result_t main_ret = TRANSITION_NOT_CHANGED;

			// We ignore base_mode & VEHICLE_MODE_FLAG_SAFETY_ARMED because
			// the command VEHICLE_CMD_COMPONENT_ARM_DISARM should be used
			// instead according to the latest mavlink spec.

			if (base_mode & VEHICLE_MODE_FLAG_CUSTOM_MODE_ENABLED) {
				/* use autopilot-specific mode */
				if (custom_main_mode == PX4_CUSTOM_MAIN_MODE_MANUAL) {
					/* MANUAL */
					main_ret = main_state_transition(*status_local, commander_state_s::MAIN_STATE_MANUAL, status_flags, &internal_state);

				} else if (custom_main_mode == PX4_CUSTOM_MAIN_MODE_ALTCTL) {
					/* ALTCTL */
					main_ret = main_state_transition(*status_local, commander_state_s::MAIN_STATE_ALTCTL, status_flags, &internal_state);

				} else if (custom_main_mode == PX4_CUSTOM_MAIN_MODE_POSCTL) {
					/* POSCTL */
					reset_posvel_validity(changed);
					main_ret = main_state_transition(*status_local, commander_state_s::MAIN_STATE_POSCTL, status_flags, &internal_state);

				} else if (custom_main_mode == PX4_CUSTOM_MAIN_MODE_AUTO) {
					/* AUTO */
					if (custom_sub_mode > 0) {
						reset_posvel_validity(changed);

						switch (custom_sub_mode) {
						case PX4_CUSTOM_SUB_MODE_AUTO_LOITER:
							main_ret = main_state_transition(*status_local, commander_state_s::MAIN_STATE_AUTO_LOITER, status_flags,
											 &internal_state);
							break;

						case PX4_CUSTOM_SUB_MODE_AUTO_MISSION:
							if (status_flags.condition_auto_mission_available) {
								main_ret = main_state_transition(*status_local, commander_state_s::MAIN_STATE_AUTO_MISSION, status_flags,
												 &internal_state);

							} else {
								main_ret = TRANSITION_DENIED;
							}

							break;

						case PX4_CUSTOM_SUB_MODE_AUTO_RTL:
							main_ret = main_state_transition(*status_local, commander_state_s::MAIN_STATE_AUTO_RTL, status_flags, &internal_state);
							break;

						case PX4_CUSTOM_SUB_MODE_AUTO_TAKEOFF:
							main_ret = main_state_transition(*status_local, commander_state_s::MAIN_STATE_AUTO_TAKEOFF, status_flags,
											 &internal_state);
							break;

						case PX4_CUSTOM_SUB_MODE_AUTO_LAND:
							main_ret = main_state_transition(*status_local, commander_state_s::MAIN_STATE_AUTO_LAND, status_flags, &internal_state);
							break;

						case PX4_CUSTOM_SUB_MODE_AUTO_FOLLOW_TARGET:
							main_ret = main_state_transition(*status_local, commander_state_s::MAIN_STATE_AUTO_FOLLOW_TARGET, status_flags,
											 &internal_state);
							break;

						case PX4_CUSTOM_SUB_MODE_AUTO_PRECLAND:
							main_ret = main_state_transition(*status_local, commander_state_s::MAIN_STATE_AUTO_PRECLAND, status_flags,
											 &internal_state);
							break;

						default:
							main_ret = TRANSITION_DENIED;
							mavlink_log_critical(&mavlink_log_pub, "Unsupported auto mode");
							break;
						}

					} else {
						main_ret = main_state_transition(*status_local, commander_state_s::MAIN_STATE_AUTO_MISSION, status_flags,
										 &internal_state);
					}

				} else if (custom_main_mode == PX4_CUSTOM_MAIN_MODE_ACRO) {
					/* ACRO */
					main_ret = main_state_transition(*status_local, commander_state_s::MAIN_STATE_ACRO, status_flags, &internal_state);

				} else if (custom_main_mode == PX4_CUSTOM_MAIN_MODE_RATTITUDE) {
					/* RATTITUDE */
					main_ret = main_state_transition(*status_local, commander_state_s::MAIN_STATE_RATTITUDE, status_flags, &internal_state);

				} else if (custom_main_mode == PX4_CUSTOM_MAIN_MODE_STABILIZED) {
					/* STABILIZED */
					main_ret = main_state_transition(*status_local, commander_state_s::MAIN_STATE_STAB, status_flags, &internal_state);

				} else if (custom_main_mode == PX4_CUSTOM_MAIN_MODE_OFFBOARD) {
					reset_posvel_validity(changed);
					/* OFFBOARD */
					main_ret = main_state_transition(*status_local, commander_state_s::MAIN_STATE_OFFBOARD, status_flags, &internal_state);
				}

			} else {
				/* use base mode */
				if (base_mode & VEHICLE_MODE_FLAG_AUTO_ENABLED) {
					/* AUTO */
					main_ret = main_state_transition(*status_local, commander_state_s::MAIN_STATE_AUTO_MISSION, status_flags,
									 &internal_state);

				} else if (base_mode & VEHICLE_MODE_FLAG_MANUAL_INPUT_ENABLED) {
					if (base_mode & VEHICLE_MODE_FLAG_GUIDED_ENABLED) {
						/* POSCTL */
						main_ret = main_state_transition(*status_local, commander_state_s::MAIN_STATE_POSCTL, status_flags, &internal_state);

					} else if (base_mode & VEHICLE_MODE_FLAG_STABILIZE_ENABLED) {
						/* STABILIZED */
						main_ret = main_state_transition(*status_local, commander_state_s::MAIN_STATE_STAB, status_flags, &internal_state);

					} else {
						/* MANUAL */
						main_ret = main_state_transition(*status_local, commander_state_s::MAIN_STATE_MANUAL, status_flags, &internal_state);
					}
				}
			}

			if ((arming_ret != TRANSITION_DENIED) && (main_ret != TRANSITION_DENIED)) {
				cmd_result = vehicle_command_s::VEHICLE_CMD_RESULT_ACCEPTED;

			} else {
				cmd_result = vehicle_command_s::VEHICLE_CMD_RESULT_TEMPORARILY_REJECTED;

				if (arming_ret == TRANSITION_DENIED) {
					mavlink_log_critical(&mavlink_log_pub, "Arming command rejected");
				}
			}
		}
		break;

	case vehicle_command_s::VEHICLE_CMD_COMPONENT_ARM_DISARM: {

			// Adhere to MAVLink specs, but base on knowledge that these fundamentally encode ints
			// for logic state parameters
			if (static_cast<int>(cmd.param1 + 0.5f) != 0 && static_cast<int>(cmd.param1 + 0.5f) != 1) {
				mavlink_log_critical(&mavlink_log_pub, "Unsupported ARM_DISARM param: %.3f", (double)cmd.param1);

			} else {

				bool cmd_arms = (static_cast<int>(cmd.param1 + 0.5f) == 1);

				// Flick to inair restore first if this comes from an onboard system
				if (cmd.source_system == status_local->system_id && cmd.source_component == status_local->component_id) {
					status.arming_state = vehicle_status_s::ARMING_STATE_IN_AIR_RESTORE;

				} else {
					// Refuse to arm if preflight checks have failed
					if ((!status_local->hil_state) != vehicle_status_s::HIL_STATE_ON
					    && !status_flags.condition_system_sensors_initialized) {
						mavlink_log_critical(&mavlink_log_pub, "Arming denied! Preflight checks have failed");
						cmd_result = vehicle_command_s::VEHICLE_CMD_RESULT_DENIED;
						break;
					}

					// Refuse to arm if in manual with non-zero throttle
					if (cmd_arms
					    && (status_local->nav_state == vehicle_status_s::NAVIGATION_STATE_MANUAL
						|| status_local->nav_state == vehicle_status_s::NAVIGATION_STATE_ACRO
						|| status_local->nav_state == vehicle_status_s::NAVIGATION_STATE_STAB
						|| status_local->nav_state == vehicle_status_s::NAVIGATION_STATE_RATTITUDE)
					    && (sp_man.z > 0.1f)) {

						mavlink_log_critical(&mavlink_log_pub, "Arming denied! Manual throttle not zero");
						cmd_result = vehicle_command_s::VEHICLE_CMD_RESULT_DENIED;
						break;
					}
				}

				transition_result_t arming_res = arm_disarm(cmd_arms, &mavlink_log_pub, "Arm/Disarm component command");

				if (arming_res == TRANSITION_DENIED) {
					cmd_result = vehicle_command_s::VEHICLE_CMD_RESULT_TEMPORARILY_REJECTED;

				} else {
					cmd_result = vehicle_command_s::VEHICLE_CMD_RESULT_ACCEPTED;

					/* update home position on arming if at least 500 ms from commander start spent to avoid setting home on in-air restart */
					if (cmd_arms && (arming_res == TRANSITION_CHANGED) &&
					    (hrt_absolute_time() > (commander_boot_timestamp + INAIR_RESTART_HOLDOFF_INTERVAL)) && !_home_pub.get().manual_home) {

						set_home_position();
					}
				}
			}
		}
		break;

	case vehicle_command_s::VEHICLE_CMD_DO_FLIGHTTERMINATION: {
			if (cmd.param1 > 1.5f) {
				armed_local->lockdown = true;
				warnx("forcing lockdown (motors off)");

			} else if (cmd.param1 > 0.5f) {
				//XXX update state machine?
				armed_local->force_failsafe = true;
				warnx("forcing failsafe (termination)");

				if ((int)cmd.param2 <= 0) {
					/* reset all commanded failure modes */
					warnx("reset all non-flighttermination failsafe commands");
				}

			} else {
				armed_local->force_failsafe = false;
				armed_local->lockdown = false;
				warnx("disabling failsafe and lockdown");
			}

			cmd_result = vehicle_command_s::VEHICLE_CMD_RESULT_ACCEPTED;
		}
		break;

	case vehicle_command_s::VEHICLE_CMD_DO_SET_HOME: {
			bool use_current = cmd.param1 > 0.5f;

			if (use_current) {
				/* use current position */
				if (set_home_position()) {
					cmd_result = vehicle_command_s::VEHICLE_CMD_RESULT_ACCEPTED;

				} else {
					cmd_result = vehicle_command_s::VEHICLE_CMD_RESULT_TEMPORARILY_REJECTED;
				}

			} else {
				const double lat = cmd.param5;
				const double lon = cmd.param6;
				const float alt = cmd.param7;

				if (PX4_ISFINITE(lat) && PX4_ISFINITE(lon) && PX4_ISFINITE(alt)) {
					const vehicle_local_position_s &local_pos = _local_position_sub.get();

					if (local_pos.xy_global && local_pos.z_global) {
						/* use specified position */
						home_position_s home{};
						home.timestamp = hrt_absolute_time();

						home.lat = lat;
						home.lon = lon;
						home.alt = alt;

						home.manual_home = true;
						home.valid_alt = true;
						home.valid_hpos = true;

						// update local projection reference including altitude
						struct map_projection_reference_s ref_pos;
						map_projection_init(&ref_pos, local_pos.ref_lat, local_pos.ref_lon);
						map_projection_project(&ref_pos, lat, lon, &home.x, &home.y);
						home.z = -(alt - local_pos.ref_alt);

						/* mark home position as set */
						status_flags.condition_home_position_valid = _home_pub.update(home);

						cmd_result = vehicle_command_s::VEHICLE_CMD_RESULT_ACCEPTED;

					} else {
						cmd_result = vehicle_command_s::VEHICLE_CMD_RESULT_TEMPORARILY_REJECTED;
					}

				} else {
					cmd_result = vehicle_command_s::VEHICLE_CMD_RESULT_DENIED;
				}
			}
		}
		break;

	case vehicle_command_s::VEHICLE_CMD_NAV_GUIDED_ENABLE: {
			transition_result_t res = TRANSITION_DENIED;
			static main_state_t main_state_pre_offboard = commander_state_s::MAIN_STATE_MANUAL;

			if (internal_state.main_state != commander_state_s::MAIN_STATE_OFFBOARD) {
				main_state_pre_offboard = internal_state.main_state;
			}

			if (cmd.param1 > 0.5f) {
				res = main_state_transition(*status_local, commander_state_s::MAIN_STATE_OFFBOARD, status_flags, &internal_state);

				if (res == TRANSITION_DENIED) {
					print_reject_mode("OFFBOARD");
					status_flags.offboard_control_set_by_command = false;

				} else {
					/* Set flag that offboard was set via command, main state is not overridden by rc */
					status_flags.offboard_control_set_by_command = true;
				}

			} else {
				/* If the mavlink command is used to enable or disable offboard control:
				 * switch back to previous mode when disabling */
				res = main_state_transition(*status_local, main_state_pre_offboard, status_flags, &internal_state);
				status_flags.offboard_control_set_by_command = false;
			}

			if (res == TRANSITION_DENIED) {
				cmd_result = vehicle_command_s::VEHICLE_CMD_RESULT_TEMPORARILY_REJECTED;

			} else {
				cmd_result = vehicle_command_s::VEHICLE_CMD_RESULT_ACCEPTED;
			}
		}
		break;

	case vehicle_command_s::VEHICLE_CMD_NAV_RETURN_TO_LAUNCH: {
			/* switch to RTL which ends the mission */
			if (TRANSITION_CHANGED == main_state_transition(*status_local, commander_state_s::MAIN_STATE_AUTO_RTL, status_flags,
					&internal_state)) {
				mavlink_and_console_log_info(&mavlink_log_pub, "Returning to launch");
				cmd_result = vehicle_command_s::VEHICLE_CMD_RESULT_ACCEPTED;

			} else {
				mavlink_log_critical(&mavlink_log_pub, "Return to launch denied");
				cmd_result = vehicle_command_s::VEHICLE_CMD_RESULT_TEMPORARILY_REJECTED;
			}
		}
		break;

	case vehicle_command_s::VEHICLE_CMD_NAV_TAKEOFF: {
			/* ok, home set, use it to take off */
			if (TRANSITION_CHANGED == main_state_transition(*status_local, commander_state_s::MAIN_STATE_AUTO_TAKEOFF, status_flags,
					&internal_state)) {
				cmd_result = vehicle_command_s::VEHICLE_CMD_RESULT_ACCEPTED;

			} else if (internal_state.main_state == commander_state_s::MAIN_STATE_AUTO_TAKEOFF) {
				cmd_result = vehicle_command_s::VEHICLE_CMD_RESULT_ACCEPTED;

			} else {
				mavlink_log_critical(&mavlink_log_pub, "Takeoff denied! Please disarm and retry");
				cmd_result = vehicle_command_s::VEHICLE_CMD_RESULT_TEMPORARILY_REJECTED;
			}
		}
		break;

	case vehicle_command_s::VEHICLE_CMD_NAV_LAND: {
			if (TRANSITION_CHANGED == main_state_transition(*status_local, commander_state_s::MAIN_STATE_AUTO_LAND, status_flags,
					&internal_state)) {
				mavlink_and_console_log_info(&mavlink_log_pub, "Landing at current position");
				cmd_result = vehicle_command_s::VEHICLE_CMD_RESULT_ACCEPTED;

			} else {
				mavlink_log_critical(&mavlink_log_pub, "Landing denied! Please land manually");
				cmd_result = vehicle_command_s::VEHICLE_CMD_RESULT_TEMPORARILY_REJECTED;
			}
		}
		break;

	case vehicle_command_s::VEHICLE_CMD_NAV_PRECLAND: {
			if (TRANSITION_CHANGED == main_state_transition(*status_local, commander_state_s::MAIN_STATE_AUTO_PRECLAND,
					status_flags, &internal_state)) {
				mavlink_and_console_log_info(&mavlink_log_pub, "Precision landing");
				cmd_result = vehicle_command_s::VEHICLE_CMD_RESULT_ACCEPTED;

			} else {
				mavlink_log_critical(&mavlink_log_pub, "Precision landing denied! Please land manually");
				cmd_result = vehicle_command_s::VEHICLE_CMD_RESULT_TEMPORARILY_REJECTED;
			}
		}
		break;

	case vehicle_command_s::VEHICLE_CMD_MISSION_START: {

			cmd_result = vehicle_command_s::VEHICLE_CMD_RESULT_DENIED;

			// check if current mission and first item are valid
			if (status_flags.condition_auto_mission_available) {

				// requested first mission item valid
				if (PX4_ISFINITE(cmd.param1) && (cmd.param1 >= -1) && (cmd.param1 < _mission_result_sub.get().seq_total)) {

					// switch to AUTO_MISSION and ARM
					if ((TRANSITION_DENIED != main_state_transition(*status_local, commander_state_s::MAIN_STATE_AUTO_MISSION, status_flags,
							&internal_state))
					    && (TRANSITION_DENIED != arm_disarm(true, &mavlink_log_pub, "Mission start command"))) {

						cmd_result = vehicle_command_s::VEHICLE_CMD_RESULT_ACCEPTED;

					} else {
						cmd_result = vehicle_command_s::VEHICLE_CMD_RESULT_TEMPORARILY_REJECTED;
						mavlink_log_critical(&mavlink_log_pub, "Mission start denied");
					}
				}

			} else {
				mavlink_log_critical(&mavlink_log_pub, "Mission start denied! No valid mission");
			}
		}
		break;

	case vehicle_command_s::VEHICLE_CMD_CONTROL_HIGH_LATENCY: {
			// if no high latency telemetry exists send a failed acknowledge
			if (_high_latency_datalink_heartbeat > commander_boot_timestamp) {
				cmd_result = vehicle_command_s::VEHICLE_CMD_RESULT_FAILED;
				mavlink_log_critical(&mavlink_log_pub, "Control high latency failed! Telemetry unavailable");
			}
		}
		break;

	case vehicle_command_s::VEHICLE_CMD_DO_ORBIT:
		// Switch to orbit state and let the orbit task handle the command further
		main_state_transition(*status_local, commander_state_s::MAIN_STATE_ORBIT, status_flags, &internal_state);
		break;

	case vehicle_command_s::VEHICLE_CMD_CUSTOM_0:
	case vehicle_command_s::VEHICLE_CMD_CUSTOM_1:
	case vehicle_command_s::VEHICLE_CMD_CUSTOM_2:
	case vehicle_command_s::VEHICLE_CMD_DO_MOUNT_CONTROL:
	case vehicle_command_s::VEHICLE_CMD_DO_MOUNT_CONFIGURE:
	case vehicle_command_s::VEHICLE_CMD_DO_MOUNT_CONTROL_QUAT:
	case vehicle_command_s::VEHICLE_CMD_PREFLIGHT_REBOOT_SHUTDOWN:
	case vehicle_command_s::VEHICLE_CMD_PREFLIGHT_CALIBRATION:
	case vehicle_command_s::VEHICLE_CMD_PREFLIGHT_SET_SENSOR_OFFSETS:
	case vehicle_command_s::VEHICLE_CMD_PREFLIGHT_STORAGE:
	case vehicle_command_s::VEHICLE_CMD_PREFLIGHT_UAVCAN:
	case vehicle_command_s::VEHICLE_CMD_PAYLOAD_PREPARE_DEPLOY:
	case vehicle_command_s::VEHICLE_CMD_PAYLOAD_CONTROL_DEPLOY:
	case vehicle_command_s::VEHICLE_CMD_DO_VTOL_TRANSITION:
	case vehicle_command_s::VEHICLE_CMD_DO_TRIGGER_CONTROL:
	case vehicle_command_s::VEHICLE_CMD_DO_DIGICAM_CONTROL:
	case vehicle_command_s::VEHICLE_CMD_DO_SET_CAM_TRIGG_DIST:
	case vehicle_command_s::VEHICLE_CMD_DO_SET_CAM_TRIGG_INTERVAL:
	case vehicle_command_s::VEHICLE_CMD_SET_CAMERA_MODE:
	case vehicle_command_s::VEHICLE_CMD_DO_CHANGE_SPEED:
	case vehicle_command_s::VEHICLE_CMD_DO_LAND_START:
	case vehicle_command_s::VEHICLE_CMD_DO_GO_AROUND:
	case vehicle_command_s::VEHICLE_CMD_START_RX_PAIR:
	case vehicle_command_s::VEHICLE_CMD_LOGGING_START:
	case vehicle_command_s::VEHICLE_CMD_LOGGING_STOP:
	case vehicle_command_s::VEHICLE_CMD_NAV_DELAY:
	case vehicle_command_s::VEHICLE_CMD_DO_SET_ROI:
	case vehicle_command_s::VEHICLE_CMD_NAV_ROI:
	case vehicle_command_s::VEHICLE_CMD_DO_SET_ROI_LOCATION:
	case vehicle_command_s::VEHICLE_CMD_DO_SET_ROI_WPNEXT_OFFSET:
	case vehicle_command_s::VEHICLE_CMD_DO_SET_ROI_NONE:
		/* ignore commands that are handled by other parts of the system */
		break;

	default:
		/* Warn about unsupported commands, this makes sense because only commands
		 * to this component ID (or all) are passed by mavlink. */
		answer_command(cmd, vehicle_command_s::VEHICLE_CMD_RESULT_UNSUPPORTED, *command_ack_pub);
		break;
	}

	if (cmd_result != vehicle_command_s::VEHICLE_CMD_RESULT_UNSUPPORTED) {
		/* already warned about unsupported commands in "default" case */
		answer_command(cmd, cmd_result, *command_ack_pub);
	}

	return true;
}

/**
* @brief This function initializes the home position an altitude of the vehicle. This happens first time we get a good GPS fix and each
*		 time the vehicle is armed with a good GPS fix.
**/
bool
Commander::set_home_position()
{
	// Need global and local position fix to be able to set home
	if (status_flags.condition_global_position_valid && status_flags.condition_local_position_valid) {

		const vehicle_global_position_s &gpos = _global_position_sub.get();

		// Ensure that the GPS accuracy is good enough for intializing home
		if ((gpos.eph <= _param_com_home_h_t.get()) && (gpos.epv <= _param_com_home_v_t.get())) {

			const vehicle_local_position_s &lpos = _local_position_sub.get();

			// Set home position
			home_position_s home{};

			home.timestamp = hrt_absolute_time();

			home.lat = gpos.lat;
			home.lon = gpos.lon;
			home.valid_hpos = true;

			home.alt = gpos.alt;
			home.valid_alt = true;

			home.x = lpos.x;
			home.y = lpos.y;
			home.z = lpos.z;

			home.yaw = lpos.yaw;

			home.manual_home = false;

			// play tune first time we initialize HOME
			if (!status_flags.condition_home_position_valid) {
				tune_home_set(true);
			}

			// mark home position as set
			status_flags.condition_home_position_valid = _home_pub.update(home);

			return status_flags.condition_home_position_valid;
		}
	}

	return false;
}

bool
Commander::set_home_position_alt_only()
{
	const vehicle_local_position_s &lpos = _local_position_sub.get();

	if (!_home_pub.get().valid_alt && lpos.z_global) {
		// handle special case where we are setting only altitude using local position reference
		home_position_s home{};
		home.alt = lpos.ref_alt;
		home.valid_alt = true;

		home.timestamp = hrt_absolute_time();

		return _home_pub.update(home);
	}

	return false;
}

void
Commander::run()
{
	bool sensor_fail_tune_played = false;
	bool arm_tune_played = false;
	bool was_landed = true;
	bool was_falling = false;
	bool was_armed = false;

	// XXX for now just set sensors as initialized
	status_flags.condition_system_sensors_initialized = true;

	/* set parameters */
	param_t _param_sys_type = param_find("MAV_TYPE");
	param_t _param_system_id = param_find("MAV_SYS_ID");
	param_t _param_component_id = param_find("MAV_COMP_ID");
	param_t _param_ef_throttle_thres = param_find("COM_EF_THROT");
	param_t _param_ef_current2throttle_thres = param_find("COM_EF_C2T");
	param_t _param_ef_time_thres = param_find("COM_EF_TIME");
	param_t _param_rc_in_off = param_find("COM_RC_IN_MODE");
	param_t _param_rc_arm_hyst = param_find("COM_RC_ARM_HYST");
	param_t _param_min_stick_change = param_find("COM_RC_STICK_OV");
	param_t _param_geofence_action = param_find("GF_ACTION");
	param_t _param_arm_without_gps = param_find("COM_ARM_WO_GPS");
	param_t _param_arm_switch_is_button = param_find("COM_ARM_SWISBTN");
	param_t _param_rc_override = param_find("COM_RC_OVERRIDE");
	param_t _param_arm_mission_required = param_find("COM_ARM_MIS_REQ");
	param_t _param_flight_uuid = param_find("COM_FLIGHT_UUID");
	param_t _param_takeoff_finished_action = param_find("COM_TAKEOFF_ACT");

	param_t _param_fmode_1 = param_find("COM_FLTMODE1");
	param_t _param_fmode_2 = param_find("COM_FLTMODE2");
	param_t _param_fmode_3 = param_find("COM_FLTMODE3");
	param_t _param_fmode_4 = param_find("COM_FLTMODE4");
	param_t _param_fmode_5 = param_find("COM_FLTMODE5");
	param_t _param_fmode_6 = param_find("COM_FLTMODE6");

	param_t _param_airmode = param_find("MC_AIRMODE");
	param_t _param_rc_map_arm_switch = param_find("RC_MAP_ARM_SW");

	/* failsafe response to loss of navigation accuracy */
	param_t _param_posctl_nav_loss_act = param_find("COM_POSCTL_NAVL");

	status_flags.avoidance_system_required = _param_com_obs_avoid.get();

	/* pthread for slow low prio thread */
	pthread_t commander_low_prio_thread;

	/* initialize */
	if (led_init() != OK) {
		PX4_WARN("LED init failed");
	}

	if (buzzer_init() != OK) {
		PX4_WARN("Buzzer init failed");
	}

	uORB::Subscription power_button_state_sub{ORB_ID(power_button_state)};
	{
		// we need to do an initial publication to make sure uORB allocates the buffer, which cannot happen
		// in IRQ context.
		power_button_state_s button_state{};
		button_state.event = 0xff;
		power_button_state_pub = orb_advertise(ORB_ID(power_button_state), &button_state);

		power_button_state_sub.copy(&button_state);
	}

	if (board_register_power_state_notification_cb(power_button_state_notification_cb) != 0) {
		PX4_ERR("Failed to register power notification callback");
	}

	get_circuit_breaker_params();

	/* armed topic */
	hrt_abstime last_disarmed_timestamp = 0;

	/* command ack */
	orb_advert_t command_ack_pub = nullptr;

	/* init mission state, do it here to allow navigator to use stored mission even if mavlink failed to start */
	mission_init();

	/* Start monitoring loop */
	unsigned counter = 0;
	int stick_off_counter = 0;
	int stick_on_counter = 0;

	bool status_changed = true;
	bool param_init_forced = true;

	bool updated = false;

	uORB::Subscription actuator_controls_sub{ORB_ID_VEHICLE_ATTITUDE_CONTROLS};
	uORB::Subscription cmd_sub{ORB_ID(vehicle_command)};
	uORB::Subscription cpuload_sub{ORB_ID(cpuload)};
	uORB::Subscription geofence_result_sub{ORB_ID(geofence_result)};
	uORB::Subscription land_detector_sub{ORB_ID(vehicle_land_detected)};
	uORB::Subscription param_changed_sub{ORB_ID(parameter_update)};
	uORB::Subscription safety_sub{ORB_ID(safety)};
	uORB::Subscription sp_man_sub{ORB_ID(manual_control_setpoint)};
	uORB::Subscription subsys_sub{ORB_ID(subsystem_info)};
	uORB::Subscription system_power_sub{ORB_ID(system_power)};
	uORB::Subscription vtol_vehicle_status_sub{ORB_ID(vtol_vehicle_status)};

	geofence_result_s geofence_result {};

	land_detector.landed = true;

	vtol_status.vtol_in_rw_mode = true;		// default for vtol is rotary wing

	control_status_leds(&status, &armed, true, _battery_warning, &cpuload);

	thread_running = true;

	/* update vehicle status to find out vehicle type (required for preflight checks) */
	int32_t system_type;
	param_get(_param_sys_type, &system_type); // get system type
	status.system_type = (uint8_t)system_type;

	if (is_rotary_wing(&status) || is_vtol(&status)) {
		status.vehicle_type = vehicle_status_s::VEHICLE_TYPE_ROTARY_WING;

	} else if (is_fixed_wing(&status)) {
		status.vehicle_type = vehicle_status_s::VEHICLE_TYPE_FIXED_WING;

	} else if (is_ground_rover(&status)) {
		status.vehicle_type = vehicle_status_s::VEHICLE_TYPE_ROVER;

	} else {
		status.vehicle_type = vehicle_status_s::VEHICLE_TYPE_UNKNOWN;
	}

	status.is_vtol = is_vtol(&status);

	commander_boot_timestamp = hrt_absolute_time();

	// initially set to failed
	_last_lpos_fail_time_us = commander_boot_timestamp;
	_last_gpos_fail_time_us = commander_boot_timestamp;
	_last_lvel_fail_time_us = commander_boot_timestamp;

	// Run preflight check
	int32_t rc_in_off = 0;

	param_get(_param_rc_in_off, &rc_in_off);

	int32_t arm_switch_is_button = 0;
	param_get(_param_arm_switch_is_button, &arm_switch_is_button);

	int32_t arm_without_gps_param = 0;
	param_get(_param_arm_without_gps, &arm_without_gps_param);
	arm_requirements = (arm_without_gps_param == 1) ? ARM_REQ_NONE : ARM_REQ_GPS_BIT;

	int32_t arm_mission_required_param = 0;
	param_get(_param_arm_mission_required, &arm_mission_required_param);
	arm_requirements |= (arm_mission_required_param & (ARM_REQ_MISSION_BIT | ARM_REQ_ARM_AUTH_BIT));

	status.rc_input_mode = rc_in_off;

	// user adjustable duration required to assert arm/disarm via throttle/rudder stick
	int32_t rc_arm_hyst = 100;
	param_get(_param_rc_arm_hyst, &rc_arm_hyst);
	rc_arm_hyst *= COMMANDER_MONITORING_LOOPSPERMSEC;

	int32_t posctl_nav_loss_act = 0;
	int32_t geofence_action = 0;
	int32_t flight_uuid = 0;
	int32_t airmode = 0;
	int32_t rc_map_arm_switch = 0;

	/* RC override auto modes */
	int32_t rc_override = 0;

	int32_t takeoff_complete_act = 0;

	/* Thresholds for engine failure detection */
	float ef_throttle_thres = 1.0f;
	float ef_current2throttle_thres = 0.0f;
	float ef_time_thres = 1000.0f;
	uint64_t timestamp_engine_healthy = 0; /**< absolute time when engine was healty */

	/* check which state machines for changes, clear "changed" flag */
	bool failsafe_old = false;

	bool have_taken_off_since_arming = false;

	/* initialize low priority thread */
	pthread_attr_t commander_low_prio_attr;
	pthread_attr_init(&commander_low_prio_attr);
	pthread_attr_setstacksize(&commander_low_prio_attr, PX4_STACK_ADJUSTED(3000));

#ifndef __PX4_QURT
	// This is not supported by QURT (yet).
	struct sched_param param;
	(void)pthread_attr_getschedparam(&commander_low_prio_attr, &param);

	/* low priority */
	param.sched_priority = SCHED_PRIORITY_DEFAULT - 50;
	(void)pthread_attr_setschedparam(&commander_low_prio_attr, &param);
#endif

	pthread_create(&commander_low_prio_thread, &commander_low_prio_attr, commander_low_prio_loop, nullptr);
	pthread_attr_destroy(&commander_low_prio_attr);

	arm_auth_init(&mavlink_log_pub, &status.system_id);

	// run preflight immediately to find all relevant parameters, but don't report
	preflight_check(false);

	while (!should_exit()) {

		transition_result_t arming_ret = TRANSITION_NOT_CHANGED;

		/* update parameters */
		bool params_updated = param_changed_sub.updated();

		if (params_updated || param_init_forced) {

			/* parameters changed */
			parameter_update_s param_changed;
			param_changed_sub.copy(&param_changed);

			updateParams();

			/* update parameters */
			if (!armed.armed) {
				if (param_get(_param_sys_type, &system_type) != OK) {
					PX4_ERR("failed getting new system type");

				} else {
					status.system_type = (uint8_t)system_type;
				}

				const bool is_rotary = is_rotary_wing(&status) || (is_vtol(&status) && vtol_status.vtol_in_rw_mode);
				const bool is_fixed = is_fixed_wing(&status) || (is_vtol(&status) && !vtol_status.vtol_in_rw_mode);
				const bool is_ground = is_ground_rover(&status);

				/* disable manual override for all systems that rely on electronic stabilization */
				if (is_rotary) {
					status.vehicle_type = vehicle_status_s::VEHICLE_TYPE_ROTARY_WING;

				} else if (is_fixed) {
					status.vehicle_type = vehicle_status_s::VEHICLE_TYPE_FIXED_WING;

				} else if (is_ground) {
					status.vehicle_type = vehicle_status_s::VEHICLE_TYPE_ROVER;
				}

				/* set vehicle_status.is_vtol flag */
				status.is_vtol = is_vtol(&status);

				/* check and update system / component ID */
				int32_t sys_id = 0;
				param_get(_param_system_id, &sys_id);
				status.system_id = sys_id;

				int32_t comp_id = 0;
				param_get(_param_component_id, &comp_id);
				status.component_id = comp_id;

				get_circuit_breaker_params();

				status_changed = true;
			}

			/* Safety parameters */
			param_get(_param_rc_in_off, &rc_in_off);
			status.rc_input_mode = rc_in_off;
			param_get(_param_rc_arm_hyst, &rc_arm_hyst);
			param_get(_param_min_stick_change, &min_stick_change);
			param_get(_param_rc_override, &rc_override);
			// percentage (* 0.01) needs to be doubled because RC total interval is 2, not 1
			min_stick_change *= 0.02f;
			rc_arm_hyst *= COMMANDER_MONITORING_LOOPSPERMSEC;
			param_get(_param_ef_throttle_thres, &ef_throttle_thres);
			param_get(_param_ef_current2throttle_thres, &ef_current2throttle_thres);
			param_get(_param_ef_time_thres, &ef_time_thres);
			param_get(_param_geofence_action, &geofence_action);
			param_get(_param_flight_uuid, &flight_uuid);

			param_get(_param_arm_switch_is_button, &arm_switch_is_button);

			param_get(_param_arm_without_gps, &arm_without_gps_param);
			arm_requirements = (arm_without_gps_param == 1) ? ARM_REQ_NONE : ARM_REQ_GPS_BIT;
			param_get(_param_arm_mission_required, &arm_mission_required_param);
			arm_requirements |= (arm_mission_required_param & (ARM_REQ_MISSION_BIT | ARM_REQ_ARM_AUTH_BIT));

			/* flight mode slots */
			param_get(_param_fmode_1, &_flight_mode_slots[0]);
			param_get(_param_fmode_2, &_flight_mode_slots[1]);
			param_get(_param_fmode_3, &_flight_mode_slots[2]);
			param_get(_param_fmode_4, &_flight_mode_slots[3]);
			param_get(_param_fmode_5, &_flight_mode_slots[4]);
			param_get(_param_fmode_6, &_flight_mode_slots[5]);

			/* failsafe response to loss of navigation accuracy */
			param_get(_param_posctl_nav_loss_act, &posctl_nav_loss_act);

			param_get(_param_takeoff_finished_action, &takeoff_complete_act);

			/* check for unsafe Airmode settings: yaw airmode requires the use of an arming switch */
			if (_param_airmode != PARAM_INVALID && _param_rc_map_arm_switch != PARAM_INVALID) {
				param_get(_param_airmode, &airmode);
				param_get(_param_rc_map_arm_switch, &rc_map_arm_switch);

				if (airmode == 2 && rc_map_arm_switch == 0) {
					airmode = 1; // change to roll/pitch airmode
					param_set(_param_airmode, &airmode);
					mavlink_log_critical(&mavlink_log_pub, "Yaw Airmode requires the use of an Arm Switch")
				}
			}

			param_init_forced = false;
		}

		/* Update OA parameter */
		status_flags.avoidance_system_required = _param_com_obs_avoid.get();

		/* handle power button state */
		if (power_button_state_sub.updated()) {
			power_button_state_s button_state;
			power_button_state_sub.copy(&button_state);

			if (button_state.event == power_button_state_s::PWR_BUTTON_STATE_REQUEST_SHUTDOWN) {
				px4_shutdown_request(false, false);
			}
		}

		sp_man_sub.update(&sp_man);

		offboard_control_update(status_changed);

		if (system_power_sub.updated()) {
			system_power_s system_power = {};
			system_power_sub.copy(&system_power);

			if (hrt_elapsed_time(&system_power.timestamp) < 200_ms) {
				if (system_power.servo_valid &&
				    !system_power.brick_valid &&
				    !system_power.usb_connected) {
					/* flying only on servo rail, this is unsafe */
					status_flags.condition_power_input_valid = false;

				} else {
					status_flags.condition_power_input_valid = true;
				}

				/* if the USB hardware connection went away, reboot */
				if (status_flags.usb_connected && !system_power.usb_connected) {
					/*
					 * apparently the USB cable went away but we are still powered,
					 * so lets reset to a classic non-usb state.
					 */
					mavlink_log_critical(&mavlink_log_pub, "USB disconnected, rebooting.")
					px4_usleep(400000);
					px4_shutdown_request(true, false);
				}
			}
		}

		/* update safety topic */
		if (safety_sub.updated()) {
			bool previous_safety_off = safety.safety_off;

			if (safety_sub.copy(&safety)) {

				/* disarm if safety is now on and still armed */
				if (armed.armed && (status.hil_state == vehicle_status_s::HIL_STATE_OFF)
				    && safety.safety_switch_available && !safety.safety_off) {

					if (TRANSITION_CHANGED == arming_state_transition(&status, safety, vehicle_status_s::ARMING_STATE_STANDBY,
							&armed, true /* fRunPreArmChecks */, &mavlink_log_pub,
							&status_flags, arm_requirements, hrt_elapsed_time(&commander_boot_timestamp))
					   ) {
						status_changed = true;
					}
				}

				// Notify the user if the status of the safety switch changes
				if (safety.safety_switch_available && previous_safety_off != safety.safety_off) {

					if (safety.safety_off) {
						set_tune(TONE_NOTIFY_POSITIVE_TUNE);

					} else {
						tune_neutral(true);
					}

					status_changed = true;
				}
			}
		}

		/* update vtol vehicle status*/
		if (vtol_vehicle_status_sub.updated()) {
			/* vtol status changed */
			vtol_vehicle_status_sub.copy(&vtol_status);
			status.vtol_fw_permanent_stab = vtol_status.fw_permanent_stab;

			/* Make sure that this is only adjusted if vehicle really is of type vtol */
			if (is_vtol(&status)) {

				// Check if there has been any change while updating the flags
				const auto new_vehicle_type = vtol_status.vtol_in_rw_mode ?
							      vehicle_status_s::VEHICLE_TYPE_ROTARY_WING :
							      vehicle_status_s::VEHICLE_TYPE_FIXED_WING;

				if (new_vehicle_type != status.vehicle_type) {
					status.vehicle_type = vtol_status.vtol_in_rw_mode ?
							      vehicle_status_s::VEHICLE_TYPE_ROTARY_WING :
							      vehicle_status_s::VEHICLE_TYPE_FIXED_WING;
					status_changed = true;
				}

				if (status.in_transition_mode != vtol_status.vtol_in_trans_mode) {
					status.in_transition_mode = vtol_status.vtol_in_trans_mode;
					status_changed = true;
				}

				if (status.in_transition_to_fw != vtol_status.in_transition_to_fw) {
					status.in_transition_to_fw = vtol_status.in_transition_to_fw;
					status_changed = true;
				}

				if (status_flags.vtol_transition_failure != vtol_status.vtol_transition_failsafe) {
					status_flags.vtol_transition_failure = vtol_status.vtol_transition_failsafe;
					status_changed = true;
				}

				const bool should_soft_stop = (status.vehicle_type != vehicle_status_s::VEHICLE_TYPE_ROTARY_WING);

				if (armed.soft_stop != should_soft_stop) {
					armed.soft_stop = should_soft_stop;
					status_changed = true;
				}
			}
		}

		estimator_check(&status_changed);
		airspeed_use_check();

		/* Update land detector */
		if (land_detector_sub.updated()) {
			land_detector_sub.copy(&land_detector);

			// Only take actions if armed
			if (armed.armed) {
				if (was_landed != land_detector.landed) {
					if (land_detector.landed) {
						mavlink_and_console_log_info(&mavlink_log_pub, "Landing detected");

					} else {
						mavlink_and_console_log_info(&mavlink_log_pub, "Takeoff detected");
						have_taken_off_since_arming = true;

						// Set all position and velocity test probation durations to takeoff value
						// This is a larger value to give the vehicle time to complete a failsafe landing
						// if faulty sensors cause loss of navigation shortly after takeoff.
						_gpos_probation_time_us = _param_com_pos_fs_prob.get() * 1_s;
						_lpos_probation_time_us = _param_com_pos_fs_prob.get() * 1_s;
						_lvel_probation_time_us = _param_com_pos_fs_prob.get() * 1_s;
					}
				}

				if (was_falling != land_detector.freefall) {
					if (land_detector.freefall) {
						mavlink_and_console_log_info(&mavlink_log_pub, "Freefall detected");
					}
				}
			}

			was_landed = land_detector.landed;
			was_falling = land_detector.freefall;
		}


		// Auto disarm when landed or kill switch engaged
		if (armed.armed) {

			// Check for auto-disarm on landing
			if (_param_com_disarm_land.get() > 0) {

				if (!have_taken_off_since_arming) {
					// pilot has ten seconds time to take off
					_auto_disarm_landed.set_hysteresis_time_from(false, 10_s);

				} else {
					_auto_disarm_landed.set_hysteresis_time_from(false, _param_com_disarm_land.get() * 1_s);
				}

				_auto_disarm_landed.set_state_and_update(land_detector.landed, hrt_absolute_time());

				if (_auto_disarm_landed.get_state()) {
					arm_disarm(false, &mavlink_log_pub, "Auto disarm on land");
				}
			}


			// Auto disarm after 5 seconds if kill switch is engaged
			_auto_disarm_killed.set_state_and_update(armed.manual_lockdown, hrt_absolute_time());

			if (_auto_disarm_killed.get_state()) {
				arm_disarm(false, &mavlink_log_pub, "Kill-switch still engaged, disarming");
			}

		} else {
			_auto_disarm_landed.set_state_and_update(false, hrt_absolute_time());
			_auto_disarm_killed.set_state_and_update(false, hrt_absolute_time());
		}


		if (!_geofence_warning_action_on) {
			// store the last good main_state when not in an navigation
			// hold state
			main_state_before_rtl = internal_state.main_state;

		} else if (internal_state.main_state != commander_state_s::MAIN_STATE_AUTO_RTL
			   && internal_state.main_state != commander_state_s::MAIN_STATE_AUTO_LOITER
			   && internal_state.main_state != commander_state_s::MAIN_STATE_AUTO_LAND) {
			// reset flag again when we switched out of it
			_geofence_warning_action_on = false;
		}

		cpuload_sub.update(&cpuload);

		battery_status_check();

		/* update subsystem info which arrives from outside of commander*/
		do {
			if (subsys_sub.updated()) {
				subsystem_info_s info{};
				subsys_sub.copy(&info);
				set_health_flags(info.subsystem_type, info.present, info.enabled, info.ok, status);
				status_changed = true;
			}
		} while (updated);

		/* If in INIT state, try to proceed to STANDBY state */
		if (!status_flags.condition_calibration_enabled && status.arming_state == vehicle_status_s::ARMING_STATE_INIT) {

			arming_ret = arming_state_transition(&status, safety, vehicle_status_s::ARMING_STATE_STANDBY, &armed,
							     true /* fRunPreArmChecks */, &mavlink_log_pub, &status_flags,
							     arm_requirements, hrt_elapsed_time(&commander_boot_timestamp));

			if (arming_ret == TRANSITION_DENIED) {
				/* do not complain if not allowed into standby */
				arming_ret = TRANSITION_NOT_CHANGED;
			}
		}

		/* start mission result check */
		const auto prev_mission_instance_count = _mission_result_sub.get().instance_count;

		if (_mission_result_sub.update()) {
			const mission_result_s &mission_result = _mission_result_sub.get();

			// if mission_result is valid for the current mission
			const bool mission_result_ok = (mission_result.timestamp > commander_boot_timestamp)
						       && (mission_result.instance_count > 0);

			status_flags.condition_auto_mission_available = mission_result_ok && mission_result.valid;

			if (mission_result_ok) {

				if (status.mission_failure != mission_result.failure) {
					status.mission_failure = mission_result.failure;
					status_changed = true;

					if (status.mission_failure) {
						mavlink_log_critical(&mavlink_log_pub, "Mission cannot be completed");
					}
				}

				/* Only evaluate mission state if home is set */
				if (status_flags.condition_home_position_valid &&
				    (prev_mission_instance_count != mission_result.instance_count)) {

					if (!status_flags.condition_auto_mission_available) {
						/* the mission is invalid */
						tune_mission_fail(true);

					} else if (mission_result.warning) {
						/* the mission has a warning */
						tune_mission_fail(true);

					} else {
						/* the mission is valid */
						tune_mission_ok(true);
					}
				}
			}
		}

		/* start geofence result check */
		geofence_result_sub.update(&geofence_result);

		// Geofence actions
		const bool geofence_action_enabled = geofence_result.geofence_action != geofence_result_s::GF_ACTION_NONE;
		const bool not_in_battery_failsafe = _battery_warning < battery_status_s::BATTERY_WARNING_CRITICAL;

		if (armed.armed
		    && geofence_action_enabled
		    && not_in_battery_failsafe) {

			// check for geofence violation transition
			if (geofence_result.geofence_violated && !_geofence_violated_prev) {

				switch (geofence_result.geofence_action) {
				case (geofence_result_s::GF_ACTION_NONE) : {
						// do nothing
						break;
					}

				case (geofence_result_s::GF_ACTION_WARN) : {
						// do nothing, mavlink critical messages are sent by navigator
						break;
					}

				case (geofence_result_s::GF_ACTION_LOITER) : {
						if (TRANSITION_CHANGED == main_state_transition(status, commander_state_s::MAIN_STATE_AUTO_LOITER, status_flags,
								&internal_state)) {
							_geofence_loiter_on = true;
						}

						break;
					}

				case (geofence_result_s::GF_ACTION_RTL) : {
						if (TRANSITION_CHANGED == main_state_transition(status, commander_state_s::MAIN_STATE_AUTO_RTL, status_flags,
								&internal_state)) {
							_geofence_rtl_on = true;
						}

						break;
					}

				case (geofence_result_s::GF_ACTION_TERMINATE) : {
						warnx("Flight termination because of geofence");
						mavlink_log_critical(&mavlink_log_pub, "Geofence violation! Flight terminated");
						armed.force_failsafe = true;
						status_changed = true;
						break;
					}
				}
			}

			_geofence_violated_prev = geofence_result.geofence_violated;

			// reset if no longer in LOITER or if manually switched to LOITER
			const bool in_loiter_mode = internal_state.main_state == commander_state_s::MAIN_STATE_AUTO_LOITER;
			const bool manual_loiter_switch_on = sp_man.loiter_switch == manual_control_setpoint_s::SWITCH_POS_ON;

			if (!in_loiter_mode || manual_loiter_switch_on) {
				_geofence_loiter_on = false;
			}


			// reset if no longer in RTL or if manually switched to RTL
			const bool in_rtl_mode = internal_state.main_state == commander_state_s::MAIN_STATE_AUTO_RTL;
			const bool manual_return_switch_on = sp_man.return_switch == manual_control_setpoint_s::SWITCH_POS_ON;

			if (!in_rtl_mode || manual_return_switch_on) {
				_geofence_rtl_on = false;
			}

			_geofence_warning_action_on = _geofence_warning_action_on || (_geofence_loiter_on || _geofence_rtl_on);

		} else {
			// No geofence checks, reset flags
			_geofence_loiter_on = false;
			_geofence_rtl_on = false;
			_geofence_warning_action_on = false;
			_geofence_violated_prev = false;
		}

		// revert geofence failsafe transition if sticks are moved and we were previously in a manual mode
		// but only if not in a low battery handling action
		if (rc_override != 0 && (_battery_warning < battery_status_s::BATTERY_WARNING_CRITICAL)
		    && (_geofence_warning_action_on
			&& (main_state_before_rtl == commander_state_s::MAIN_STATE_MANUAL ||
			    main_state_before_rtl == commander_state_s::MAIN_STATE_ALTCTL ||
			    main_state_before_rtl == commander_state_s::MAIN_STATE_POSCTL ||
			    main_state_before_rtl == commander_state_s::MAIN_STATE_ACRO ||
			    main_state_before_rtl == commander_state_s::MAIN_STATE_RATTITUDE ||
			    main_state_before_rtl == commander_state_s::MAIN_STATE_STAB))) {

			// transition to previous state if sticks are touched
			if ((_last_sp_man.timestamp != sp_man.timestamp) &&
			    ((fabsf(sp_man.x - _last_sp_man.x) > min_stick_change) ||
			     (fabsf(sp_man.y - _last_sp_man.y) > min_stick_change) ||
			     (fabsf(sp_man.z - _last_sp_man.z) > min_stick_change) ||
			     (fabsf(sp_man.r - _last_sp_man.r) > min_stick_change))) {

				// revert to position control in any case
				main_state_transition(status, commander_state_s::MAIN_STATE_POSCTL, status_flags, &internal_state);
				mavlink_log_critical(&mavlink_log_pub, "Autopilot off! Returning control to pilot");
			}
		}

		// abort landing or auto or loiter if sticks are moved significantly
		// but only if not in a low battery handling action
		if (rc_override != 0 && (_battery_warning < battery_status_s::BATTERY_WARNING_CRITICAL) &&
		    (internal_state.main_state == commander_state_s::MAIN_STATE_AUTO_LAND ||
		     internal_state.main_state == commander_state_s::MAIN_STATE_AUTO_MISSION ||
		     internal_state.main_state == commander_state_s::MAIN_STATE_AUTO_LOITER)) {
			// transition to previous state if sticks are touched

			if ((_last_sp_man.timestamp != sp_man.timestamp) &&
			    ((fabsf(sp_man.x - _last_sp_man.x) > min_stick_change) ||
			     (fabsf(sp_man.y - _last_sp_man.y) > min_stick_change) ||
			     (fabsf(sp_man.z - _last_sp_man.z) > min_stick_change) ||
			     (fabsf(sp_man.r - _last_sp_man.r) > min_stick_change))) {

				// revert to position control in any case
				main_state_transition(status, commander_state_s::MAIN_STATE_POSCTL, status_flags, &internal_state);
				mavlink_log_critical(&mavlink_log_pub, "Autopilot off! Returning control to pilot");
			}
		}


		/* Check for mission flight termination */
		if (armed.armed && _mission_result_sub.get().flight_termination &&
		    !status_flags.circuit_breaker_flight_termination_disabled) {

			armed.force_failsafe = true;
			status_changed = true;
			static bool flight_termination_printed = false;

			if (!flight_termination_printed) {
				mavlink_log_critical(&mavlink_log_pub, "Geofence violation! Flight terminated");
				flight_termination_printed = true;
			}

			if (counter % (1000000 / COMMANDER_MONITORING_INTERVAL) == 0) {
				mavlink_log_critical(&mavlink_log_pub, "Flight termination active");
			}
		}

		/* RC input check */
		if (!status_flags.rc_input_blocked && sp_man.timestamp != 0 &&
		    (hrt_elapsed_time(&sp_man.timestamp) < (_param_com_rc_loss_t.get() * 1_s))) {

			/* handle the case where RC signal was regained */
			if (!status_flags.rc_signal_found_once) {
				status_flags.rc_signal_found_once = true;
				set_health_flags(subsystem_info_s::SUBSYSTEM_TYPE_RCRECEIVER, true, true, true
						 && status_flags.rc_calibration_valid, status);
				status_changed = true;

			} else {
				if (status.rc_signal_lost) {
					mavlink_log_info(&mavlink_log_pub, "Manual control regained after %llums",
							 hrt_elapsed_time(&rc_signal_lost_timestamp) / 1000);
					set_health_flags(subsystem_info_s::SUBSYSTEM_TYPE_RCRECEIVER, true, true, true
							 && status_flags.rc_calibration_valid, status);
					status_changed = true;
				}
			}

			status.rc_signal_lost = false;

			const bool in_armed_state = (status.arming_state == vehicle_status_s::ARMING_STATE_ARMED);
			const bool arm_switch_or_button_mapped = sp_man.arm_switch != manual_control_setpoint_s::SWITCH_POS_NONE;
			const bool arm_button_pressed = arm_switch_is_button == 1
							&& sp_man.arm_switch == manual_control_setpoint_s::SWITCH_POS_ON;

			/* DISARM
			 * check if left stick is in lower left position or arm button is pushed or arm switch has transition from arm to disarm
			 * and we are in MANUAL, Rattitude, or AUTO_READY mode or (ASSIST mode and landed)
			 * do it only for rotary wings in manual mode or fixed wing if landed.
			 * Disable stick-disarming if arming switch or button is mapped */
			const bool stick_in_lower_left = sp_man.r < -STICK_ON_OFF_LIMIT && sp_man.z < 0.1f
							 && !arm_switch_or_button_mapped;
			const bool arm_switch_to_disarm_transition =  arm_switch_is_button == 0 &&
					_last_sp_man_arm_switch == manual_control_setpoint_s::SWITCH_POS_ON &&
					sp_man.arm_switch == manual_control_setpoint_s::SWITCH_POS_OFF;

			if (in_armed_state &&
			    status.rc_input_mode != vehicle_status_s::RC_IN_MODE_OFF &&
			    (status.vehicle_type == vehicle_status_s::VEHICLE_TYPE_ROTARY_WING || land_detector.landed) &&
			    (stick_in_lower_left || arm_button_pressed || arm_switch_to_disarm_transition)) {

				if (internal_state.main_state != commander_state_s::MAIN_STATE_MANUAL &&
				    internal_state.main_state != commander_state_s::MAIN_STATE_ACRO &&
				    internal_state.main_state != commander_state_s::MAIN_STATE_STAB &&
				    internal_state.main_state != commander_state_s::MAIN_STATE_RATTITUDE &&
				    !land_detector.landed) {
					print_reject_arm("Not disarming! Not yet in manual mode or landed");

				} else if ((stick_off_counter == rc_arm_hyst && stick_on_counter < rc_arm_hyst) || arm_switch_to_disarm_transition) {
					arming_ret = arming_state_transition(&status, safety, vehicle_status_s::ARMING_STATE_STANDBY, &armed,
									     true /* fRunPreArmChecks */,
									     &mavlink_log_pub, &status_flags, arm_requirements, hrt_elapsed_time(&commander_boot_timestamp));
				}

				stick_off_counter++;

			} else if (!(arm_switch_is_button == 1 && sp_man.arm_switch == manual_control_setpoint_s::SWITCH_POS_ON)) {
				/* do not reset the counter when holding the arm button longer than needed */
				stick_off_counter = 0;
			}

			/* ARM
			 * check if left stick is in lower right position or arm button is pushed or arm switch has transition from disarm to arm
			 * and we're in MANUAL mode.
			 * Disable stick-arming if arming switch or button is mapped */
			const bool stick_in_lower_right = sp_man.r > STICK_ON_OFF_LIMIT && sp_man.z < 0.1f
							  && !arm_switch_or_button_mapped;
			/* allow a grace period for re-arming: preflight checks don't need to pass during that time,
			 * for example for accidential in-air disarming */
			const bool in_arming_grace_period = last_disarmed_timestamp != 0 && hrt_elapsed_time(&last_disarmed_timestamp) < 5_s;
			const bool arm_switch_to_arm_transition = arm_switch_is_button == 0 &&
					_last_sp_man_arm_switch == manual_control_setpoint_s::SWITCH_POS_OFF &&
					sp_man.arm_switch == manual_control_setpoint_s::SWITCH_POS_ON &&
					(sp_man.z < 0.1f || in_arming_grace_period);

			if (!in_armed_state &&
			    status.rc_input_mode != vehicle_status_s::RC_IN_MODE_OFF &&
			    (stick_in_lower_right || arm_button_pressed || arm_switch_to_arm_transition)) {
				if ((stick_on_counter == rc_arm_hyst && stick_off_counter < rc_arm_hyst) || arm_switch_to_arm_transition) {

					/* we check outside of the transition function here because the requirement
					 * for being in manual mode only applies to manual arming actions.
					 * the system can be armed in auto if armed via the GCS.
					 */

					if ((internal_state.main_state != commander_state_s::MAIN_STATE_MANUAL)
					    && (internal_state.main_state != commander_state_s::MAIN_STATE_ACRO)
					    && (internal_state.main_state != commander_state_s::MAIN_STATE_STAB)
					    && (internal_state.main_state != commander_state_s::MAIN_STATE_ALTCTL)
					    && (internal_state.main_state != commander_state_s::MAIN_STATE_POSCTL)
					    && (internal_state.main_state != commander_state_s::MAIN_STATE_RATTITUDE)
					   ) {
						print_reject_arm("Not arming: Switch to a manual mode first");

					} else if (!status_flags.condition_home_position_valid &&
						   geofence_action == geofence_result_s::GF_ACTION_RTL) {
						print_reject_arm("Not arming: Geofence RTL requires valid home");

					} else if (status.arming_state == vehicle_status_s::ARMING_STATE_STANDBY) {
						arming_ret = arming_state_transition(&status, safety, vehicle_status_s::ARMING_STATE_ARMED, &armed,
										     !in_arming_grace_period /* fRunPreArmChecks */,
										     &mavlink_log_pub, &status_flags, arm_requirements, hrt_elapsed_time(&commander_boot_timestamp));

						if (arming_ret != TRANSITION_CHANGED) {
							px4_usleep(100000);
							print_reject_arm("Not arming: Preflight checks failed");
						}
					}
				}

				stick_on_counter++;

			} else if (!(arm_switch_is_button == 1 && sp_man.arm_switch == manual_control_setpoint_s::SWITCH_POS_ON)) {
				/* do not reset the counter when holding the arm button longer than needed */
				stick_on_counter = 0;
			}

			_last_sp_man_arm_switch = sp_man.arm_switch;

			if (arming_ret == TRANSITION_DENIED) {
				/*
				 * the arming transition can be denied to a number of reasons:
				 *  - pre-flight check failed (sensors not ok or not calibrated)
				 *  - safety not disabled
				 *  - system not in manual mode
				 */
				tune_negative(true);
			}

			/* evaluate the main state machine according to mode switches */
			bool first_rc_eval = (_last_sp_man.timestamp == 0) && (sp_man.timestamp > 0);
			transition_result_t main_res = set_main_state(status, &status_changed);

			/* store last position lock state */
			_last_condition_local_altitude_valid = status_flags.condition_local_altitude_valid;
			_last_condition_global_position_valid = status_flags.condition_global_position_valid;

			/* play tune on mode change only if armed, blink LED always */
			if (main_res == TRANSITION_CHANGED || first_rc_eval) {
				tune_positive(armed.armed);
				status_changed = true;

			} else if (main_res == TRANSITION_DENIED) {
				/* DENIED here indicates bug in the commander */
				mavlink_log_critical(&mavlink_log_pub, "Switching to this mode is currently not possible");
			}

			/* check throttle kill switch */
			if (sp_man.kill_switch == manual_control_setpoint_s::SWITCH_POS_ON) {
				/* set lockdown flag */
				if (!armed.manual_lockdown) {
					mavlink_log_emergency(&mavlink_log_pub, "Manual kill-switch engaged");
					status_changed = true;
					armed.manual_lockdown = true;
				}

			} else if (sp_man.kill_switch == manual_control_setpoint_s::SWITCH_POS_OFF) {
				if (armed.manual_lockdown) {
					mavlink_log_emergency(&mavlink_log_pub, "Manual kill-switch disengaged");
					status_changed = true;
					armed.manual_lockdown = false;
				}
			}

			/* no else case: do not change lockdown flag in unconfigured case */

		} else {
			if (!status_flags.rc_input_blocked && !status.rc_signal_lost) {
				mavlink_log_critical(&mavlink_log_pub, "Manual control lost");
				status.rc_signal_lost = true;
				rc_signal_lost_timestamp = sp_man.timestamp;
				set_health_flags(subsystem_info_s::SUBSYSTEM_TYPE_RCRECEIVER, true, true, false, status);
				status_changed = true;
			}
		}

		// data link checks which update the status
		data_link_check(status_changed);

		// engine failure detection
		// TODO: move out of commander
		if (actuator_controls_sub.updated()) {
			/* Check engine failure
			 * only for fixed wing for now
			 */
			if (!status_flags.circuit_breaker_engaged_enginefailure_check &&
			    status.vehicle_type == vehicle_status_s::VEHICLE_TYPE_FIXED_WING && !status.is_vtol && armed.armed) {

				actuator_controls_s actuator_controls = {};
				actuator_controls_sub.copy(&actuator_controls);

				const float throttle = actuator_controls.control[actuator_controls_s::INDEX_THROTTLE];
				const float current2throttle = _battery_current / throttle;

				if (((throttle > ef_throttle_thres) && (current2throttle < ef_current2throttle_thres))
				    || status.engine_failure) {

					const float elapsed = hrt_elapsed_time(&timestamp_engine_healthy) / 1e6f;

					/* potential failure, measure time */
					if ((timestamp_engine_healthy > 0) && (elapsed > ef_time_thres)
					    && !status.engine_failure) {

						status.engine_failure = true;
						status_changed = true;

						PX4_ERR("Engine Failure");
						set_health_flags(subsystem_info_s::SUBSYSTEM_TYPE_MOTORCONTROL, true, true, false, status);
					}
				}

			} else {
				/* no failure reset flag */
				timestamp_engine_healthy = hrt_absolute_time();

				if (status.engine_failure) {
					status.engine_failure = false;
					status_changed = true;
				}
			}
		}

		/* Reset main state to loiter or auto-mission after takeoff is completed.
		 * Sometimes, the mission result topic is outdated and the mission is still signaled
		 * as finished even though we only just started with the takeoff. Therefore, we also
		 * check the timestamp of the mission_result topic. */
		if (internal_state.main_state == commander_state_s::MAIN_STATE_AUTO_TAKEOFF
		    && (_mission_result_sub.get().timestamp > internal_state.timestamp)
		    && _mission_result_sub.get().finished) {

			const bool mission_available = (_mission_result_sub.get().timestamp > commander_boot_timestamp)
						       && (_mission_result_sub.get().instance_count > 0) && _mission_result_sub.get().valid;

			if ((takeoff_complete_act == 1) && mission_available) {
				main_state_transition(status, commander_state_s::MAIN_STATE_AUTO_MISSION, status_flags, &internal_state);

			} else {
				main_state_transition(status, commander_state_s::MAIN_STATE_AUTO_LOITER, status_flags, &internal_state);
			}
		}

		/* check if we are disarmed and there is a better mode to wait in */
		if (!armed.armed) {

			/* if there is no radio control but GPS lock the user might want to fly using
			 * just a tablet. Since the RC will force its mode switch setting on connecting
			 * we can as well just wait in a hold mode which enables tablet control.
			 */
			if (status.rc_signal_lost && (internal_state.main_state == commander_state_s::MAIN_STATE_MANUAL)
			    && status_flags.condition_home_position_valid) {

				main_state_transition(status, commander_state_s::MAIN_STATE_AUTO_LOITER, status_flags, &internal_state);
			}
		}

		/* handle commands last, as the system needs to be updated to handle them */
		if (cmd_sub.updated()) {
			vehicle_command_s cmd{};

			/* got command */
			cmd_sub.copy(&cmd);

			/* handle it */
			if (handle_command(&status, cmd, &armed, &command_ack_pub, &status_changed)) {
				status_changed = true;
			}
		}

		/* Check for failure detector status */
		const bool failure_detector_updated = _failure_detector.update();

		if (failure_detector_updated) {

<<<<<<< HEAD
				const uint8_t failure_status = _failure_detector.getStatus();
=======
			const uint8_t failure_status = _failure_detector.getStatus();
>>>>>>> 6d9bf18c

			if (failure_status != status.failure_detector_status) {
				status.failure_detector_status = failure_status;
				status_changed = true;
			}
		}

<<<<<<< HEAD
				if (!_flight_termination_triggered &&
				    !status_flags.circuit_breaker_flight_termination_disabled) {

					if (_failure_detector.isFailure()) {

						armed.force_failsafe = true;
						status_changed = true;

						_flight_termination_triggered = true;

						mavlink_log_critical(&mavlink_log_pub, "Critical failure detected: terminate flight");
						set_tune_override(TONE_PARACHUTE_RELEASE_TUNE);
					}
				}
=======
		if (armed.armed &&
		    failure_detector_updated &&
		    !_flight_termination_triggered &&
		    !status_flags.circuit_breaker_flight_termination_disabled) {

			if (_failure_detector.isFailure()) {

				armed.force_failsafe = true;
				status_changed = true;

				_flight_termination_triggered = true;

				mavlink_log_critical(&mavlink_log_pub, "Critical failure detected: terminate flight");
				set_tune_override(TONE_PARACHUTE_RELEASE_TUNE);
>>>>>>> 6d9bf18c
			}
		}

		/* Get current timestamp */
		const hrt_abstime now = hrt_absolute_time();

		// automatically set or update home position
		if (!_home_pub.get().manual_home) {
			const vehicle_local_position_s &local_position = _local_position_sub.get();

			if (armed.armed) {
				if ((!was_armed || (was_landed && !land_detector.landed)) &&
				    (hrt_elapsed_time(&commander_boot_timestamp) > INAIR_RESTART_HOLDOFF_INTERVAL)) {

					/* update home position on arming if at least 500 ms from commander start spent to avoid setting home on in-air restart */
					set_home_position();
				}

			} else {
				if (status_flags.condition_home_position_valid) {
					if (land_detector.landed && local_position.xy_valid && local_position.z_valid) {
						/* distance from home */
						float home_dist_xy = -1.0f;
						float home_dist_z = -1.0f;
						mavlink_wpm_distance_to_point_local(_home_pub.get().x, _home_pub.get().y, _home_pub.get().z,
										    local_position.x, local_position.y, local_position.z,
										    &home_dist_xy, &home_dist_z);

						if ((home_dist_xy > local_position.eph * 2.0f) || (home_dist_z > local_position.epv * 2.0f)) {

							/* update when disarmed, landed and moved away from current home position */
							set_home_position();
						}
					}

				} else {
					/* First time home position update - but only if disarmed */
					set_home_position();

					/* Set home position altitude to EKF origin height if home is not set and the EKF has a global origin.
					 * This allows home altitude to be used in the calculation of height above takeoff location when GPS
					 * use has commenced after takeoff. */
					if (!status_flags.condition_home_position_valid) {
						set_home_position_alt_only();
					}
				}
			}
		}

		// check for arming state change
		if (was_armed != armed.armed) {
			status_changed = true;

			if (!armed.armed) { // increase the flight uuid upon disarming
				++flight_uuid;
				// no need for param notification: the only user is mavlink which reads the param upon request
				param_set_no_notification(_param_flight_uuid, &flight_uuid);
				last_disarmed_timestamp = hrt_absolute_time();
			}
		}

		was_armed = armed.armed;

		/* now set navigation state according to failsafe and main state */
		bool nav_state_changed = set_nav_state(&status,
						       &armed,
						       &internal_state,
						       &mavlink_log_pub,
						       (link_loss_actions_t)_param_nav_dll_act.get(),
						       _mission_result_sub.get().finished,
						       _mission_result_sub.get().stay_in_failsafe,
						       status_flags,
						       land_detector.landed,
						       (link_loss_actions_t)_param_nav_rcl_act.get(),
						       _param_com_obl_act.get(),
						       _param_com_obl_rc_act.get(),
						       posctl_nav_loss_act);

		if (status.failsafe != failsafe_old) {
			status_changed = true;

			if (status.failsafe) {
				mavlink_log_info(&mavlink_log_pub, "Failsafe mode activated");

			} else {
				mavlink_log_info(&mavlink_log_pub, "Failsafe mode deactivated");
			}

			failsafe_old = status.failsafe;
		}

		/* publish states (armed, control_mode, vehicle_status, commander_state, vehicle_status_flags) at 1 Hz or immediately when changed */
		if (hrt_elapsed_time(&status.timestamp) >= 1_s || status_changed || nav_state_changed) {

			update_control_mode();

			status.timestamp = hrt_absolute_time();
			_status_pub.publish(status);

			/* set prearmed state if safety is off, or safety is not present and 5 seconds passed */
			if (safety.safety_switch_available) {

				/* safety is off, go into prearmed */
				armed.prearmed = safety.safety_off;

			} else {
				/* safety is not present, go into prearmed
				 * (all output drivers should be started / unlocked last in the boot process
				 * when the rest of the system is fully initialized)
				 */
				armed.prearmed = (hrt_elapsed_time(&commander_boot_timestamp) > 5_s);
			}

			armed.timestamp = hrt_absolute_time();
			_armed_pub.publish(armed);

			/* publish internal state for logging purposes */
			internal_state.timestamp = hrt_absolute_time();
			_commander_state_pub.publish(internal_state);

			/* publish vehicle_status_flags */
			status_flags.timestamp = hrt_absolute_time();
			_vehicle_status_flags_pub.publish(status_flags);
		}

		/* play arming and battery warning tunes */
		if (!arm_tune_played && armed.armed && (!safety.safety_switch_available || (safety.safety_switch_available
							&& safety.safety_off))) {
			/* play tune when armed */
			set_tune(TONE_ARMING_WARNING_TUNE);
			arm_tune_played = true;

		} else if (!status_flags.usb_connected &&
			   (status.hil_state != vehicle_status_s::HIL_STATE_ON) &&
			   (_battery_warning == battery_status_s::BATTERY_WARNING_CRITICAL)) {
			/* play tune on battery critical */
			set_tune(TONE_BATTERY_WARNING_FAST_TUNE);

		} else if ((status.hil_state != vehicle_status_s::HIL_STATE_ON) &&
			   (_battery_warning == battery_status_s::BATTERY_WARNING_LOW)) {
			/* play tune on battery warning */
			set_tune(TONE_BATTERY_WARNING_SLOW_TUNE);

		} else if (status.failsafe) {
			tune_failsafe(true);

		} else {
			set_tune(TONE_STOP_TUNE);
		}

		/* reset arm_tune_played when disarmed */
		if (!armed.armed || (safety.safety_switch_available && !safety.safety_off)) {

			//Notify the user that it is safe to approach the vehicle
			if (arm_tune_played) {
				tune_neutral(true);
			}

			arm_tune_played = false;
		}

		/* play sensor failure tunes if we already waited for hotplug sensors to come up and failed */
		status_flags.condition_system_hotplug_timeout = (hrt_elapsed_time(&commander_boot_timestamp) > HOTPLUG_SENS_TIMEOUT);

		if (!sensor_fail_tune_played && (!status_flags.condition_system_sensors_initialized
						 && status_flags.condition_system_hotplug_timeout)) {

			set_tune_override(TONE_GPS_WARNING_TUNE);
			sensor_fail_tune_played = true;
			status_changed = true;
		}

		counter++;

		int blink_state = blink_msg_state();

		if (blink_state > 0) {
			/* blinking LED message, don't touch LEDs */
			if (blink_state == 2) {
				/* blinking LED message completed, restore normal state */
				control_status_leds(&status, &armed, true, _battery_warning, &cpuload);
			}

		} else {
			/* normal state */
			control_status_leds(&status, &armed, status_changed, _battery_warning, &cpuload);
		}

		status_changed = false;

		if (!armed.armed) {
			/* Reset the flag if disarmed. */
			have_taken_off_since_arming = false;
		}

		arm_auth_update(now, params_updated || param_init_forced);

		px4_usleep(COMMANDER_MONITORING_INTERVAL);
	}

	thread_should_exit = true;

	/* wait for threads to complete */
	int ret = pthread_join(commander_low_prio_thread, nullptr);

	if (ret) {
		warn("join failed: %d", ret);
	}

	rgbled_set_color_and_mode(led_control_s::COLOR_WHITE, led_control_s::MODE_OFF);

	/* close fds */
	led_deinit();
	buzzer_deinit();

	thread_running = false;
}

void
get_circuit_breaker_params()
{
	status_flags.circuit_breaker_engaged_power_check = circuit_breaker_enabled("CBRK_SUPPLY_CHK", CBRK_SUPPLY_CHK_KEY);
	status_flags.circuit_breaker_engaged_usb_check = circuit_breaker_enabled("CBRK_USB_CHK", CBRK_USB_CHK_KEY);
	status_flags.circuit_breaker_engaged_airspd_check = circuit_breaker_enabled("CBRK_AIRSPD_CHK", CBRK_AIRSPD_CHK_KEY);
	status_flags.circuit_breaker_engaged_enginefailure_check = circuit_breaker_enabled("CBRK_ENGINEFAIL",
			CBRK_ENGINEFAIL_KEY);
	status_flags.circuit_breaker_engaged_gpsfailure_check = circuit_breaker_enabled("CBRK_GPSFAIL", CBRK_GPSFAIL_KEY);
	status_flags.circuit_breaker_flight_termination_disabled = circuit_breaker_enabled("CBRK_FLIGHTTERM",
			CBRK_FLIGHTTERM_KEY);
	status_flags.circuit_breaker_engaged_posfailure_check = circuit_breaker_enabled("CBRK_VELPOSERR", CBRK_VELPOSERR_KEY);
}

void
Commander::check_valid(const hrt_abstime &timestamp, const hrt_abstime &timeout, const bool valid_in, bool *valid_out,
		       bool *changed)
{
	hrt_abstime t = hrt_absolute_time();
	bool valid_new = (t < timestamp + timeout && t > timeout && valid_in);

	if (*valid_out != valid_new) {
		*valid_out = valid_new;
		*changed = true;
	}
}

void
control_status_leds(vehicle_status_s *status_local, const actuator_armed_s *actuator_armed,
		    bool changed, const uint8_t battery_warning, const cpuload_s *cpuload_local)
{
	static hrt_abstime overload_start = 0;

	bool overload = (cpuload_local->load > 0.80f) || (cpuload_local->ram_usage > 0.98f);

	if (overload_start == 0 && overload) {
		overload_start = hrt_absolute_time();

	} else if (!overload) {
		overload_start = 0;
	}

	/* driving rgbled */
	if (changed || last_overload != overload) {
		uint8_t led_mode = led_control_s::MODE_OFF;
		uint8_t led_color = led_control_s::COLOR_WHITE;
		bool set_normal_color = false;

		uint64_t overload_warn_delay = (status_local->arming_state == vehicle_status_s::ARMING_STATE_ARMED) ? 1_ms : 250_ms;

		/* set mode */
		if (overload && (hrt_elapsed_time(&overload_start) > overload_warn_delay)) {
			led_mode = led_control_s::MODE_BLINK_FAST;
			led_color = led_control_s::COLOR_PURPLE;

		} else if (status_local->arming_state == vehicle_status_s::ARMING_STATE_ARMED) {
			led_mode = led_control_s::MODE_ON;
			set_normal_color = true;

		} else if (!status_flags.condition_system_sensors_initialized && status_flags.condition_system_hotplug_timeout) {
			led_mode = led_control_s::MODE_BLINK_FAST;
			led_color = led_control_s::COLOR_RED;

		} else if (status_local->arming_state == vehicle_status_s::ARMING_STATE_STANDBY) {
			led_mode = led_control_s::MODE_BREATHE;
			set_normal_color = true;

		} else if (!status_flags.condition_system_sensors_initialized && !status_flags.condition_system_hotplug_timeout) {
			led_mode = led_control_s::MODE_BREATHE;
			set_normal_color = true;

		} else if (status_local->arming_state == vehicle_status_s::ARMING_STATE_INIT) {
			// if in init status it should not be in the error state
			led_mode = led_control_s::MODE_OFF;

		} else {	// STANDBY_ERROR and other states
			led_mode = led_control_s::MODE_BLINK_NORMAL;
			led_color = led_control_s::COLOR_RED;
		}

		if (set_normal_color) {
			/* set color */
			if (status.failsafe) {
				led_color = led_control_s::COLOR_PURPLE;

			} else if (battery_warning == battery_status_s::BATTERY_WARNING_LOW) {
				led_color = led_control_s::COLOR_AMBER;

			} else if (battery_warning == battery_status_s::BATTERY_WARNING_CRITICAL) {
				led_color = led_control_s::COLOR_RED;

			} else {
				if (status_flags.condition_home_position_valid && status_flags.condition_global_position_valid) {
					led_color = led_control_s::COLOR_GREEN;

				} else {
					led_color = led_control_s::COLOR_BLUE;
				}
			}
		}

		if (led_mode != led_control_s::MODE_OFF) {
			rgbled_set_color_and_mode(led_color, led_mode);
		}
	}

	last_overload = overload;

	/* board supports HW armed indicator */

	BOARD_INDICATE_ARMED_STATE(actuator_armed->armed);

#if !defined(CONFIG_ARCH_LEDS) && defined(BOARD_HAS_CONTROL_STATUS_LEDS)

	/* this runs at around 20Hz, full cycle is 16 ticks = 10/16Hz */
	if (actuator_armed->armed) {
		if (status.failsafe) {
			BOARD_ARMED_LED_OFF();

			if (leds_counter % 5 == 0) {
				BOARD_ARMED_STATE_LED_TOGGLE();
			}

		} else {
			BOARD_ARMED_STATE_LED_OFF();

			/* armed, solid */
			BOARD_ARMED_LED_ON();
		}

	} else if (actuator_armed->ready_to_arm) {
		BOARD_ARMED_LED_OFF();

		/* ready to arm, blink at 1Hz */
		if (leds_counter % 20 == 0) {
			BOARD_ARMED_STATE_LED_TOGGLE();
		}

	} else {
		BOARD_ARMED_LED_OFF();

		/* not ready to arm, blink at 10Hz */
		if (leds_counter % 2 == 0) {
			BOARD_ARMED_STATE_LED_TOGGLE();
		}
	}

#endif

	/* give system warnings on error LED */
	if (overload) {
		if (leds_counter % 2 == 0) {
			BOARD_OVERLOAD_LED_TOGGLE();
		}

	} else {
		BOARD_OVERLOAD_LED_OFF();
	}

	leds_counter++;
}

transition_result_t
Commander::set_main_state(const vehicle_status_s &status_local, bool *changed)
{
	if (safety.override_available && safety.override_enabled) {
		return set_main_state_override_on(status_local, changed);

	} else {
		return set_main_state_rc(status_local, changed);
	}
}

transition_result_t
Commander::set_main_state_override_on(const vehicle_status_s &status_local, bool *changed)
{
	transition_result_t res = main_state_transition(status_local, commander_state_s::MAIN_STATE_MANUAL, status_flags,
				  &internal_state);
	*changed = (res == TRANSITION_CHANGED);

	return res;
}

transition_result_t
Commander::set_main_state_rc(const vehicle_status_s &status_local, bool *changed)
{
	/* set main state according to RC switches */
	transition_result_t res = TRANSITION_DENIED;

	// Note: even if status_flags.offboard_control_set_by_command is set
	// we want to allow rc mode change to take precidence.  This is a safety
	// feature, just in case offboard control goes crazy.

	const bool altitude_got_valid = !_last_condition_local_altitude_valid && status_flags.condition_local_altitude_valid;
	const bool position_got_valid = !_last_condition_global_position_valid && status_flags.condition_global_position_valid;
	const bool first_time_rc = _last_sp_man.timestamp == 0;
	const bool rc_values_updated = _last_sp_man.timestamp != sp_man.timestamp;
	const bool some_switch_changed =
		(_last_sp_man.offboard_switch != sp_man.offboard_switch)
		|| (_last_sp_man.return_switch != sp_man.return_switch)
		|| (_last_sp_man.mode_switch != sp_man.mode_switch)
		|| (_last_sp_man.acro_switch != sp_man.acro_switch)
		|| (_last_sp_man.rattitude_switch != sp_man.rattitude_switch)
		|| (_last_sp_man.posctl_switch != sp_man.posctl_switch)
		|| (_last_sp_man.loiter_switch != sp_man.loiter_switch)
		|| (_last_sp_man.mode_slot != sp_man.mode_slot)
		|| (_last_sp_man.stab_switch != sp_man.stab_switch)
		|| (_last_sp_man.man_switch != sp_man.man_switch);

	// only switch mode based on RC switch if necessary to also allow mode switching via MAVLink
	const bool should_evaluate_rc_mode_switch = first_time_rc
			|| altitude_got_valid
			|| position_got_valid
			|| (rc_values_updated && some_switch_changed);

	if (!should_evaluate_rc_mode_switch) {

		// store the last manual control setpoint set by the pilot in a manual state
		// if the system now later enters an autonomous state the pilot can move
		// the sticks to break out of the autonomous state

		if (!_geofence_warning_action_on
		    && (internal_state.main_state == commander_state_s::MAIN_STATE_MANUAL ||
			internal_state.main_state == commander_state_s::MAIN_STATE_ALTCTL ||
			internal_state.main_state == commander_state_s::MAIN_STATE_POSCTL ||
			internal_state.main_state == commander_state_s::MAIN_STATE_ACRO ||
			internal_state.main_state == commander_state_s::MAIN_STATE_RATTITUDE ||
			internal_state.main_state == commander_state_s::MAIN_STATE_STAB)) {

			_last_sp_man.timestamp = sp_man.timestamp;
			_last_sp_man.x = sp_man.x;
			_last_sp_man.y = sp_man.y;
			_last_sp_man.z = sp_man.z;
			_last_sp_man.r = sp_man.r;
		}

		/* no timestamp change or no switch change -> nothing changed */
		return TRANSITION_NOT_CHANGED;
	}

	_last_sp_man = sp_man;

	// reset the position and velocity validity calculation to give the best change of being able to select
	// the desired mode
	reset_posvel_validity(changed);

	/* offboard switch overrides main switch */
	if (sp_man.offboard_switch == manual_control_setpoint_s::SWITCH_POS_ON) {
		res = main_state_transition(status_local, commander_state_s::MAIN_STATE_OFFBOARD, status_flags, &internal_state);

		if (res == TRANSITION_DENIED) {
			print_reject_mode("OFFBOARD");
			/* mode rejected, continue to evaluate the main system mode */

		} else {
			/* changed successfully or already in this state */
			return res;
		}
	}

	/* RTL switch overrides main switch */
	if (sp_man.return_switch == manual_control_setpoint_s::SWITCH_POS_ON) {
		res = main_state_transition(status_local, commander_state_s::MAIN_STATE_AUTO_RTL, status_flags, &internal_state);

		if (res == TRANSITION_DENIED) {
			print_reject_mode("AUTO RTL");

			/* fallback to LOITER if home position not set */
			res = main_state_transition(status_local, commander_state_s::MAIN_STATE_AUTO_LOITER, status_flags, &internal_state);
		}

		if (res != TRANSITION_DENIED) {
			/* changed successfully or already in this state */
			return res;
		}

		/* if we get here mode was rejected, continue to evaluate the main system mode */
	}

	/* Loiter switch overrides main switch */
	if (sp_man.loiter_switch == manual_control_setpoint_s::SWITCH_POS_ON) {
		res = main_state_transition(status_local, commander_state_s::MAIN_STATE_AUTO_LOITER, status_flags, &internal_state);

		if (res == TRANSITION_DENIED) {
			print_reject_mode("AUTO HOLD");

		} else {
			return res;
		}
	}

	/* we know something has changed - check if we are in mode slot operation */
	if (sp_man.mode_slot != manual_control_setpoint_s::MODE_SLOT_NONE) {

		if (sp_man.mode_slot >= (int)(sizeof(_flight_mode_slots) / sizeof(_flight_mode_slots[0]))) {
			warnx("m slot overflow");
			return TRANSITION_DENIED;
		}

		int new_mode = _flight_mode_slots[sp_man.mode_slot];

		if (new_mode < 0) {
			/* slot is unused */
			res = TRANSITION_NOT_CHANGED;

		} else {
			res = main_state_transition(status_local, new_mode, status_flags, &internal_state);

			/* ensure that the mode selection does not get stuck here */
			int maxcount = 5;

			/* enable the use of break */
			/* fallback strategies, give the user the closest mode to what he wanted */
			while (res == TRANSITION_DENIED && maxcount > 0) {

				maxcount--;

				if (new_mode == commander_state_s::MAIN_STATE_AUTO_MISSION) {

					/* fall back to loiter */
					new_mode = commander_state_s::MAIN_STATE_AUTO_LOITER;
					print_reject_mode("AUTO MISSION");
					res = main_state_transition(status_local, new_mode, status_flags, &internal_state);

					if (res != TRANSITION_DENIED) {
						break;
					}
				}

				if (new_mode == commander_state_s::MAIN_STATE_AUTO_RTL) {

					/* fall back to position control */
					new_mode = commander_state_s::MAIN_STATE_AUTO_LOITER;
					print_reject_mode("AUTO RTL");
					res = main_state_transition(status_local, new_mode, status_flags, &internal_state);

					if (res != TRANSITION_DENIED) {
						break;
					}
				}

				if (new_mode == commander_state_s::MAIN_STATE_AUTO_LAND) {

					/* fall back to position control */
					new_mode = commander_state_s::MAIN_STATE_AUTO_LOITER;
					print_reject_mode("AUTO LAND");
					res = main_state_transition(status_local, new_mode, status_flags, &internal_state);

					if (res != TRANSITION_DENIED) {
						break;
					}
				}

				if (new_mode == commander_state_s::MAIN_STATE_AUTO_TAKEOFF) {

					/* fall back to position control */
					new_mode = commander_state_s::MAIN_STATE_AUTO_LOITER;
					print_reject_mode("AUTO TAKEOFF");
					res = main_state_transition(status_local, new_mode, status_flags, &internal_state);

					if (res != TRANSITION_DENIED) {
						break;
					}
				}

				if (new_mode == commander_state_s::MAIN_STATE_AUTO_FOLLOW_TARGET) {

					/* fall back to position control */
					new_mode = commander_state_s::MAIN_STATE_AUTO_LOITER;
					print_reject_mode("AUTO FOLLOW");
					res = main_state_transition(status_local, new_mode, status_flags, &internal_state);

					if (res != TRANSITION_DENIED) {
						break;
					}
				}

				if (new_mode == commander_state_s::MAIN_STATE_AUTO_LOITER) {

					/* fall back to position control */
					new_mode = commander_state_s::MAIN_STATE_POSCTL;
					print_reject_mode("AUTO HOLD");
					res = main_state_transition(status_local, new_mode, status_flags, &internal_state);

					if (res != TRANSITION_DENIED) {
						break;
					}
				}

				if (new_mode == commander_state_s::MAIN_STATE_POSCTL) {

					/* fall back to altitude control */
					new_mode = commander_state_s::MAIN_STATE_ALTCTL;
					print_reject_mode("POSITION CONTROL");
					res = main_state_transition(status_local, new_mode, status_flags, &internal_state);

					if (res != TRANSITION_DENIED) {
						break;
					}
				}

				if (new_mode == commander_state_s::MAIN_STATE_ALTCTL) {

					/* fall back to stabilized */
					new_mode = commander_state_s::MAIN_STATE_STAB;
					print_reject_mode("ALTITUDE CONTROL");
					res = main_state_transition(status_local, new_mode, status_flags, &internal_state);

					if (res != TRANSITION_DENIED) {
						break;
					}
				}

				if (new_mode == commander_state_s::MAIN_STATE_STAB) {

					/* fall back to manual */
					new_mode = commander_state_s::MAIN_STATE_MANUAL;
					print_reject_mode("STABILIZED");
					res = main_state_transition(status_local, new_mode, status_flags, &internal_state);

					if (res != TRANSITION_DENIED) {
						break;
					}
				}
			}
		}

		return res;
	}

	/* offboard and RTL switches off or denied, check main mode switch */
	switch (sp_man.mode_switch) {
	case manual_control_setpoint_s::SWITCH_POS_NONE:
		res = TRANSITION_NOT_CHANGED;
		break;

	case manual_control_setpoint_s::SWITCH_POS_OFF:		// MANUAL
		if (sp_man.stab_switch == manual_control_setpoint_s::SWITCH_POS_NONE &&
		    sp_man.man_switch == manual_control_setpoint_s::SWITCH_POS_NONE) {
			/*
			 * Legacy mode:
			 * Acro switch being used as stabilized switch in FW.
			 */
			if (sp_man.acro_switch == manual_control_setpoint_s::SWITCH_POS_ON) {
				/* manual mode is stabilized already for multirotors, so switch to acro
				 * for any non-manual mode
				 */
				if (status.vehicle_type == vehicle_status_s::VEHICLE_TYPE_ROTARY_WING && !status.is_vtol) {
					res = main_state_transition(status_local, commander_state_s::MAIN_STATE_ACRO, status_flags, &internal_state);

				} else if (status.vehicle_type == vehicle_status_s::VEHICLE_TYPE_FIXED_WING) {
					res = main_state_transition(status_local, commander_state_s::MAIN_STATE_STAB, status_flags, &internal_state);

				} else {
					res = main_state_transition(status_local, commander_state_s::MAIN_STATE_MANUAL, status_flags, &internal_state);
				}

			} else if (sp_man.rattitude_switch == manual_control_setpoint_s::SWITCH_POS_ON) {
				/* Similar to acro transitions for multirotors.  FW aircraft don't need a
				 * rattitude mode.*/
				if (status.vehicle_type == vehicle_status_s::VEHICLE_TYPE_ROTARY_WING) {
					res = main_state_transition(status_local, commander_state_s::MAIN_STATE_RATTITUDE, status_flags, &internal_state);

				} else {
					res = main_state_transition(status_local, commander_state_s::MAIN_STATE_STAB, status_flags, &internal_state);
				}

			} else {
				res = main_state_transition(status_local, commander_state_s::MAIN_STATE_MANUAL, status_flags, &internal_state);
			}

		} else {
			/* New mode:
			 * - Acro is Acro
			 * - Manual is not default anymore when the manaul switch is assigned
			 */
			if (sp_man.man_switch == manual_control_setpoint_s::SWITCH_POS_ON) {
				res = main_state_transition(status_local, commander_state_s::MAIN_STATE_MANUAL, status_flags, &internal_state);

			} else if (sp_man.acro_switch == manual_control_setpoint_s::SWITCH_POS_ON) {
				res = main_state_transition(status_local, commander_state_s::MAIN_STATE_ACRO, status_flags, &internal_state);

			} else if (sp_man.rattitude_switch == manual_control_setpoint_s::SWITCH_POS_ON) {
				res = main_state_transition(status_local, commander_state_s::MAIN_STATE_RATTITUDE, status_flags, &internal_state);

			} else if (sp_man.stab_switch == manual_control_setpoint_s::SWITCH_POS_ON) {
				res = main_state_transition(status_local, commander_state_s::MAIN_STATE_STAB, status_flags, &internal_state);

			} else if (sp_man.man_switch == manual_control_setpoint_s::SWITCH_POS_NONE) {
				// default to MANUAL when no manual switch is set
				res = main_state_transition(status_local, commander_state_s::MAIN_STATE_MANUAL, status_flags, &internal_state);

			} else {
				// default to STAB when the manual switch is assigned (but off)
				res = main_state_transition(status_local, commander_state_s::MAIN_STATE_STAB, status_flags, &internal_state);
			}
		}

		// TRANSITION_DENIED is not possible here
		break;

	case manual_control_setpoint_s::SWITCH_POS_MIDDLE:		// ASSIST
		if (sp_man.posctl_switch == manual_control_setpoint_s::SWITCH_POS_ON) {
			res = main_state_transition(status_local, commander_state_s::MAIN_STATE_POSCTL, status_flags, &internal_state);

			if (res != TRANSITION_DENIED) {
				break;	// changed successfully or already in this state
			}

			print_reject_mode("POSITION CONTROL");
		}

		// fallback to ALTCTL
		res = main_state_transition(status_local, commander_state_s::MAIN_STATE_ALTCTL, status_flags, &internal_state);

		if (res != TRANSITION_DENIED) {
			break;	// changed successfully or already in this mode
		}

		if (sp_man.posctl_switch != manual_control_setpoint_s::SWITCH_POS_ON) {
			print_reject_mode("ALTITUDE CONTROL");
		}

		// fallback to MANUAL
		res = main_state_transition(status_local, commander_state_s::MAIN_STATE_MANUAL, status_flags, &internal_state);
		// TRANSITION_DENIED is not possible here
		break;

	case manual_control_setpoint_s::SWITCH_POS_ON:			// AUTO
		res = main_state_transition(status_local, commander_state_s::MAIN_STATE_AUTO_MISSION, status_flags, &internal_state);

		if (res != TRANSITION_DENIED) {
			break;	// changed successfully or already in this state
		}

		print_reject_mode("AUTO MISSION");

		// fallback to LOITER if home position not set
		res = main_state_transition(status_local, commander_state_s::MAIN_STATE_AUTO_LOITER, status_flags, &internal_state);

		if (res != TRANSITION_DENIED) {
			break;  // changed successfully or already in this state
		}

		// fallback to POSCTL
		res = main_state_transition(status_local, commander_state_s::MAIN_STATE_POSCTL, status_flags, &internal_state);

		if (res != TRANSITION_DENIED) {
			break;  // changed successfully or already in this state
		}

		// fallback to ALTCTL
		res = main_state_transition(status_local, commander_state_s::MAIN_STATE_ALTCTL, status_flags, &internal_state);

		if (res != TRANSITION_DENIED) {
			break;	// changed successfully or already in this state
		}

		// fallback to MANUAL
		res = main_state_transition(status_local, commander_state_s::MAIN_STATE_MANUAL, status_flags, &internal_state);
		// TRANSITION_DENIED is not possible here
		break;

	default:
		break;
	}

	return res;
}

void
Commander::reset_posvel_validity(bool *changed)
{
	// reset all the check probation times back to the minimum value
	_gpos_probation_time_us = POSVEL_PROBATION_MIN;
	_lpos_probation_time_us = POSVEL_PROBATION_MIN;
	_lvel_probation_time_us = POSVEL_PROBATION_MIN;

	const vehicle_local_position_s &local_position = _local_position_sub.get();
	const vehicle_global_position_s &global_position = _global_position_sub.get();

	// recheck validity
	if (!_skip_pos_accuracy_check) {
		check_posvel_validity(true, global_position.eph, _eph_threshold_adj, global_position.timestamp,
				      &_last_gpos_fail_time_us, &_gpos_probation_time_us, &status_flags.condition_global_position_valid, changed);
	}

	check_posvel_validity(local_position.xy_valid, local_position.eph, _eph_threshold_adj, local_position.timestamp,
			      &_last_lpos_fail_time_us, &_lpos_probation_time_us, &status_flags.condition_local_position_valid, changed);
	check_posvel_validity(local_position.v_xy_valid, local_position.evh, _param_com_vel_fs_evh.get(),
			      local_position.timestamp,
			      &_last_lvel_fail_time_us, &_lvel_probation_time_us, &status_flags.condition_local_velocity_valid, changed);
}

bool
Commander::check_posvel_validity(const bool data_valid, const float data_accuracy, const float required_accuracy,
				 const hrt_abstime &data_timestamp_us, hrt_abstime *last_fail_time_us, hrt_abstime *probation_time_us, bool *valid_state,
				 bool *validity_changed)
{
	const bool was_valid = *valid_state;
	bool valid = was_valid;

	// constrain probation times
	if (land_detector.landed) {
		*probation_time_us = POSVEL_PROBATION_MIN;
	}

	const bool data_stale = ((hrt_elapsed_time(&data_timestamp_us) > _param_com_pos_fs_delay.get() * 1_s)
				 || (data_timestamp_us == 0));
	const float req_accuracy = (was_valid ? required_accuracy * 2.5f : required_accuracy);

	const bool level_check_pass = data_valid && !data_stale && (data_accuracy < req_accuracy);

	// Check accuracy with hysteresis in both test level and time
	if (level_check_pass) {
		if (was_valid) {
			// still valid, continue to decrease probation time
			const int64_t probation_time_new = *probation_time_us - hrt_elapsed_time(last_fail_time_us);
			*probation_time_us = math::constrain(probation_time_new, POSVEL_PROBATION_MIN, POSVEL_PROBATION_MAX);

		} else {
			// check if probation period has elapsed
			if (hrt_elapsed_time(last_fail_time_us) > *probation_time_us) {
				valid = true;
			}
		}

	} else {
		// level check failed
		if (was_valid) {
			// FAILURE! no longer valid
			valid = false;

		} else {
			// failed again, increase probation time
			const int64_t probation_time_new = *probation_time_us + hrt_elapsed_time(last_fail_time_us) *
							   _param_com_pos_fs_gain.get();
			*probation_time_us = math::constrain(probation_time_new, POSVEL_PROBATION_MIN, POSVEL_PROBATION_MAX);
		}

		*last_fail_time_us = hrt_absolute_time();
	}

	if (was_valid != valid) {
		*validity_changed = true;
		*valid_state = valid;
	}

	return valid;
}

void
Commander::update_control_mode()
{
	vehicle_control_mode_s control_mode{};

	control_mode.timestamp = hrt_absolute_time();

	/* set vehicle_control_mode according to set_navigation_state */
	control_mode.flag_armed = armed.armed;
	control_mode.flag_external_manual_override_ok = (status.vehicle_type == vehicle_status_s::VEHICLE_TYPE_FIXED_WING
			&& !status.is_vtol);

	switch (status.nav_state) {
	case vehicle_status_s::NAVIGATION_STATE_MANUAL:
		control_mode.flag_control_manual_enabled = true;
		control_mode.flag_control_rates_enabled = stabilization_required();
		control_mode.flag_control_attitude_enabled = stabilization_required();
		break;

	case vehicle_status_s::NAVIGATION_STATE_STAB:
		control_mode.flag_control_manual_enabled = true;
		control_mode.flag_control_rates_enabled = true;
		control_mode.flag_control_attitude_enabled = true;
		break;

	case vehicle_status_s::NAVIGATION_STATE_RATTITUDE:
		control_mode.flag_control_manual_enabled = true;
		control_mode.flag_control_rates_enabled = true;
		control_mode.flag_control_attitude_enabled = true;
		control_mode.flag_control_rattitude_enabled = true;
		break;

	case vehicle_status_s::NAVIGATION_STATE_ALTCTL:
		control_mode.flag_control_manual_enabled = true;
		control_mode.flag_control_rates_enabled = true;
		control_mode.flag_control_attitude_enabled = true;
		control_mode.flag_control_altitude_enabled = true;
		control_mode.flag_control_climb_rate_enabled = true;
		break;

	case vehicle_status_s::NAVIGATION_STATE_POSCTL:
		control_mode.flag_control_manual_enabled = true;
		control_mode.flag_control_rates_enabled = true;
		control_mode.flag_control_attitude_enabled = true;
		control_mode.flag_control_altitude_enabled = true;
		control_mode.flag_control_climb_rate_enabled = true;
		control_mode.flag_control_position_enabled = !status.in_transition_mode;
		control_mode.flag_control_velocity_enabled = !status.in_transition_mode;
		break;

	case vehicle_status_s::NAVIGATION_STATE_AUTO_RTL:
	case vehicle_status_s::NAVIGATION_STATE_AUTO_RCRECOVER:
		/* override is not ok for the RTL and recovery mode */
		control_mode.flag_external_manual_override_ok = false;

	/* fallthrough */
	case vehicle_status_s::NAVIGATION_STATE_AUTO_FOLLOW_TARGET:
	case vehicle_status_s::NAVIGATION_STATE_AUTO_RTGS:
	case vehicle_status_s::NAVIGATION_STATE_AUTO_LAND:
	case vehicle_status_s::NAVIGATION_STATE_AUTO_LANDENGFAIL:
	case vehicle_status_s::NAVIGATION_STATE_AUTO_PRECLAND:
	case vehicle_status_s::NAVIGATION_STATE_AUTO_MISSION:
	case vehicle_status_s::NAVIGATION_STATE_AUTO_LOITER:
	case vehicle_status_s::NAVIGATION_STATE_AUTO_TAKEOFF:
		control_mode.flag_control_auto_enabled = true;
		control_mode.flag_control_rates_enabled = true;
		control_mode.flag_control_attitude_enabled = true;
		control_mode.flag_control_altitude_enabled = true;
		control_mode.flag_control_climb_rate_enabled = true;
		control_mode.flag_control_position_enabled = !status.in_transition_mode;
		control_mode.flag_control_velocity_enabled = !status.in_transition_mode;
		break;

	case vehicle_status_s::NAVIGATION_STATE_AUTO_LANDGPSFAIL:
		control_mode.flag_control_rates_enabled = true;
		control_mode.flag_control_attitude_enabled = true;
		control_mode.flag_control_climb_rate_enabled = true;
		break;

	case vehicle_status_s::NAVIGATION_STATE_ACRO:
		control_mode.flag_control_manual_enabled = true;
		control_mode.flag_control_rates_enabled = true;
		break;

	case vehicle_status_s::NAVIGATION_STATE_DESCEND:
		/* TODO: check if this makes sense */
		control_mode.flag_control_auto_enabled = true;
		control_mode.flag_control_rates_enabled = true;
		control_mode.flag_control_attitude_enabled = true;
		control_mode.flag_control_climb_rate_enabled = true;
		break;

	case vehicle_status_s::NAVIGATION_STATE_TERMINATION:
		/* disable all controllers on termination */
		control_mode.flag_control_termination_enabled = true;
		break;

	case vehicle_status_s::NAVIGATION_STATE_OFFBOARD: {

			const offboard_control_mode_s &offboard_control_mode = _offboard_control_mode_sub.get();

			control_mode.flag_control_offboard_enabled = true;

			/*
			 * The control flags depend on what is ignored according to the offboard control mode topic
			 * Inner loop flags (e.g. attitude) also depend on outer loop ignore flags (e.g. position)
			 */
			control_mode.flag_control_rates_enabled =
				!offboard_control_mode.ignore_bodyrate_x ||
				!offboard_control_mode.ignore_bodyrate_y ||
				!offboard_control_mode.ignore_bodyrate_z ||
				!offboard_control_mode.ignore_attitude ||
				!offboard_control_mode.ignore_position ||
				!offboard_control_mode.ignore_velocity ||
				!offboard_control_mode.ignore_acceleration_force;

			control_mode.flag_control_attitude_enabled = !offboard_control_mode.ignore_attitude ||
					!offboard_control_mode.ignore_position ||
					!offboard_control_mode.ignore_velocity ||
					!offboard_control_mode.ignore_acceleration_force;

			// TO-DO: Add support for other modes than yawrate control
			control_mode.flag_control_yawrate_override_enabled =
				offboard_control_mode.ignore_bodyrate_x &&
				offboard_control_mode.ignore_bodyrate_y &&
				!offboard_control_mode.ignore_bodyrate_z &&
				!offboard_control_mode.ignore_attitude;

			control_mode.flag_control_rattitude_enabled = false;

			control_mode.flag_control_acceleration_enabled = !offboard_control_mode.ignore_acceleration_force &&
					!status.in_transition_mode;

			control_mode.flag_control_velocity_enabled = (!offboard_control_mode.ignore_velocity ||
					!offboard_control_mode.ignore_position) && !status.in_transition_mode &&
					!control_mode.flag_control_acceleration_enabled;

			control_mode.flag_control_climb_rate_enabled = (!offboard_control_mode.ignore_velocity ||
					!offboard_control_mode.ignore_position) && !control_mode.flag_control_acceleration_enabled;

			control_mode.flag_control_position_enabled = !offboard_control_mode.ignore_position && !status.in_transition_mode &&
					!control_mode.flag_control_acceleration_enabled;

			control_mode.flag_control_altitude_enabled = (!offboard_control_mode.ignore_velocity ||
					!offboard_control_mode.ignore_position) && !control_mode.flag_control_acceleration_enabled;

		}
		break;

	case vehicle_status_s::NAVIGATION_STATE_ORBIT:
		control_mode.flag_control_manual_enabled = false;
		control_mode.flag_control_auto_enabled = false;
		control_mode.flag_control_rates_enabled = true;
		control_mode.flag_control_attitude_enabled = true;
		control_mode.flag_control_rattitude_enabled = false;
		control_mode.flag_control_altitude_enabled = true;
		control_mode.flag_control_climb_rate_enabled = true;
		control_mode.flag_control_position_enabled = !status.in_transition_mode;
		control_mode.flag_control_velocity_enabled = !status.in_transition_mode;
		control_mode.flag_control_acceleration_enabled = false;
		control_mode.flag_control_termination_enabled = false;
		break;

	default:
		break;
	}

	_control_mode_pub.publish(control_mode);
}

bool
stabilization_required()
{
	return (status.vehicle_type == vehicle_status_s::VEHICLE_TYPE_ROTARY_WING ||		// is a rotary wing, or
		status.vtol_fw_permanent_stab || 	// is a VTOL in fixed wing mode and stabilisation is on, or
		(vtol_status.vtol_in_trans_mode && 	// is currently a VTOL transitioning AND
		 status.vehicle_type ==
		 vehicle_status_s::VEHICLE_TYPE_FIXED_WING));	// is a fixed wing, ie: transitioning back to rotary wing mode
}

void
print_reject_mode(const char *msg)
{
	hrt_abstime t = hrt_absolute_time();

	if (t - last_print_mode_reject_time > PRINT_MODE_REJECT_INTERVAL) {
		last_print_mode_reject_time = t;
		mavlink_log_critical(&mavlink_log_pub, "REJECT %s", msg);

		/* only buzz if armed, because else we're driving people nuts indoors
		they really need to look at the leds as well. */
		tune_negative(armed.armed);
	}
}

void
print_reject_arm(const char *msg)
{
	hrt_abstime t = hrt_absolute_time();

	if (t - last_print_mode_reject_time > PRINT_MODE_REJECT_INTERVAL) {
		last_print_mode_reject_time = t;
		mavlink_log_critical(&mavlink_log_pub, "%s", msg);
		tune_negative(true);
	}
}

void answer_command(const vehicle_command_s &cmd, unsigned result, orb_advert_t &command_ack_pub)
{
	switch (result) {
	case vehicle_command_s::VEHICLE_CMD_RESULT_ACCEPTED:
		tune_positive(true);
		break;

	case vehicle_command_s::VEHICLE_CMD_RESULT_DENIED:
		tune_negative(true);
		break;

	case vehicle_command_s::VEHICLE_CMD_RESULT_FAILED:
		tune_negative(true);
		break;

	case vehicle_command_s::VEHICLE_CMD_RESULT_TEMPORARILY_REJECTED:
		tune_negative(true);
		break;

	case vehicle_command_s::VEHICLE_CMD_RESULT_UNSUPPORTED:
		tune_negative(true);
		break;

	default:
		break;
	}

	/* publish ACK */
	vehicle_command_ack_s command_ack = {};
	command_ack.timestamp = hrt_absolute_time();
	command_ack.command = cmd.command;
	command_ack.result = (uint8_t)result;
	command_ack.target_system = cmd.source_system;
	command_ack.target_component = cmd.source_component;

	if (command_ack_pub != nullptr) {
		orb_publish(ORB_ID(vehicle_command_ack), command_ack_pub, &command_ack);

	} else {
		command_ack_pub = orb_advertise_queue(ORB_ID(vehicle_command_ack), &command_ack,
						      vehicle_command_ack_s::ORB_QUEUE_LENGTH);
	}
}

void *commander_low_prio_loop(void *arg)
{
	/* Set thread name */
	px4_prctl(PR_SET_NAME, "commander_low_prio", px4_getpid());

	/* Subscribe to command topic */
	int cmd_sub = orb_subscribe(ORB_ID(vehicle_command));

	/* command ack */
	orb_advert_t command_ack_pub = nullptr;

	/* wakeup source(s) */
	px4_pollfd_struct_t fds[1];

	fds[0].fd = cmd_sub;
	fds[0].events = POLLIN;

	while (!thread_should_exit) {
		/* wait for up to 1000ms for data */
		int pret = px4_poll(&fds[0], (sizeof(fds) / sizeof(fds[0])), 1000);

		if (pret < 0) {
			/* this is undesirable but not much we can do - might want to flag unhappy status */
			warn("commander: poll error %d, %d", pret, errno);
			continue;

		} else if (pret != 0) {
			struct vehicle_command_s cmd {};

			/* if we reach here, we have a valid command */
			orb_copy(ORB_ID(vehicle_command), cmd_sub, &cmd);

			/* ignore commands the high-prio loop or the navigator handles */
			if (cmd.command == vehicle_command_s::VEHICLE_CMD_DO_SET_MODE ||
			    cmd.command == vehicle_command_s::VEHICLE_CMD_COMPONENT_ARM_DISARM ||
			    cmd.command == vehicle_command_s::VEHICLE_CMD_NAV_TAKEOFF ||
			    cmd.command == vehicle_command_s::VEHICLE_CMD_DO_SET_SERVO ||
			    cmd.command == vehicle_command_s::VEHICLE_CMD_DO_CHANGE_SPEED) {

				continue;
			}

			/* only handle low-priority commands here */
			switch (cmd.command) {

			case vehicle_command_s::VEHICLE_CMD_PREFLIGHT_REBOOT_SHUTDOWN:
				if (is_safe(safety, armed)) {

					if (((int)(cmd.param1)) == 1) {
						answer_command(cmd, vehicle_command_s::VEHICLE_CMD_RESULT_ACCEPTED, command_ack_pub);
						px4_usleep(100000);
						/* reboot */
						px4_shutdown_request(true, false);

					} else if (((int)(cmd.param1)) == 2) {
						answer_command(cmd, vehicle_command_s::VEHICLE_CMD_RESULT_ACCEPTED, command_ack_pub);
						px4_usleep(100000);
						/* shutdown */
						px4_shutdown_request(false, false);

					} else if (((int)(cmd.param1)) == 3) {
						answer_command(cmd, vehicle_command_s::VEHICLE_CMD_RESULT_ACCEPTED, command_ack_pub);
						px4_usleep(100000);
						/* reboot to bootloader */
						px4_shutdown_request(true, true);

					} else {
						answer_command(cmd, vehicle_command_s::VEHICLE_CMD_RESULT_DENIED, command_ack_pub);
					}

				} else {
					answer_command(cmd, vehicle_command_s::VEHICLE_CMD_RESULT_DENIED, command_ack_pub);
				}

				break;

			case vehicle_command_s::VEHICLE_CMD_PREFLIGHT_CALIBRATION: {

					int calib_ret = PX4_ERROR;

					/* try to go to INIT/PREFLIGHT arming state */
					if (TRANSITION_DENIED == arming_state_transition(&status, safety, vehicle_status_s::ARMING_STATE_INIT, &armed,
							false /* fRunPreArmChecks */, &mavlink_log_pub, &status_flags,
							arm_requirements, hrt_elapsed_time(&commander_boot_timestamp))) {

						answer_command(cmd, vehicle_command_s::VEHICLE_CMD_RESULT_DENIED, command_ack_pub);
						break;

					} else {
						status_flags.condition_calibration_enabled = true;
					}

					if ((int)(cmd.param1) == 1) {
						/* gyro calibration */
						answer_command(cmd, vehicle_command_s::VEHICLE_CMD_RESULT_ACCEPTED, command_ack_pub);
						calib_ret = do_gyro_calibration(&mavlink_log_pub);

					} else if ((int)(cmd.param1) == vehicle_command_s::PREFLIGHT_CALIBRATION_TEMPERATURE_CALIBRATION ||
						   (int)(cmd.param5) == vehicle_command_s::PREFLIGHT_CALIBRATION_TEMPERATURE_CALIBRATION ||
						   (int)(cmd.param7) == vehicle_command_s::PREFLIGHT_CALIBRATION_TEMPERATURE_CALIBRATION) {
						/* temperature calibration: handled in events module */
						break;

					} else if ((int)(cmd.param2) == 1) {
						/* magnetometer calibration */
						answer_command(cmd, vehicle_command_s::VEHICLE_CMD_RESULT_ACCEPTED, command_ack_pub);
						calib_ret = do_mag_calibration(&mavlink_log_pub);

					} else if ((int)(cmd.param3) == 1) {
						/* zero-altitude pressure calibration */
						answer_command(cmd, vehicle_command_s::VEHICLE_CMD_RESULT_DENIED, command_ack_pub);

					} else if ((int)(cmd.param4) == 1) {
						/* RC calibration */
						answer_command(cmd, vehicle_command_s::VEHICLE_CMD_RESULT_ACCEPTED, command_ack_pub);
						/* disable RC control input completely */
						status_flags.rc_input_blocked = true;
						calib_ret = OK;
						mavlink_log_info(&mavlink_log_pub, "Calibration: Disabling RC input");

					} else if ((int)(cmd.param4) == 2) {
						/* RC trim calibration */
						answer_command(cmd, vehicle_command_s::VEHICLE_CMD_RESULT_ACCEPTED, command_ack_pub);
						calib_ret = do_trim_calibration(&mavlink_log_pub);

					} else if ((int)(cmd.param5) == 1) {
						/* accelerometer calibration */
						answer_command(cmd, vehicle_command_s::VEHICLE_CMD_RESULT_ACCEPTED, command_ack_pub);
						calib_ret = do_accel_calibration(&mavlink_log_pub);

					} else if ((int)(cmd.param5) == 2) {
						// board offset calibration
						answer_command(cmd, vehicle_command_s::VEHICLE_CMD_RESULT_ACCEPTED, command_ack_pub);
						calib_ret = do_level_calibration(&mavlink_log_pub);

					} else if ((int)(cmd.param6) == 1 || (int)(cmd.param6) == 2) {
						// TODO: param6 == 1 is deprecated, but we still accept it for a while (feb 2017)
						/* airspeed calibration */
						answer_command(cmd, vehicle_command_s::VEHICLE_CMD_RESULT_ACCEPTED, command_ack_pub);
						calib_ret = do_airspeed_calibration(&mavlink_log_pub);

					} else if ((int)(cmd.param7) == 1) {
						/* do esc calibration */
						answer_command(cmd, vehicle_command_s::VEHICLE_CMD_RESULT_ACCEPTED, command_ack_pub);
						calib_ret = do_esc_calibration(&mavlink_log_pub, &armed);

					} else if ((int)(cmd.param4) == 0) {
						/* RC calibration ended - have we been in one worth confirming? */
						if (status_flags.rc_input_blocked) {
							/* enable RC control input */
							status_flags.rc_input_blocked = false;
							mavlink_log_info(&mavlink_log_pub, "Calibration: Restoring RC input");
						}

						answer_command(cmd, vehicle_command_s::VEHICLE_CMD_RESULT_ACCEPTED, command_ack_pub);
						/* this always succeeds */
						calib_ret = OK;

					} else {
						answer_command(cmd, vehicle_command_s::VEHICLE_CMD_RESULT_UNSUPPORTED, command_ack_pub);
					}

					status_flags.condition_calibration_enabled = false;

					if (calib_ret == OK) {
						tune_positive(true);

						Commander::preflight_check(false);

						arming_state_transition(&status, safety, vehicle_status_s::ARMING_STATE_STANDBY, &armed,
									false /* fRunPreArmChecks */,
									&mavlink_log_pub, &status_flags, arm_requirements, hrt_elapsed_time(&commander_boot_timestamp));

					} else {
						tune_negative(true);
					}

					break;
				}

			case vehicle_command_s::VEHICLE_CMD_PREFLIGHT_STORAGE: {

					if (((int)(cmd.param1)) == 0) {
						int ret = param_load_default();

						if (ret == OK) {
							mavlink_log_info(&mavlink_log_pub, "Settings loaded");
							answer_command(cmd, vehicle_command_s::VEHICLE_CMD_RESULT_ACCEPTED, command_ack_pub);

						} else {
							mavlink_log_critical(&mavlink_log_pub, "Error loading settings");

							/* convenience as many parts of NuttX use negative errno */
							if (ret < 0) {
								ret = -ret;
							}

							if (ret < 1000) {
								mavlink_log_critical(&mavlink_log_pub, "Error: %s", strerror(ret));
							}

							answer_command(cmd, vehicle_command_s::VEHICLE_CMD_RESULT_FAILED, command_ack_pub);
						}

					} else if (((int)(cmd.param1)) == 1) {

#ifdef __PX4_QURT
						// TODO FIXME: on snapdragon the save happens too early when the params
						// are not set yet. We therefore need to wait some time first.
						px4_usleep(1000000);
#endif

						int ret = param_save_default();

						if (ret == OK) {
							/* do not spam MAVLink, but provide the answer / green led mechanism */
							answer_command(cmd, vehicle_command_s::VEHICLE_CMD_RESULT_ACCEPTED, command_ack_pub);

						} else {
							mavlink_log_critical(&mavlink_log_pub, "Error saving settings");

							/* convenience as many parts of NuttX use negative errno */
							if (ret < 0) {
								ret = -ret;
							}

							if (ret < 1000) {
								mavlink_log_critical(&mavlink_log_pub, "Error: %s", strerror(ret));
							}

							answer_command(cmd, vehicle_command_s::VEHICLE_CMD_RESULT_FAILED, command_ack_pub);
						}

					} else if (((int)(cmd.param1)) == 2) {

						/* reset parameters and save empty file */
						param_reset_all();

						/* do not spam MAVLink, but provide the answer / green led mechanism */
						mavlink_log_critical(&mavlink_log_pub, "Onboard parameters reset");
						answer_command(cmd, vehicle_command_s::VEHICLE_CMD_RESULT_ACCEPTED, command_ack_pub);
					}

					break;
				}

			case vehicle_command_s::VEHICLE_CMD_START_RX_PAIR:
				/* just ack, implementation handled in the IO driver */
				answer_command(cmd, vehicle_command_s::VEHICLE_CMD_RESULT_ACCEPTED, command_ack_pub);
				break;

			default:
				/* don't answer on unsupported commands, it will be done in main loop */
				break;
			}
		}
	}

	px4_close(cmd_sub);

	return nullptr;
}

int Commander::custom_command(int argc, char *argv[])
{
	return print_usage("unknown command");
}

int Commander::print_usage(const char *reason)
{
	if (reason) {
		PX4_WARN("%s\n", reason);
	}

	return 0;
}

int Commander::task_spawn(int argc, char *argv[])
{
	_task_id = px4_task_spawn_cmd("commander",
				      SCHED_DEFAULT,
				      SCHED_PRIORITY_DEFAULT + 40,
				      3250,
				      (px4_main_t)&run_trampoline,
				      (char *const *)argv);

	if (_task_id < 0) {
		_task_id = -1;
		return -errno;
	}

	return 0;
}

Commander *Commander::instantiate(int argc, char *argv[])
{
	Commander *instance = new Commander();

	if (instance) {
		if (argc >= 2 && !strcmp(argv[1], "--hil")) {
			instance->enable_hil();
		}
	}

	return instance;
}

void Commander::enable_hil()
{
	status.hil_state = vehicle_status_s::HIL_STATE_ON;
}

void Commander::mission_init()
{
	/* init mission state, do it here to allow navigator to use stored mission even if mavlink failed to start */
	mission_s mission = {};

	if (dm_read(DM_KEY_MISSION_STATE, 0, &mission, sizeof(mission_s)) == sizeof(mission_s)) {
		if (mission.dataman_id == DM_KEY_WAYPOINTS_OFFBOARD_0 || mission.dataman_id == DM_KEY_WAYPOINTS_OFFBOARD_1) {
			if (mission.count > 0) {
				PX4_INFO("Mission #%d loaded, %u WPs, curr: %d", mission.dataman_id, mission.count, mission.current_seq);
			}

		} else {
			PX4_ERR("reading mission state failed");

			/* initialize mission state in dataman */
			mission.timestamp = hrt_absolute_time();
			mission.dataman_id = DM_KEY_WAYPOINTS_OFFBOARD_0;
			dm_write(DM_KEY_MISSION_STATE, 0, DM_PERSIST_POWER_ON_RESET, &mission, sizeof(mission_s));
		}

		orb_advert_t mission_pub = orb_advertise(ORB_ID(mission), &mission);
		orb_unadvertise(mission_pub);
	}
}

bool Commander::preflight_check(bool report)
{
	const bool checkGNSS = (arm_requirements & ARM_REQ_GPS_BIT);

	bool success = Preflight::preflightCheck(&mavlink_log_pub, status, status_flags, checkGNSS, report, false,
			hrt_elapsed_time(&commander_boot_timestamp));

	if (success) {
		status_flags.condition_system_sensors_initialized = true;
	}

	return success;
}

void Commander::data_link_check(bool &status_changed)
{
	if (_telemetry_status_sub.updated()) {

		telemetry_status_s telemetry;

		if (_telemetry_status_sub.copy(&telemetry)) {

			// handle different radio types
			switch (telemetry.type) {
			case telemetry_status_s::LINK_TYPE_USB:
				// set (but don't unset) telemetry via USB as active once a MAVLink connection is up
				status_flags.usb_connected = true;
				break;

			case telemetry_status_s::LINK_TYPE_IRIDIUM: {

					iridiumsbd_status_s iridium_status;

					if (_iridiumsbd_status_sub.update(&iridium_status)) {
						_high_latency_datalink_heartbeat = iridium_status.last_heartbeat;

						if (status.high_latency_data_link_lost) {
							if (hrt_elapsed_time(&_high_latency_datalink_lost) > (_param_com_hldl_reg_t.get() * 1_s)) {
								status.high_latency_data_link_lost = false;
								status_changed = true;
							}
						}
					}

					break;
				}
			}

			// handle different remote types
			switch (telemetry.remote_type) {
			case telemetry_status_s::MAV_TYPE_GCS:

				// Recover from data link lost
				if (status.data_link_lost) {
					if (telemetry.heartbeat_time > _datalink_last_heartbeat_gcs) {
						status.data_link_lost = false;
						status_changed = true;

						if (_datalink_last_heartbeat_gcs != 0) {
							mavlink_log_info(&mavlink_log_pub, "Data link regained");
						}
					}
				}

				// Only keep the very last heartbeat timestamp, so we don't get confused
				// by multiple mavlink instances publishing different timestamps.
				if (telemetry.heartbeat_time > _datalink_last_heartbeat_gcs) {
					_datalink_last_heartbeat_gcs = telemetry.heartbeat_time;
				}

				break;

			case telemetry_status_s::MAV_TYPE_ONBOARD_CONTROLLER:

				if (_onboard_controller_lost) {
					if (telemetry.heartbeat_time > _datalink_last_heartbeat_onboard_controller) {
						mavlink_log_info(&mavlink_log_pub, "Onboard controller regained");
						_onboard_controller_lost = false;
						status_changed = true;
					}

				}

				_datalink_last_heartbeat_onboard_controller = telemetry.heartbeat_time;

				if (telemetry.remote_component_id == telemetry_status_s::COMPONENT_ID_OBSTACLE_AVOIDANCE) {
					if (telemetry.heartbeat_time != _datalink_last_heartbeat_avoidance_system) {
						_avoidance_system_status_change = _datalink_last_status_avoidance_system != telemetry.remote_system_status;
					}

					_datalink_last_heartbeat_avoidance_system = telemetry.heartbeat_time;
					_datalink_last_status_avoidance_system = telemetry.remote_system_status;

					if (_avoidance_system_lost) {
						mavlink_log_info(&mavlink_log_pub, "Avoidance system regained");
						status_changed = true;
						_avoidance_system_lost = false;
						status_flags.avoidance_system_valid = true;
					}
				}

				break;
			}
		}
	}


	// GCS data link loss failsafe
	if (!status.data_link_lost) {
		if (_datalink_last_heartbeat_gcs != 0
		    && hrt_elapsed_time(&_datalink_last_heartbeat_gcs) > (_param_com_dl_loss_t.get() * 1_s)) {

			status.data_link_lost = true;
			status.data_link_lost_counter++;

			mavlink_log_critical(&mavlink_log_pub, "Data link lost");

			status_changed = true;
		}
	}

	// ONBOARD CONTROLLER data link loss failsafe (hard coded 5 seconds)
	if ((_datalink_last_heartbeat_onboard_controller > 0)
	    && (hrt_elapsed_time(&_datalink_last_heartbeat_onboard_controller) > 5_s)
	    && !_onboard_controller_lost) {

		mavlink_log_critical(&mavlink_log_pub, "Onboard controller lost");
		_onboard_controller_lost = true;
		status_changed = true;
	}

	// AVOIDANCE SYSTEM state check (only if it is enabled)
	if (status_flags.avoidance_system_required && !_onboard_controller_lost) {

		//if avoidance never started
		if (_datalink_last_heartbeat_avoidance_system == 0
		    && hrt_elapsed_time(&_datalink_last_heartbeat_avoidance_system) > _param_com_oa_boot_t.get() * 1_s) {
			if (!_print_avoidance_msg_once) {
				mavlink_log_critical(&mavlink_log_pub, "Avoidance system not available");
				_print_avoidance_msg_once = true;

			}
		}

		//if heartbeats stop
		if (!_avoidance_system_lost && (_datalink_last_heartbeat_avoidance_system > 0)
		    && (hrt_elapsed_time(&_datalink_last_heartbeat_avoidance_system) > 5_s)) {
			_avoidance_system_lost = true;
			mavlink_log_critical(&mavlink_log_pub, "Avoidance system lost");
			status_flags.avoidance_system_valid = false;
			_print_avoidance_msg_once = false;
		}

		//if status changed
		if (_avoidance_system_status_change) {
			if (_datalink_last_status_avoidance_system == telemetry_status_s::MAV_STATE_BOOT) {
				mavlink_log_info(&mavlink_log_pub, "Avoidance system starting");
			}

			if (_datalink_last_status_avoidance_system == telemetry_status_s::MAV_STATE_ACTIVE) {
				mavlink_log_info(&mavlink_log_pub, "Avoidance system connected");
				status_flags.avoidance_system_valid = true;
			}

			if (_datalink_last_status_avoidance_system == telemetry_status_s::MAV_STATE_CRITICAL) {
				mavlink_log_info(&mavlink_log_pub, "Avoidance system timed out");
			}

			if (_datalink_last_status_avoidance_system == telemetry_status_s::MAV_STATE_FLIGHT_TERMINATION) {
				mavlink_log_critical(&mavlink_log_pub, "Avoidance system rejected");
				status_flags.avoidance_system_valid = false;
				status_changed = true;
			}

			_avoidance_system_status_change = false;
		}
	}


	// high latency data link loss failsafe
	if (_high_latency_datalink_heartbeat > 0
	    && hrt_elapsed_time(&_high_latency_datalink_heartbeat) > (_param_com_hldl_loss_t.get() * 1_s)) {
		_high_latency_datalink_lost = hrt_absolute_time();

		if (!status.high_latency_data_link_lost) {
			status.high_latency_data_link_lost = true;
			mavlink_log_critical(&mavlink_log_pub, "High latency data link lost");
			status_changed = true;
		}
	}
}

void Commander::battery_status_check()
{
	/* update battery status */
	if (_battery_sub.updated()) {
		battery_status_s battery{};

		if (_battery_sub.copy(&battery)) {

			if ((hrt_elapsed_time(&battery.timestamp) < 5_s)
			    && battery.connected
			    && (_battery_warning == battery_status_s::BATTERY_WARNING_NONE)) {

				status_flags.condition_battery_healthy = true;

			} else {
				status_flags.condition_battery_healthy = false;
			}

			// execute battery failsafe if the state has gotten worse
			if (armed.armed) {
				if (battery.warning > _battery_warning) {
					battery_failsafe(&mavlink_log_pub, status, status_flags, &internal_state, battery.warning,
							 (low_battery_action_t)_param_com_low_bat_act.get());
				}
			}

			// Handle shutdown request from emergency battery action
			if (!armed.armed && (battery.warning != _battery_warning)) {

				if (battery.warning == battery_status_s::BATTERY_WARNING_EMERGENCY) {
					mavlink_log_critical(&mavlink_log_pub, "Dangerously low battery! Shutting system down");
					px4_usleep(200000);

					int ret_val = px4_shutdown_request(false, false);

					if (ret_val) {
						mavlink_log_critical(&mavlink_log_pub, "System does not support shutdown");

					} else {
						while (1) { px4_usleep(1); }
					}
				}
			}

			// save last value
			_battery_warning = battery.warning;
			_battery_current = battery.current_filtered_a;
		}
	}
}

void Commander::airspeed_use_check()
{
	if (_airspeed_fail_action.get() < 1 || _airspeed_fail_action.get() > 4) {
		// disabled
		return;
	}

	_airspeed_sub.update();
	const airspeed_s &airspeed = _airspeed_sub.get();

	_sensor_bias_sub.update();
	const sensor_bias_s &sensors = _sensor_bias_sub.get();

	bool is_fixed_wing = status.vehicle_type == vehicle_status_s::VEHICLE_TYPE_FIXED_WING;

	// assume airspeed sensor is good before starting FW flight
	bool valid_flight_condition = (status.arming_state == vehicle_status_s::ARMING_STATE_ARMED) &&
				      is_fixed_wing && !land_detector.landed;
	bool fault_declared = false;
	bool fault_cleared = false;
	bool bad_number_fail = !PX4_ISFINITE(airspeed.indicated_airspeed_m_s) || !PX4_ISFINITE(airspeed.true_airspeed_m_s);

	if (!valid_flight_condition) {

		_tas_check_fail = false;
		_time_last_tas_pass = hrt_absolute_time();
		_time_last_tas_fail = 0;

		_tas_use_inhibit = false;
		_time_tas_good_declared = hrt_absolute_time();
		_time_tas_bad_declared = 0;

		status.aspd_check_failing = false;
		status.aspd_fault_declared = false;
		status.aspd_use_inhibit = false;
		status.aspd_fail_rtl = false;
		status.arspd_check_level = 0.0f;

		_time_last_airspeed = hrt_absolute_time();
		_time_last_aspd_innov_check = hrt_absolute_time();
		_load_factor_ratio = 0.5f;

	} else {

		// Check normalised innovation levels with requirement for continuous data and use of hysteresis
		// to prevent false triggering.
		float dt_s = float(1e-6 * (double)hrt_elapsed_time(&_time_last_aspd_innov_check));

		if (dt_s < 1.0f) {
			if (_estimator_status_sub.get().tas_test_ratio <= _tas_innov_threshold.get()) {
				// record pass and reset integrator used to trigger
				_time_last_tas_pass = hrt_absolute_time();
				_apsd_innov_integ_state = 0.0f;

			} else {
				// integrate exceedance
				_apsd_innov_integ_state += dt_s * (_estimator_status_sub.get().tas_test_ratio - _tas_innov_threshold.get());
			}

			status.arspd_check_level = _apsd_innov_integ_state;

			if ((_estimator_status_sub.get().vel_test_ratio < 1.0f) && (_estimator_status_sub.get().mag_test_ratio < 1.0f)) {
				// nav velocity data is likely good so airspeed innovations are able to be used
				if ((_tas_innov_integ_threshold.get() > 0.0f) && (_apsd_innov_integ_state > _tas_innov_integ_threshold.get())) {
					_time_last_tas_fail = hrt_absolute_time();
				}
			}

			if (!_tas_check_fail) {
				_tas_check_fail = (hrt_elapsed_time(&_time_last_tas_pass) > TAS_INNOV_FAIL_DELAY);

			} else {
				_tas_check_fail = (hrt_elapsed_time(&_time_last_tas_fail) < TAS_INNOV_FAIL_DELAY);
			}
		}

		_time_last_aspd_innov_check = hrt_absolute_time();


		// The vehicle is flying so use the status of the airspeed innovation check '_tas_check_fail' in
		// addition to a sanity check using airspeed and load factor and a missing sensor data check.

		// Check if sensor data is missing - assume a minimum 5Hz data rate.
		const bool data_missing = (hrt_elapsed_time(&_time_last_airspeed) > 200_ms);

		// Declare data stopped if not received for longer than 1 second
		const bool data_stopped = (hrt_elapsed_time(&_time_last_airspeed) > 1_s);

		_time_last_airspeed = hrt_absolute_time();

		// Check if the airpeed reading is lower than physically possible given the load factor
		bool load_factor_ratio_fail = true;

		if (!bad_number_fail) {
			float max_lift_ratio = fmaxf(airspeed.indicated_airspeed_m_s, 0.7f) / fmaxf(_airspeed_stall.get(), 1.0f);
			max_lift_ratio *= max_lift_ratio;

			_load_factor_ratio = 0.95f * _load_factor_ratio + 0.05f * (fabsf(sensors.accel_z) / CONSTANTS_ONE_G) / max_lift_ratio;
			_load_factor_ratio = math::constrain(_load_factor_ratio, 0.25f, 2.0f);
			load_factor_ratio_fail = (_load_factor_ratio > 1.1f);
			status.load_factor_ratio = _load_factor_ratio;

			// sanity check independent of stall speed and load factor calculation
			if (airspeed.indicated_airspeed_m_s <= 0.0f) {
				bad_number_fail = true;
			}
		}

		//  Decide if the control loops should be using the airspeed data based on the length of time the
		// airspeed data has been declared bad
		if (_tas_check_fail || load_factor_ratio_fail || data_missing || bad_number_fail) {
			// either load factor or EKF innovation or missing data test failure can declare the airspeed bad
			_time_tas_bad_declared = hrt_absolute_time();
			status.aspd_check_failing = true;

		} else if (!_tas_check_fail && !load_factor_ratio_fail && !data_missing && !bad_number_fail) {
			// All checks must pass to declare airspeed good
			_time_tas_good_declared = hrt_absolute_time();
			status.aspd_check_failing = false;
		}

		if (!_tas_use_inhibit) {
			// A simultaneous load factor and innovaton check fail makes it more likely that a large
			// airspeed measurement fault has developed, so a fault should be declared immediately
			const bool both_checks_failed = (_tas_check_fail && load_factor_ratio_fail);

			// Because the innovation, load factor and data missing checks are subject to short duration false positives
			// a timeout period is applied.
			const bool single_check_fail_timeout = (hrt_elapsed_time(&_time_tas_good_declared) > (_tas_use_stop_delay.get() * 1_s));

			if (data_stopped || both_checks_failed || single_check_fail_timeout || bad_number_fail) {

				_tas_use_inhibit = true;
				fault_declared = true;

				if (data_stopped || data_missing) {
					strcpy(_airspeed_fault_type, "MISSING");

				} else  {
					strcpy(_airspeed_fault_type, "FAULTY ");
				}
			}

		} else if (hrt_elapsed_time(&_time_tas_bad_declared) > (_tas_use_start_delay.get() * 1_s)) {
			_tas_use_inhibit = false;
			fault_cleared = true;
		}
	}

	// Do actions based on value of COM_ASPD_FS_ACT parameter
	status.aspd_fault_declared = false;
	status.aspd_use_inhibit = false;
	status.aspd_fail_rtl = false;

	switch (_airspeed_fail_action.get()) {
	case 4: { // log a message, warn the user, switch to non-airspeed TECS mode, switch to Return mode if not in a pilot controlled mode.
			if (fault_declared) {
				status.aspd_fault_declared = true;
				status.aspd_use_inhibit = true;

				if ((internal_state.main_state == commander_state_s::MAIN_STATE_MANUAL)
				    || (internal_state.main_state == commander_state_s::MAIN_STATE_ACRO)
				    || (internal_state.main_state == commander_state_s::MAIN_STATE_STAB)
				    || (internal_state.main_state == commander_state_s::MAIN_STATE_ALTCTL)
				    || (internal_state.main_state == commander_state_s::MAIN_STATE_POSCTL)
				    || (internal_state.main_state == commander_state_s::MAIN_STATE_RATTITUDE)) {

					// don't RTL if pilot is in control
					mavlink_log_critical(&mavlink_log_pub, "ASPD DATA %s - stopping use", _airspeed_fault_type);

				} else if (hrt_elapsed_time(&_time_tas_good_declared) < (_airspeed_rtl_delay.get() * 1_s)) {
					// Wait for timeout and issue message
					mavlink_log_critical(&mavlink_log_pub, "ASPD DATA %s - stopping use, RTL in %i sec", _airspeed_fault_type,
							     _airspeed_rtl_delay.get());

				} else if (TRANSITION_DENIED != main_state_transition(status, commander_state_s::MAIN_STATE_AUTO_RTL, status_flags,
						&internal_state)) {

					// Issue critical message even if already in RTL
					status.aspd_fail_rtl = true;

					if (_airspeed_rtl_delay.get() == 0) {
						mavlink_log_critical(&mavlink_log_pub, "ASPD DATA %s - stopping use and returning", _airspeed_fault_type);

					} else {
						mavlink_log_critical(&mavlink_log_pub, "ASPD DATA STILL %s - returning", _airspeed_fault_type);
					}

				} else {
					status.aspd_fail_rtl = true;

					if (_airspeed_rtl_delay.get() == 0) {
						mavlink_log_critical(&mavlink_log_pub, "ASPD DATA %s - stopping use, return failed", _airspeed_fault_type);

					} else {
						mavlink_log_critical(&mavlink_log_pub, "ASPD DATA STILL %s - return failed", _airspeed_fault_type);
					}
				}

			} else if (fault_cleared) {
				mavlink_log_critical(&mavlink_log_pub, "ASPD DATA GOOD - restarting use");
			}

			// Inhibit airspeed use immediately if a bad number
			if (bad_number_fail && !status.aspd_use_inhibit) {
				status.aspd_use_inhibit = true;
			}

			return;
		}

	case 3: { // log a message, warn the user, switch to non-airspeed TECS mode
			if (fault_declared) {
				mavlink_log_critical(&mavlink_log_pub, "ASPD DATA %s  - stopping use", _airspeed_fault_type);
				status.aspd_fault_declared = true;
				status.aspd_use_inhibit = true;

			} else if (fault_cleared) {
				mavlink_log_critical(&mavlink_log_pub, "ASPD DATA GOOD - restarting use");
			}

			// Inhibit airspeed use immediately if a bad number
			if (bad_number_fail && !status.aspd_use_inhibit) {
				status.aspd_use_inhibit = true;
			}

			return;
		}

	case 2: { // log a message, warn the user
			if (fault_declared) {
				mavlink_log_critical(&mavlink_log_pub, "ASPD DATA %s", _airspeed_fault_type);
				status.aspd_fault_declared = true;

			} else if (fault_cleared) {
				mavlink_log_critical(&mavlink_log_pub, "ASPD DATA GOOD");
			}

			// Inhibit airspeed use immediately if a bad number
			if (bad_number_fail && !status.aspd_use_inhibit) {
				status.aspd_use_inhibit = true;
			}

			return;
		}

	case 1: { // log a message
			if (fault_declared) {
				mavlink_log_info(&mavlink_log_pub, "ASPD DATA %s", _airspeed_fault_type);
				status.aspd_fault_declared = true;

			} else if (fault_cleared) {
				mavlink_log_info(&mavlink_log_pub, "ASPD DATA GOOD");
			}

			// Inhibit airspeed use immediately if a bad number
			if (bad_number_fail && !status.aspd_use_inhibit) {
				status.aspd_use_inhibit = true;
			}

			return;
		}

	default:
		// Do nothing
		return;
	}
}

void Commander::estimator_check(bool *status_changed)
{
	// Check if quality checking of position accuracy and consistency is to be performed
	const bool run_quality_checks = !status_flags.circuit_breaker_engaged_posfailure_check;

	_local_position_sub.update();
	_global_position_sub.update();

	const vehicle_local_position_s &lpos = _local_position_sub.get();
	const vehicle_global_position_s &gpos = _global_position_sub.get();

	const bool mag_fault_prev = (_estimator_status_sub.get().control_mode_flags & (1 << estimator_status_s::CS_MAG_FAULT));

	if (_estimator_status_sub.update()) {
		const estimator_status_s &estimator_status = _estimator_status_sub.get();

		// Check for a magnetomer fault and notify the user
		const bool mag_fault = (estimator_status.control_mode_flags & (1 << estimator_status_s::CS_MAG_FAULT));

		if (!mag_fault_prev && mag_fault) {
			mavlink_log_critical(&mavlink_log_pub, "Stopping compass use! Check calibration on landing");
		}

		// Set the allowable position uncertainty based on combination of flight and estimator state
		// When we are in a operator demanded position control mode and are solely reliant on optical flow, do not check position error because it will gradually increase throughout flight and the operator will compensate for the drift
		const bool reliant_on_opt_flow = ((estimator_status.control_mode_flags & (1 << estimator_status_s::CS_OPT_FLOW))
						  && !(estimator_status.control_mode_flags & (1 << estimator_status_s::CS_GPS))
						  && !(estimator_status.control_mode_flags & (1 << estimator_status_s::CS_EV_POS)));

		const bool operator_controlled_position = (internal_state.main_state == commander_state_s::MAIN_STATE_POSCTL);

		_skip_pos_accuracy_check = reliant_on_opt_flow && operator_controlled_position;

		if (_skip_pos_accuracy_check) {
			_eph_threshold_adj = INFINITY;

		} else {
			_eph_threshold_adj = _param_com_pos_fs_eph.get();
		}

		/* Check estimator status for signs of bad yaw induced post takeoff navigation failure
		 * for a short time interval after takeoff. Fixed wing vehicles can recover using GPS heading,
		 * but rotary wing vehicles cannot so the position and velocity validity needs to be latched
		 * to false after failure to prevent flyaway crashes */
		if (run_quality_checks && status.vehicle_type == vehicle_status_s::VEHICLE_TYPE_ROTARY_WING) {

			if (status.arming_state == vehicle_status_s::ARMING_STATE_STANDBY) {
				// reset flags and timer
				_time_at_takeoff = hrt_absolute_time();
				_nav_test_failed = false;
				_nav_test_passed = false;

			} else if (land_detector.landed) {
				// record time of takeoff
				_time_at_takeoff = hrt_absolute_time();

			} else {
				// if nav status is unconfirmed, confirm yaw angle as passed after 30 seconds or achieving 5 m/s of speed
				const bool sufficient_time = (hrt_elapsed_time(&_time_at_takeoff) > 30_s);
				const bool sufficient_speed = (lpos.vx * lpos.vx + lpos.vy * lpos.vy > 25.0f);

				bool innovation_pass = estimator_status.vel_test_ratio < 1.0f && estimator_status.pos_test_ratio < 1.0f;

				if (!_nav_test_failed) {
					if (!_nav_test_passed) {
						// pass if sufficient time or speed
						if (sufficient_time || sufficient_speed) {
							_nav_test_passed = true;
						}

						// record the last time the innovation check passed
						if (innovation_pass) {
							_time_last_innov_pass = hrt_absolute_time();
						}

						// if the innovation test has failed continuously, declare the nav as failed
						if (hrt_elapsed_time(&_time_last_innov_pass) > 1_s) {
							_nav_test_failed = true;
							mavlink_log_emergency(&mavlink_log_pub, "Critical navigation failure! Check sensor calibration");
						}
					}
				}
			}
		}
	}

	/* run global position accuracy checks */
	// Check if quality checking of position accuracy and consistency is to be performed
	if (run_quality_checks) {
		if (_nav_test_failed) {
			status_flags.condition_global_position_valid = false;
			status_flags.condition_local_position_valid = false;
			status_flags.condition_local_velocity_valid = false;

		} else {
			if (!_skip_pos_accuracy_check) {
				// use global position message to determine validity
				check_posvel_validity(true, gpos.eph, _eph_threshold_adj, gpos.timestamp, &_last_gpos_fail_time_us,
						      &_gpos_probation_time_us, &status_flags.condition_global_position_valid, status_changed);
			}

			// use local position message to determine validity
			check_posvel_validity(lpos.xy_valid, lpos.eph, _eph_threshold_adj, lpos.timestamp, &_last_lpos_fail_time_us,
					      &_lpos_probation_time_us, &status_flags.condition_local_position_valid, status_changed);
			check_posvel_validity(lpos.v_xy_valid, lpos.evh, _param_com_vel_fs_evh.get(), lpos.timestamp, &_last_lvel_fail_time_us,
					      &_lvel_probation_time_us, &status_flags.condition_local_velocity_valid, status_changed);
		}
	}

	if ((_last_condition_global_position_valid != status_flags.condition_global_position_valid)
	    && status_flags.condition_global_position_valid) {
		// If global position state changed and is now valid, set respective health flags to true. For now also assume GPS is OK if global pos is OK, but not vice versa.
		set_health_flags_healthy(subsystem_info_s::SUBSYSTEM_TYPE_AHRS, true, status);
		set_health_flags_present_healthy(subsystem_info_s::SUBSYSTEM_TYPE_GPS, true, true, status);
	}

	check_valid(lpos.timestamp, _param_com_pos_fs_delay.get() * 1_s, lpos.z_valid,
		    &(status_flags.condition_local_altitude_valid), status_changed);
}

void
Commander::offboard_control_update(bool &status_changed)
{
	const offboard_control_mode_s &offboard_control_mode = _offboard_control_mode_sub.get();

	// if this is the first time entering OFFBOARD the subscription may not be active yet
	bool force_update = false;

	if (commander_state_s::MAIN_STATE_OFFBOARD) {
		if (offboard_control_mode.timestamp == 0) {
			_offboard_control_mode_sub.forceInit();
			force_update = true;
		}
	}

	if (_offboard_control_mode_sub.updated() || force_update) {
		const offboard_control_mode_s old = offboard_control_mode;

		if (_offboard_control_mode_sub.update()) {
			if (old.ignore_thrust != offboard_control_mode.ignore_thrust ||
			    old.ignore_attitude != offboard_control_mode.ignore_attitude ||
			    old.ignore_bodyrate_x != offboard_control_mode.ignore_bodyrate_x ||
			    old.ignore_bodyrate_y != offboard_control_mode.ignore_bodyrate_y ||
			    old.ignore_bodyrate_z != offboard_control_mode.ignore_bodyrate_z ||
			    old.ignore_position != offboard_control_mode.ignore_position ||
			    old.ignore_velocity != offboard_control_mode.ignore_velocity ||
			    old.ignore_acceleration_force != offboard_control_mode.ignore_acceleration_force ||
			    old.ignore_alt_hold != offboard_control_mode.ignore_alt_hold) {

				status_changed = true;
			}
		}
	}

	if (offboard_control_mode.timestamp != 0 &&
	    offboard_control_mode.timestamp + OFFBOARD_TIMEOUT > hrt_absolute_time()) {
		if (status_flags.offboard_control_signal_lost) {
			status_flags.offboard_control_signal_lost = false;
			status_flags.offboard_control_loss_timeout = false;
			status_changed = true;
		}

	} else {
		if (!status_flags.offboard_control_signal_lost) {
			status_flags.offboard_control_signal_lost = true;
			status_changed = true;
		}

		/* check timer if offboard was there but now lost */
		if (!status_flags.offboard_control_loss_timeout && offboard_control_mode.timestamp != 0) {
			if (_param_com_of_loss_t.get() < FLT_EPSILON) {
				/* execute loss action immediately */
				status_flags.offboard_control_loss_timeout = true;

			} else {
				/* wait for timeout if set */
				status_flags.offboard_control_loss_timeout = offboard_control_mode.timestamp +
						OFFBOARD_TIMEOUT + _param_com_of_loss_t.get() * 1e6f < hrt_absolute_time();
			}

			if (status_flags.offboard_control_loss_timeout) {
				status_changed = true;
			}
		}
	}

}<|MERGE_RESOLUTION|>--- conflicted
+++ resolved
@@ -2161,11 +2161,7 @@
 
 		if (failure_detector_updated) {
 
-<<<<<<< HEAD
-				const uint8_t failure_status = _failure_detector.getStatus();
-=======
 			const uint8_t failure_status = _failure_detector.getStatus();
->>>>>>> 6d9bf18c
 
 			if (failure_status != status.failure_detector_status) {
 				status.failure_detector_status = failure_status;
@@ -2173,22 +2169,6 @@
 			}
 		}
 
-<<<<<<< HEAD
-				if (!_flight_termination_triggered &&
-				    !status_flags.circuit_breaker_flight_termination_disabled) {
-
-					if (_failure_detector.isFailure()) {
-
-						armed.force_failsafe = true;
-						status_changed = true;
-
-						_flight_termination_triggered = true;
-
-						mavlink_log_critical(&mavlink_log_pub, "Critical failure detected: terminate flight");
-						set_tune_override(TONE_PARACHUTE_RELEASE_TUNE);
-					}
-				}
-=======
 		if (armed.armed &&
 		    failure_detector_updated &&
 		    !_flight_termination_triggered &&
@@ -2203,7 +2183,6 @@
 
 				mavlink_log_critical(&mavlink_log_pub, "Critical failure detected: terminate flight");
 				set_tune_override(TONE_PARACHUTE_RELEASE_TUNE);
->>>>>>> 6d9bf18c
 			}
 		}
 
