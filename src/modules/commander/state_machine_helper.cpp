/****************************************************************************
 *
 *   Copyright (c) 2013-2015 PX4 Development Team. All rights reserved.
 *
 * Redistribution and use in source and binary forms, with or without
 * modification, are permitted provided that the following conditions
 * are met:
 *
 * 1. Redistributions of source code must retain the above copyright
 *    notice, this list of conditions and the following disclaimer.
 * 2. Redistributions in binary form must reproduce the above copyright
 *    notice, this list of conditions and the following disclaimer in
 *    the documentation and/or other materials provided with the
 *    distribution.
 * 3. Neither the name PX4 nor the names of its contributors may be
 *    used to endorse or promote products derived from this software
 *    without specific prior written permission.
 *
 * THIS SOFTWARE IS PROVIDED BY THE COPYRIGHT HOLDERS AND CONTRIBUTORS
 * "AS IS" AND ANY EXPRESS OR IMPLIED WARRANTIES, INCLUDING, BUT NOT
 * LIMITED TO, THE IMPLIED WARRANTIES OF MERCHANTABILITY AND FITNESS
 * FOR A PARTICULAR PURPOSE ARE DISCLAIMED. IN NO EVENT SHALL THE
 * COPYRIGHT OWNER OR CONTRIBUTORS BE LIABLE FOR ANY DIRECT, INDIRECT,
 * INCIDENTAL, SPECIAL, EXEMPLARY, OR CONSEQUENTIAL DAMAGES (INCLUDING,
 * BUT NOT LIMITED TO, PROCUREMENT OF SUBSTITUTE GOODS OR SERVICES; LOSS
 * OF USE, DATA, OR PROFITS; OR BUSINESS INTERRUPTION) HOWEVER CAUSED
 * AND ON ANY THEORY OF LIABILITY, WHETHER IN CONTRACT, STRICT
 * LIABILITY, OR TORT (INCLUDING NEGLIGENCE OR OTHERWISE) ARISING IN
 * ANY WAY OUT OF THE USE OF THIS SOFTWARE, EVEN IF ADVISED OF THE
 * POSSIBILITY OF SUCH DAMAGE.
 *
 ****************************************************************************/

/**
 * @file state_machine_helper.cpp
 * State machine helper functions implementations
 *
 * @author Thomas Gubler	<thomas@px4.io>
 * @author Julian Oes		<julian@oes.ch>
 * @author Sander Smeets	<sander@droneslab.com>
 */
#include <px4_platform_common/px4_config.h>
#include <uORB/topics/vehicle_command.h>
#include <uORB/topics/vehicle_command_ack.h>
#include <uORB/topics/vehicle_status.h>
#include <systemlib/mavlink_log.h>
#include <drivers/drv_hrt.h>
#include <float.h>

#include "state_machine_helper.h"
#include "commander_helper.h"

using namespace time_literals;

static constexpr const char reason_no_rc[] = "No manual control stick input";
static constexpr const char reason_no_offboard[] = "no offboard";
static constexpr const char reason_no_rc_and_no_offboard[] = "no RC and no offboard";
static constexpr const char reason_no_local_position[] = "no local position";
static constexpr const char reason_no_global_position[] = "no global position";
static constexpr const char reason_no_datalink[] = "no datalink";

// This array defines the arming state transitions. The rows are the new state, and the columns
// are the current state. Using new state and current state you can index into the array which
// will be true for a valid transition or false for a invalid transition. In some cases even
// though the transition is marked as true additional checks must be made. See arming_state_transition
// code for those checks.
static constexpr const bool arming_transitions[vehicle_status_s::ARMING_STATE_MAX][vehicle_status_s::ARMING_STATE_MAX]
= {
	//                                                    INIT,  STANDBY, ARMED, STANDBY_ERROR, SHUTDOWN, IN_AIR_RESTORE
	{ /* vehicle_status_s::ARMING_STATE_INIT */           true,  true,    false, true,          false,    false },
	{ /* vehicle_status_s::ARMING_STATE_STANDBY */        true,  true,    true,  false,         false,    false },
	{ /* vehicle_status_s::ARMING_STATE_ARMED */          false, true,    true,  false,         false,    true },
	{ /* vehicle_status_s::ARMING_STATE_STANDBY_ERROR */  true,  true,    true,  true,          false,    false },
	{ /* vehicle_status_s::ARMING_STATE_SHUTDOWN */       true,  true,    false, true,          true,     true },
	{ /* vehicle_status_s::ARMING_STATE_IN_AIR_RESTORE */ false, false,   false, false,         false,    false }, // NYI
};

// You can index into the array with an arming_state_t in order to get its textual representation
const char *const arming_state_names[vehicle_status_s::ARMING_STATE_MAX] = {
	"INIT",
	"STANDBY",
	"ARMED",
	"STANDBY_ERROR",
	"SHUTDOWN",
	"IN_AIR_RESTORE",
};

// You can index into the array with an navigation_state_t in order to get its textual representation
const char *const nav_state_names[vehicle_status_s::NAVIGATION_STATE_MAX] = {
	"MANUAL",
	"ALTCTL",
	"POSCTL",
	"AUTO_MISSION",
	"AUTO_LOITER",
	"AUTO_RTL",
	"6: unallocated",
	"7: unallocated",
	"AUTO_LANDENGFAIL",
	"AUTO_LANDGPSFAIL",
	"ACRO",
	"11: UNUSED",
	"DESCEND",
	"TERMINATION",
	"OFFBOARD",
	"STAB",
	"16: UNUSED2",
	"AUTO_TAKEOFF",
	"AUTO_LAND",
	"AUTO_FOLLOW_TARGET",
	"AUTO_PRECLAND",
	"ORBIT"
};

static hrt_abstime last_preflight_check = 0;	///< initialize so it gets checked immediately

void set_link_loss_nav_state(vehicle_status_s *status, actuator_armed_s *armed,
			     const vehicle_status_flags_s &status_flags, commander_state_s *internal_state, link_loss_actions_t link_loss_act,
			     const float ll_delay);

void reset_link_loss_globals(actuator_armed_s *armed, const bool old_failsafe, const link_loss_actions_t link_loss_act);

void set_offboard_loss_nav_state(vehicle_status_s *status, actuator_armed_s *armed,
				 const vehicle_status_flags_s &status_flags,
				 const offboard_loss_actions_t offboard_loss_act);

void set_offboard_loss_rc_nav_state(vehicle_status_s *status, actuator_armed_s *armed,
				    const vehicle_status_flags_s &status_flags,
				    const offboard_loss_rc_actions_t offboard_loss_rc_act);

void reset_offboard_loss_globals(actuator_armed_s *armed, const bool old_failsafe,
				 const offboard_loss_actions_t offboard_loss_act,
				 const offboard_loss_rc_actions_t offboard_loss_rc_act);

transition_result_t arming_state_transition(vehicle_status_s *status, const safety_s &safety,
		const arming_state_t new_arming_state, actuator_armed_s *armed, const bool fRunPreArmChecks,
		orb_advert_t *mavlink_log_pub, vehicle_status_flags_s *status_flags,
		const PreFlightCheck::arm_requirements_t &arm_requirements,
		const hrt_abstime &time_since_boot, arm_disarm_reason_t calling_reason)
{
	// Double check that our static arrays are still valid
	static_assert(vehicle_status_s::ARMING_STATE_INIT == 0, "ARMING_STATE_INIT == 0");
	static_assert(vehicle_status_s::ARMING_STATE_IN_AIR_RESTORE == vehicle_status_s::ARMING_STATE_MAX - 1,
		      "ARMING_STATE_IN_AIR_RESTORE == ARMING_STATE_MAX - 1");

	transition_result_t ret = TRANSITION_DENIED;
	arming_state_t current_arming_state = status->arming_state;
	bool feedback_provided = false;

	const bool hil_enabled = (status->hil_state == vehicle_status_s::HIL_STATE_ON);

	/* only check transition if the new state is actually different from the current one */
	if (new_arming_state == current_arming_state) {
		ret = TRANSITION_NOT_CHANGED;

	} else {

		/*
		 * Get sensing state if necessary
		 */
		bool preflight_check_ret = true;

		/* only perform the pre-arm check if we have to */
		if (fRunPreArmChecks && (new_arming_state == vehicle_status_s::ARMING_STATE_ARMED)
		    && !hil_enabled) {

			preflight_check_ret = PreFlightCheck::preflightCheck(mavlink_log_pub, *status, *status_flags, true, true,
					      time_since_boot);

			if (preflight_check_ret) {
				status_flags->condition_system_sensors_initialized = true;
			}

			feedback_provided = true;
		}

		/* re-run the pre-flight check as long as sensors are failing */
		if (!status_flags->condition_system_sensors_initialized
		    && fRunPreArmChecks
		    && ((new_arming_state == vehicle_status_s::ARMING_STATE_ARMED)
			|| (new_arming_state == vehicle_status_s::ARMING_STATE_STANDBY))
		    && !hil_enabled) {

			if ((last_preflight_check == 0) || (hrt_elapsed_time(&last_preflight_check) > 1000 * 1000)) {

				status_flags->condition_system_sensors_initialized = PreFlightCheck::preflightCheck(mavlink_log_pub, *status,
<<<<<<< HEAD
						*status_flags,  false, status->arming_state != vehicle_status_s::ARMING_STATE_ARMED,
=======
						*status_flags, false, status->arming_state != vehicle_status_s::ARMING_STATE_ARMED,
>>>>>>> 0f29b871
						time_since_boot);

				last_preflight_check = hrt_absolute_time();
			}
		}

		// Check that we have a valid state transition
		bool valid_transition = arming_transitions[new_arming_state][status->arming_state];

		if (valid_transition) {
			// We have a good transition. Now perform any secondary validation.
			if (new_arming_state == vehicle_status_s::ARMING_STATE_ARMED) {

				//      Do not perform pre-arm checks if coming from in air restore
				//      Allow if vehicle_status_s::HIL_STATE_ON
				if (status->arming_state != vehicle_status_s::ARMING_STATE_IN_AIR_RESTORE) {

					bool prearm_check_ret = true;

					if (fRunPreArmChecks && preflight_check_ret) {
						// only bother running prearm if preflight was successful
						prearm_check_ret = PreFlightCheck::preArmCheck(mavlink_log_pub, *status_flags, safety, arm_requirements, *status);
					}

					if (!preflight_check_ret || !prearm_check_ret) {
						// the prearm and preflight checks already print the rejection reason
						feedback_provided = true;
						valid_transition = false;
					}
				}
			}
		}

		if (hil_enabled) {
			/* enforce lockdown in HIL */
			armed->lockdown = true;
			status_flags->condition_system_sensors_initialized = true;

			/* recover from a prearm fail */
			if (status->arming_state == vehicle_status_s::ARMING_STATE_STANDBY_ERROR) {
				status->arming_state = vehicle_status_s::ARMING_STATE_STANDBY;
			}

			// HIL can always go to standby
			if (new_arming_state == vehicle_status_s::ARMING_STATE_STANDBY) {
				valid_transition = true;
			}
		}

		if (!hil_enabled &&
		    (new_arming_state == vehicle_status_s::ARMING_STATE_STANDBY) &&
		    (status->arming_state != vehicle_status_s::ARMING_STATE_STANDBY_ERROR)) {

			// Sensors need to be initialized for STANDBY state, except for HIL
			if (!status_flags->condition_system_sensors_initialized) {
				feedback_provided = true;
				valid_transition = false;
			}
		}

		// Finish up the state transition
		if (valid_transition) {
			bool was_armed = armed->armed;
			armed->armed = (new_arming_state == vehicle_status_s::ARMING_STATE_ARMED);
			armed->ready_to_arm = (new_arming_state == vehicle_status_s::ARMING_STATE_ARMED)
					      || (new_arming_state == vehicle_status_s::ARMING_STATE_STANDBY);
			ret = TRANSITION_CHANGED;
			status->arming_state = new_arming_state;

			if (was_armed && !armed->armed) { // disarm transition
				status->latest_disarming_reason = (uint8_t)calling_reason;

			} else if (!was_armed && armed->armed) { // arm transition
				status->latest_arming_reason = (uint8_t)calling_reason;
			}

			if (new_arming_state == vehicle_status_s::ARMING_STATE_ARMED) {
				status->armed_time = hrt_absolute_time();

			} else {
				status->armed_time = 0;
			}
		}
	}

	if (ret == TRANSITION_DENIED) {
		/* print to MAVLink and console if we didn't provide any feedback yet */
		if (!feedback_provided) {
			mavlink_log_critical(mavlink_log_pub, "Transition denied: %s to %s",
					     arming_state_names[status->arming_state], arming_state_names[new_arming_state]);
		}
	}

	return ret;
}

transition_result_t
main_state_transition(const vehicle_status_s &status, const main_state_t new_main_state,
		      const vehicle_status_flags_s &status_flags, commander_state_s *internal_state)
{
	// IMPORTANT: The assumption of callers of this function is that the execution of
	// this check is essentially "free". Therefore any runtime checking in here has to be
	// kept super lightweight. No complex logic or calls on external function should be
	// implemented here.

	transition_result_t ret = TRANSITION_DENIED;

	/* transition may be denied even if the same state is requested because conditions may have changed */
	switch (new_main_state) {
	case commander_state_s::MAIN_STATE_MANUAL:
	case commander_state_s::MAIN_STATE_STAB:
	case commander_state_s::MAIN_STATE_ACRO:
		ret = TRANSITION_CHANGED;
		break;

	case commander_state_s::MAIN_STATE_ALTCTL:

		/* need at minimum altitude estimate */
		if (status_flags.condition_local_altitude_valid ||
		    status_flags.condition_global_position_valid) {
			ret = TRANSITION_CHANGED;
		}

		break;

	case commander_state_s::MAIN_STATE_POSCTL:

		/* need at minimum local position estimate */
		if (status_flags.condition_local_position_valid ||
		    status_flags.condition_global_position_valid) {
			ret = TRANSITION_CHANGED;
		}

		break;

	case commander_state_s::MAIN_STATE_AUTO_LOITER:

		/* need global position estimate */
		if (status_flags.condition_global_position_valid) {
			ret = TRANSITION_CHANGED;
		}

		break;

	case commander_state_s::MAIN_STATE_AUTO_FOLLOW_TARGET:
	case commander_state_s::MAIN_STATE_ORBIT:

		/* Follow and orbit only implemented for multicopter */
		if (status.vehicle_type == vehicle_status_s::VEHICLE_TYPE_ROTARY_WING) {
			ret = TRANSITION_CHANGED;
		}

		break;

	case commander_state_s::MAIN_STATE_AUTO_VTOL_TAKEOFF:
		if (status.vehicle_type == vehicle_status_s::VEHICLE_TYPE_ROTARY_WING) {
			ret = TRANSITION_CHANGED;
		}

		break;

	case commander_state_s::MAIN_STATE_AUTO_MISSION:

		/* need global position, home position, and a valid mission */
		if (status_flags.condition_global_position_valid &&
		    status_flags.condition_auto_mission_available) {

			ret = TRANSITION_CHANGED;
		}

		break;

	case commander_state_s::MAIN_STATE_AUTO_RTL:

		/* need global position and home position */
		if (status_flags.condition_global_position_valid && status_flags.condition_home_position_valid) {
			ret = TRANSITION_CHANGED;
		}

		break;

	case commander_state_s::MAIN_STATE_AUTO_TAKEOFF:
	case commander_state_s::MAIN_STATE_AUTO_LAND:

		/* need local position */
		if (status_flags.condition_local_position_valid) {
			ret = TRANSITION_CHANGED;
		}

		break;

	case commander_state_s::MAIN_STATE_AUTO_PRECLAND:

		/* need local and global position, and precision land only implemented for multicopters */
		if (status_flags.condition_local_position_valid
		    && status_flags.condition_global_position_valid
		    && status.vehicle_type == vehicle_status_s::VEHICLE_TYPE_ROTARY_WING) {

			ret = TRANSITION_CHANGED;
		}

		break;

	case commander_state_s::MAIN_STATE_OFFBOARD:

		/* need offboard signal */
		if (!status_flags.offboard_control_signal_lost) {

			ret = TRANSITION_CHANGED;
		}

		break;

	case commander_state_s::MAIN_STATE_MAX:
	default:
		break;
	}

	if (ret == TRANSITION_CHANGED) {
		if (internal_state->main_state != new_main_state) {
			internal_state->main_state = new_main_state;
			internal_state->timestamp = hrt_absolute_time();

		} else {
			ret = TRANSITION_NOT_CHANGED;
		}
	}

	return ret;
}

/**
 * Enable failsafe and report to user
 */
void enable_failsafe(vehicle_status_s *status, bool old_failsafe, orb_advert_t *mavlink_log_pub, const char *reason)
{
	if (!old_failsafe && status->arming_state == vehicle_status_s::ARMING_STATE_ARMED) {
		// make sure intermittent failsafes don't lead to infinite delay by not constantly reseting the timestamp
		if (status->failsafe_timestamp == 0 ||
		    hrt_elapsed_time(&status->failsafe_timestamp) > 30_s) {
			status->failsafe_timestamp = hrt_absolute_time();
		}

		mavlink_log_critical(mavlink_log_pub, "Failsafe enabled: %s", reason);
	}

	status->failsafe = true;
}

/**
 * Check failsafe and main status and set navigation status for navigator accordingly
 */
bool set_nav_state(vehicle_status_s *status, actuator_armed_s *armed, commander_state_s *internal_state,
		   orb_advert_t *mavlink_log_pub, const link_loss_actions_t data_link_loss_act, const bool mission_finished,
		   const bool stay_in_failsafe, const vehicle_status_flags_s &status_flags, bool landed,
		   const link_loss_actions_t rc_loss_act, const offboard_loss_actions_t offb_loss_act,
		   const offboard_loss_rc_actions_t offb_loss_rc_act,
		   const position_nav_loss_actions_t posctl_nav_loss_act,
<<<<<<< HEAD
		   const float param_com_rcl_act_t, const float gps_fail_openloop_loiter_time_s)
=======
		   const float param_com_rcl_act_t)
>>>>>>> 0f29b871
{
	const navigation_state_t nav_state_old = status->nav_state;

	const bool data_link_loss_act_configured = data_link_loss_act > link_loss_actions_t::DISABLED;
	const bool rc_loss_act_configured = rc_loss_act > link_loss_actions_t::DISABLED;
	const bool rc_lost = rc_loss_act_configured && (status->rc_signal_lost);

	bool is_armed = (status->arming_state == vehicle_status_s::ARMING_STATE_ARMED);
	bool old_failsafe = status->failsafe;
	status->failsafe = false;

	// Safe to do reset flags here, as if loss state persists flags will be restored in the code below
	reset_link_loss_globals(armed, old_failsafe, rc_loss_act);
	reset_link_loss_globals(armed, old_failsafe, data_link_loss_act);
	reset_offboard_loss_globals(armed, old_failsafe, offb_loss_act, offb_loss_rc_act);

	/* evaluate main state to decide in normal (non-failsafe) mode */
	switch (internal_state->main_state) {
	case commander_state_s::MAIN_STATE_ACRO:
	case commander_state_s::MAIN_STATE_MANUAL:
	case commander_state_s::MAIN_STATE_STAB:
	case commander_state_s::MAIN_STATE_ALTCTL:

		/* require RC for all manual modes */
		if (rc_lost && is_armed) {
			enable_failsafe(status, old_failsafe, mavlink_log_pub, reason_no_rc);

			set_link_loss_nav_state(status, armed, status_flags, internal_state, rc_loss_act, param_com_rcl_act_t);

		} else {
			switch (internal_state->main_state) {
			case commander_state_s::MAIN_STATE_ACRO:
				status->nav_state = vehicle_status_s::NAVIGATION_STATE_ACRO;
				break;

			case commander_state_s::MAIN_STATE_MANUAL:
				status->nav_state = vehicle_status_s::NAVIGATION_STATE_MANUAL;
				break;

			case commander_state_s::MAIN_STATE_STAB:
				status->nav_state = vehicle_status_s::NAVIGATION_STATE_STAB;
				break;

			case commander_state_s::MAIN_STATE_ALTCTL:
				status->nav_state = vehicle_status_s::NAVIGATION_STATE_ALTCTL;
				break;

			default:
				status->nav_state = vehicle_status_s::NAVIGATION_STATE_MANUAL;
				break;
			}
		}

		break;

	case commander_state_s::MAIN_STATE_POSCTL: {

			if (rc_lost && is_armed) {
				enable_failsafe(status, old_failsafe, mavlink_log_pub, reason_no_rc);
				set_link_loss_nav_state(status, armed, status_flags, internal_state, rc_loss_act, param_com_rcl_act_t);

				/* As long as there is RC, we can fallback to ALTCTL, or STAB. */
				/* A local position estimate is enough for POSCTL for multirotors,
				 * this enables POSCTL using e.g. flow.
				 * For fixedwing, a global position is needed. */

			} else if (is_armed
				   && check_invalid_pos_nav_state(status, old_failsafe, mavlink_log_pub, status_flags,
						   !(posctl_nav_loss_act == position_nav_loss_actions_t::LAND_TERMINATE),
						   status->vehicle_type == vehicle_status_s::VEHICLE_TYPE_FIXED_WING, gps_fail_openloop_loiter_time_s)) {
				// nothing to do - everything done in check_invalid_pos_nav_state

			} else {
				status->nav_state = vehicle_status_s::NAVIGATION_STATE_POSCTL;
			}
		}
		break;

	case commander_state_s::MAIN_STATE_AUTO_MISSION:

		/* go into failsafe
		 * - if we have an engine failure
		 * - if we have vtol transition failure
		 * - on data and RC link loss */

		if (is_armed
		    && check_invalid_pos_nav_state(status, old_failsafe, mavlink_log_pub, status_flags, false, true,
						   gps_fail_openloop_loiter_time_s)) {
			// nothing to do - everything done in check_invalid_pos_nav_state
		} else if (status->engine_failure) {
			status->nav_state = vehicle_status_s::NAVIGATION_STATE_AUTO_LANDENGFAIL;

		} else if (status_flags.vtol_transition_failure) {
			status->nav_state = vehicle_status_s::NAVIGATION_STATE_AUTO_RTL;

		} else if (status->mission_failure) {
			status->nav_state = vehicle_status_s::NAVIGATION_STATE_AUTO_RTL;

		} else if (status->data_link_lost && data_link_loss_act_configured
			   && is_armed && !landed) {
			// Data link lost, data link loss reaction configured -> do configured reaction
			enable_failsafe(status, old_failsafe, mavlink_log_pub, reason_no_datalink);
			set_link_loss_nav_state(status, armed, status_flags, internal_state, data_link_loss_act, 0);

		} else if (status->rc_signal_lost && rc_loss_act_configured && status_flags.rc_signal_found_once
			   && is_armed && !landed) {
			// RC link lost, rc loss reaction configured, RC was used before -> RC loss reaction after delay
			// Safety pilot expects to be able to take over by RC in case anything unexpected happens
			enable_failsafe(status, old_failsafe, mavlink_log_pub, reason_no_rc);
			set_link_loss_nav_state(status, armed, status_flags, internal_state, rc_loss_act, param_com_rcl_act_t);

		} else if (status->rc_signal_lost && rc_loss_act_configured
			   && status->data_link_lost && !data_link_loss_act_configured
			   && is_armed && !landed) {
			// All links lost, no data link loss reaction configured -> immediately do RC loss reaction
			// Lost all communication, by default it's considered unsafe to continue the mission
			// Note this case is reached after the previous one when flying mission completely without RC
			enable_failsafe(status, old_failsafe, mavlink_log_pub, reason_no_datalink);
			set_link_loss_nav_state(status, armed, status_flags, internal_state, rc_loss_act, 0);

		} else if (status->rc_signal_lost && !rc_loss_act_configured
			   && status->data_link_lost && !data_link_loss_act_configured
			   && is_armed && !landed
			   && mission_finished) {
			// All links lost, all link loss reactions disabled -> return after mission
			// Pilot disabled all reactions, finish mission but then return to avoid lost vehicle
			enable_failsafe(status, old_failsafe, mavlink_log_pub, reason_no_datalink);
			set_link_loss_nav_state(status, armed, status_flags, internal_state, link_loss_actions_t::AUTO_RTL, 0);

		} else if (!stay_in_failsafe) {
			// normal mission operation if there's no need to stay in failsafe
			status->nav_state = vehicle_status_s::NAVIGATION_STATE_AUTO_MISSION;
		}

		break;

	case commander_state_s::MAIN_STATE_AUTO_LOITER:

		/* go into failsafe on a engine failure */
		if (status->engine_failure) {
			status->nav_state = vehicle_status_s::NAVIGATION_STATE_AUTO_LANDENGFAIL;

		} else if (is_armed
			   && check_invalid_pos_nav_state(status, old_failsafe, mavlink_log_pub, status_flags, false, true,
					   gps_fail_openloop_loiter_time_s)) {
			// nothing to do - everything done in check_invalid_pos_nav_state
		} else if (status->data_link_lost && data_link_loss_act_configured && !landed && is_armed) {
			/* also go into failsafe if just datalink is lost, and we're actually in air */
			set_link_loss_nav_state(status, armed, status_flags, internal_state, data_link_loss_act, 0);

			enable_failsafe(status, old_failsafe, mavlink_log_pub, reason_no_datalink);

		} else if (rc_lost && !data_link_loss_act_configured && status->data_link_lost && is_armed) {
			/* go into failsafe if RC is lost and datalink is lost and datalink loss is not set up */
			enable_failsafe(status, old_failsafe, mavlink_log_pub, reason_no_rc);

			set_link_loss_nav_state(status, armed, status_flags, internal_state, rc_loss_act, 0);

		} else if (status->rc_signal_lost) {
			/* don't bother if RC is lost if datalink is connected */

			/* this mode is ok, we don't need RC for LOITERing */
			status->nav_state = vehicle_status_s::NAVIGATION_STATE_AUTO_LOITER;

		} else {
			/* everything is perfect */
			status->nav_state = vehicle_status_s::NAVIGATION_STATE_AUTO_LOITER;
		}

		break;

	case commander_state_s::MAIN_STATE_AUTO_RTL:

		/* require global position and home, also go into failsafe on an engine failure */

		if (status->engine_failure) {
			status->nav_state = vehicle_status_s::NAVIGATION_STATE_AUTO_LANDENGFAIL;

		} else if (is_armed
			   && check_invalid_pos_nav_state(status, old_failsafe, mavlink_log_pub, status_flags, false, true,
					   gps_fail_openloop_loiter_time_s)) {
			// nothing to do - everything done in check_invalid_pos_nav_state
		} else {
			status->nav_state = vehicle_status_s::NAVIGATION_STATE_AUTO_RTL;
		}

		break;

	case commander_state_s::MAIN_STATE_AUTO_FOLLOW_TARGET:

		/* require global position and home */

		if (status->engine_failure) {
			status->nav_state = vehicle_status_s::NAVIGATION_STATE_AUTO_LANDENGFAIL;

		} else if (is_armed
			   && check_invalid_pos_nav_state(status, old_failsafe, mavlink_log_pub, status_flags, false, true,
					   gps_fail_openloop_loiter_time_s)) {
			// nothing to do - everything done in check_invalid_pos_nav_state

		} else {
			status->nav_state = vehicle_status_s::NAVIGATION_STATE_AUTO_FOLLOW_TARGET;
		}

		break;

	case commander_state_s::MAIN_STATE_ORBIT:
		if (status->engine_failure) {
			// failsafe: on engine failure
			status->nav_state = vehicle_status_s::NAVIGATION_STATE_AUTO_LANDENGFAIL;

			// Orbit can only be started via vehicle_command (mavlink). Recovery from failsafe into orbit
			// is not possible and therefore the internal_state needs to be adjusted.
			internal_state->main_state = commander_state_s::MAIN_STATE_POSCTL;

		} else if (is_armed
			   && check_invalid_pos_nav_state(status, old_failsafe, mavlink_log_pub, status_flags, false, true,
					   gps_fail_openloop_loiter_time_s)) {
			// failsafe: necessary position estimate lost; switching is done in check_invalid_pos_nav_state

			// Orbit can only be started via vehicle_command (mavlink). Consequently, recovery from failsafe into orbit
			// is not possible and therefore the internal_state needs to be adjusted.
			internal_state->main_state = commander_state_s::MAIN_STATE_POSCTL;

		} else if (status->data_link_lost && data_link_loss_act_configured && !landed && is_armed) {
			// failsafe: just datalink is lost and we're in air
			set_link_loss_nav_state(status, armed, status_flags, internal_state, data_link_loss_act, 0);

			enable_failsafe(status, old_failsafe, mavlink_log_pub, reason_no_datalink);

			// Orbit can only be started via vehicle_command (mavlink). Consequently, recovery from failsafe into orbit
			// is not possible and therefore the internal_state needs to be adjusted.
			internal_state->main_state = commander_state_s::MAIN_STATE_POSCTL;

		} else if (rc_lost && status->data_link_lost && !data_link_loss_act_configured && is_armed) {
			// Orbit does not depend on RC but while armed & all links lost & when datalink loss is not set up, we failsafe
			enable_failsafe(status, old_failsafe, mavlink_log_pub, reason_no_rc);

			set_link_loss_nav_state(status, armed, status_flags, internal_state, rc_loss_act, 0);

			// Orbit can only be started via vehicle_command (mavlink). Consequently, recovery from failsafe into orbit
			// is not possible and therefore the internal_state needs to be adjusted.
			internal_state->main_state = commander_state_s::MAIN_STATE_POSCTL;

		} else {
			// no failsafe, RC is not mandatory for orbit
			status->nav_state = vehicle_status_s::NAVIGATION_STATE_ORBIT;
		}

		break;

	case commander_state_s::MAIN_STATE_AUTO_TAKEOFF:
	case commander_state_s::MAIN_STATE_AUTO_VTOL_TAKEOFF:

		/* require local position */

		if (status->engine_failure) {
			status->nav_state = vehicle_status_s::NAVIGATION_STATE_AUTO_LANDENGFAIL;

		} else if (is_armed
			   && check_invalid_pos_nav_state(status, old_failsafe, mavlink_log_pub, status_flags, false, false,
					   gps_fail_openloop_loiter_time_s)) {
			// nothing to do - everything done in check_invalid_pos_nav_state

		} else {
			status->nav_state = internal_state->main_state == commander_state_s::MAIN_STATE_AUTO_TAKEOFF ?
					    vehicle_status_s::NAVIGATION_STATE_AUTO_TAKEOFF : vehicle_status_s::NAVIGATION_STATE_AUTO_VTOL_TAKEOFF;
		}

		break;

	case commander_state_s::MAIN_STATE_AUTO_LAND:

		/* require local position */

		if (status->engine_failure) {
			status->nav_state = vehicle_status_s::NAVIGATION_STATE_AUTO_LANDENGFAIL;

		} else if (is_armed
			   && check_invalid_pos_nav_state(status, old_failsafe, mavlink_log_pub, status_flags, false, false,
					   gps_fail_openloop_loiter_time_s)) {
			// nothing to do - everything done in check_invalid_pos_nav_state

		} else {
			status->nav_state = vehicle_status_s::NAVIGATION_STATE_AUTO_LAND;
		}

		break;

	case commander_state_s::MAIN_STATE_AUTO_PRECLAND:

		/* must be rotary wing plus same requirements as normal landing */

		if (status->engine_failure) {
			status->nav_state = vehicle_status_s::NAVIGATION_STATE_AUTO_LANDENGFAIL;

		} else if (is_armed
			   && check_invalid_pos_nav_state(status, old_failsafe, mavlink_log_pub, status_flags, false, false,
					   gps_fail_openloop_loiter_time_s)) {
			// nothing to do - everything done in check_invalid_pos_nav_state

		} else {
			status->nav_state = vehicle_status_s::NAVIGATION_STATE_AUTO_PRECLAND;
		}

		break;

	case commander_state_s::MAIN_STATE_OFFBOARD:

		if (status_flags.offboard_control_signal_lost) {
			if (status->rc_signal_lost) {
				// Offboard and RC are lost
				enable_failsafe(status, old_failsafe, mavlink_log_pub, reason_no_rc_and_no_offboard);
				set_offboard_loss_nav_state(status, armed, status_flags, offb_loss_act);

			} else {
				// Offboard is lost, RC is ok
				enable_failsafe(status, old_failsafe, mavlink_log_pub, reason_no_offboard);
				set_offboard_loss_rc_nav_state(status, armed, status_flags, offb_loss_rc_act);
			}

		} else {
			status->nav_state = vehicle_status_s::NAVIGATION_STATE_OFFBOARD;
		}

	default:
		break;
	}

	return status->nav_state != nav_state_old;
}

bool check_invalid_pos_nav_state(vehicle_status_s *status, bool old_failsafe, orb_advert_t *mavlink_log_pub,
				 const vehicle_status_flags_s &status_flags, const bool use_rc, const bool using_global_pos,
				 const float gps_fail_openloop_loiter_time_s)
{
	bool fallback_required = false;

	if (using_global_pos && !status_flags.condition_global_position_valid) {
		fallback_required = true;

	} else if (!using_global_pos
		   && (!status_flags.condition_local_position_valid || !status_flags.condition_local_velocity_valid)) {

		fallback_required = true;
	}

	if (fallback_required) {

		if (using_global_pos) {
			enable_failsafe(status, old_failsafe, mavlink_log_pub, reason_no_global_position);

		} else {
			enable_failsafe(status, old_failsafe, mavlink_log_pub, reason_no_local_position);
		}

		if (use_rc) {
			// fallback to a mode that gives the operator stick control
			if (status->vehicle_type == vehicle_status_s::VEHICLE_TYPE_ROTARY_WING
			    && status_flags.condition_local_position_valid) {
				status->nav_state = vehicle_status_s::NAVIGATION_STATE_POSCTL;

			} else if (status_flags.condition_local_altitude_valid) {
				status->nav_state = vehicle_status_s::NAVIGATION_STATE_ALTCTL;

			} else {
				status->nav_state = vehicle_status_s::NAVIGATION_STATE_STAB;
			}

		} else {
			// go into a descent that does not require stick control
			if (status->vehicle_type == vehicle_status_s::VEHICLE_TYPE_ROTARY_WING &&
			    status_flags.condition_local_position_valid) {
				status->nav_state = vehicle_status_s::NAVIGATION_STATE_AUTO_LAND;

			} else  if (status_flags.condition_local_altitude_valid) {
				// Switch to Descend state if MC or if FW and 5 min of loitering have passed
				if (status->vehicle_type == vehicle_status_s::VEHICLE_TYPE_ROTARY_WING ||
				    hrt_elapsed_time(&status->failsafe_timestamp) > (gps_fail_openloop_loiter_time_s * 1_s)) {

					status->nav_state = vehicle_status_s::NAVIGATION_STATE_DESCEND;

				} else {
					status->nav_state = vehicle_status_s::NAVIGATION_STATE_FIXED_BANK_LOITER;
				}

			} else {
				status->nav_state = vehicle_status_s::NAVIGATION_STATE_TERMINATION;
			}
		}
	}

	return fallback_required;

}

void set_link_loss_nav_state(vehicle_status_s *status, actuator_armed_s *armed,
			     const vehicle_status_flags_s &status_flags, commander_state_s *internal_state, link_loss_actions_t link_loss_act,
			     const float ll_delay)
{
	if (hrt_elapsed_time(&status->failsafe_timestamp) < (ll_delay * 1_s)
	    && link_loss_act != link_loss_actions_t::DISABLED) {
		// delay failsafe reaction by trying to hold position if configured
		link_loss_act = link_loss_actions_t::AUTO_LOITER;
	}

	// do the best you can according to the action set
	switch (link_loss_act) {
	case link_loss_actions_t::DISABLED:
		// If datalink loss failsafe is disabled then no action must be taken.
		break;

	case link_loss_actions_t::AUTO_RTL:
		if (status_flags.condition_global_position_valid && status_flags.condition_home_position_valid) {
			main_state_transition(*status, commander_state_s::MAIN_STATE_AUTO_RTL, status_flags, internal_state);
			status->nav_state = vehicle_status_s::NAVIGATION_STATE_AUTO_RTL;
			return;
		}

	// FALLTHROUGH
	case link_loss_actions_t::AUTO_LOITER:
		if (status_flags.condition_global_position_valid) {
			status->nav_state = vehicle_status_s::NAVIGATION_STATE_AUTO_LOITER;
			return;
		}

	// FALLTHROUGH
	case link_loss_actions_t::AUTO_LAND:
		if (status_flags.condition_global_position_valid) {
			status->nav_state = vehicle_status_s::NAVIGATION_STATE_AUTO_LAND;
			return;

		} else {
			if (status->vehicle_type == vehicle_status_s::VEHICLE_TYPE_ROTARY_WING) {
				if (status_flags.condition_local_position_valid) {
					status->nav_state = vehicle_status_s::NAVIGATION_STATE_AUTO_LAND;
					return;

				} else if (status_flags.condition_local_altitude_valid) {
					status->nav_state = vehicle_status_s::NAVIGATION_STATE_DESCEND;
					return;
				}

			} else {
				// TODO: FW position controller doesn't run without condition_global_position_valid
				status->nav_state = vehicle_status_s::NAVIGATION_STATE_AUTO_LANDGPSFAIL;
				return;
			}
		}

	// FALLTHROUGH
	case link_loss_actions_t::TERMINATE:
		status->nav_state = vehicle_status_s::NAVIGATION_STATE_TERMINATION;
		armed->force_failsafe = true;
		break;

	case link_loss_actions_t::LOCKDOWN:
		armed->lockdown = true;
		break;
	}
}

void reset_link_loss_globals(actuator_armed_s *armed, const bool old_failsafe, const link_loss_actions_t link_loss_act)
{
	if (old_failsafe) {
		if (link_loss_act == link_loss_actions_t::TERMINATE) {
			armed->force_failsafe = false;

		} else if (link_loss_act == link_loss_actions_t::LOCKDOWN) {
			armed->lockdown = false;
		}
	}
}

void set_offboard_loss_nav_state(vehicle_status_s *status, actuator_armed_s *armed,
				 const vehicle_status_flags_s &status_flags,
				 const offboard_loss_actions_t offboard_loss_act)
{
	switch (offboard_loss_act) {
	case offboard_loss_actions_t::DISABLED:
		// If offboard loss failsafe is disabled then no action must be taken.
		return;

	case offboard_loss_actions_t::TERMINATE:
		status->nav_state = vehicle_status_s::NAVIGATION_STATE_TERMINATION;
		armed->force_failsafe = true;
		return;

	case offboard_loss_actions_t::LOCKDOWN:
		armed->lockdown = true;
		return;

	case offboard_loss_actions_t::AUTO_RTL:
		if (status_flags.condition_global_position_valid && status_flags.condition_home_position_valid) {
			status->nav_state = vehicle_status_s::NAVIGATION_STATE_AUTO_RTL;
			return;
		}

	// FALLTHROUGH
	case offboard_loss_actions_t::AUTO_LOITER:
		if (status_flags.condition_global_position_valid) {
			status->nav_state = vehicle_status_s::NAVIGATION_STATE_AUTO_LOITER;
			return;
		}

	// FALLTHROUGH
	case offboard_loss_actions_t::AUTO_LAND:
		if (status_flags.condition_global_position_valid) {
			status->nav_state = vehicle_status_s::NAVIGATION_STATE_AUTO_LAND;
			return;
		}
	}

	// If none of the above worked, try to mitigate
	if (status_flags.condition_local_altitude_valid) {
		if (status->vehicle_type == vehicle_status_s::VEHICLE_TYPE_ROTARY_WING) {
			status->nav_state = vehicle_status_s::NAVIGATION_STATE_DESCEND;

		} else {
			// TODO: FW position controller doesn't run without condition_global_position_valid
			status->nav_state = vehicle_status_s::NAVIGATION_STATE_AUTO_LANDGPSFAIL;
		}

	} else {
		status->nav_state = vehicle_status_s::NAVIGATION_STATE_TERMINATION;
	}
}

void set_offboard_loss_rc_nav_state(vehicle_status_s *status, actuator_armed_s *armed,
				    const vehicle_status_flags_s &status_flags,
				    const offboard_loss_rc_actions_t offboard_loss_rc_act)
{
	switch (offboard_loss_rc_act) {
	case offboard_loss_rc_actions_t::DISABLED:
		// If offboard loss failsafe is disabled then no action must be taken.
		return;

	case offboard_loss_rc_actions_t::TERMINATE:
		status->nav_state = vehicle_status_s::NAVIGATION_STATE_TERMINATION;
		armed->force_failsafe = true;
		return;

	case offboard_loss_rc_actions_t::LOCKDOWN:
		armed->lockdown = true;
		return;

	case offboard_loss_rc_actions_t::MANUAL_POSITION:
		if (status->vehicle_type == vehicle_status_s::VEHICLE_TYPE_ROTARY_WING
		    && status_flags.condition_local_position_valid) {

			status->nav_state = vehicle_status_s::NAVIGATION_STATE_POSCTL;
			return;

		} else if (status_flags.condition_global_position_valid) {
			status->nav_state = vehicle_status_s::NAVIGATION_STATE_POSCTL;
			return;
		}

	// FALLTHROUGH
	case offboard_loss_rc_actions_t::MANUAL_ALTITUDE:
		if (status_flags.condition_local_altitude_valid) {
			status->nav_state = vehicle_status_s::NAVIGATION_STATE_ALTCTL;
			return;
		}

	// FALLTHROUGH
	case offboard_loss_rc_actions_t::MANUAL_ATTITUDE:
		status->nav_state = vehicle_status_s::NAVIGATION_STATE_MANUAL;
		return;

	case offboard_loss_rc_actions_t::AUTO_RTL:
		if (status_flags.condition_global_position_valid && status_flags.condition_home_position_valid) {
			status->nav_state = vehicle_status_s::NAVIGATION_STATE_AUTO_RTL;
			return;
		}

	// FALLTHROUGH
	case offboard_loss_rc_actions_t::AUTO_LOITER:
		if (status_flags.condition_global_position_valid) {
			status->nav_state = vehicle_status_s::NAVIGATION_STATE_AUTO_LOITER;
			return;
		}

	// FALLTHROUGH
	case offboard_loss_rc_actions_t::AUTO_LAND:
		if (status_flags.condition_global_position_valid) {
			status->nav_state = vehicle_status_s::NAVIGATION_STATE_AUTO_LAND;
			return;
		}
	}

	// If none of the above worked, try to mitigate
	if (status_flags.condition_local_altitude_valid) {
		//TODO: Add case for rover
		if (status->vehicle_type == vehicle_status_s::VEHICLE_TYPE_ROTARY_WING) {
			status->nav_state = vehicle_status_s::NAVIGATION_STATE_DESCEND;

		} else {
			// TODO: FW position controller doesn't run without condition_global_position_valid
			status->nav_state = vehicle_status_s::NAVIGATION_STATE_AUTO_LANDGPSFAIL;
		}

	} else {
		status->nav_state = vehicle_status_s::NAVIGATION_STATE_TERMINATION;
	}
}

void reset_offboard_loss_globals(actuator_armed_s *armed, const bool old_failsafe,
				 const offboard_loss_actions_t offboard_loss_act,
				 const offboard_loss_rc_actions_t offboard_loss_rc_act)
{
	if (old_failsafe) {
		if (offboard_loss_act == offboard_loss_actions_t::TERMINATE
		    || offboard_loss_rc_act == offboard_loss_rc_actions_t::TERMINATE) {
			armed->force_failsafe = false;

		}

		if (offboard_loss_act == offboard_loss_actions_t::LOCKDOWN
		    || offboard_loss_rc_act == offboard_loss_rc_actions_t::LOCKDOWN) {
			armed->lockdown = false;
		}
	}
}

void battery_failsafe(orb_advert_t *mavlink_log_pub, const vehicle_status_s &status,
		      const vehicle_status_flags_s &status_flags, commander_state_s *internal_state, const uint8_t battery_warning,
		      const low_battery_action_t low_battery_action)
{
	switch (battery_warning) {
	case battery_status_s::BATTERY_WARNING_NONE:
		break;

	case battery_status_s::BATTERY_WARNING_LOW:
		mavlink_log_info(mavlink_log_pub, "Low battery level! Return advised");
		break;

	case battery_status_s::BATTERY_WARNING_CRITICAL:

		static constexpr char battery_critical[] = "Critical battery level!";

		switch (low_battery_action) {
		case LOW_BAT_ACTION::WARNING:
			mavlink_log_info(mavlink_log_pub, "%s, landing advised", battery_critical);
			break;

		case LOW_BAT_ACTION::RETURN:

		// FALLTHROUGH
		case LOW_BAT_ACTION::RETURN_OR_LAND:

			if (status_flags.condition_global_position_valid && status_flags.condition_home_position_valid) {
				if (!(internal_state->main_state == commander_state_s::MAIN_STATE_AUTO_RTL ||
				      internal_state->main_state == commander_state_s::MAIN_STATE_AUTO_LAND ||
				      internal_state->main_state == commander_state_s::MAIN_STATE_AUTO_PRECLAND)) {

					internal_state->main_state = commander_state_s::MAIN_STATE_AUTO_RTL;
					internal_state->timestamp = hrt_absolute_time();
					mavlink_log_info(mavlink_log_pub, "%s, executing RTL", battery_critical);
				}

			} else {
				if (!(internal_state->main_state == commander_state_s::MAIN_STATE_AUTO_LAND ||
				      internal_state->main_state == commander_state_s::MAIN_STATE_AUTO_PRECLAND)) {
					internal_state->main_state = commander_state_s::MAIN_STATE_AUTO_LAND;
					internal_state->timestamp = hrt_absolute_time();
					mavlink_log_emergency(mavlink_log_pub, "%s, can't execute RTL, landing instead", battery_critical);
				}
			}

			break;

		case LOW_BAT_ACTION::LAND:
			if (!(internal_state->main_state == commander_state_s::MAIN_STATE_AUTO_LAND ||
			      internal_state->main_state == commander_state_s::MAIN_STATE_AUTO_PRECLAND)) {
				internal_state->main_state = commander_state_s::MAIN_STATE_AUTO_LAND;
				internal_state->timestamp = hrt_absolute_time();
				mavlink_log_info(mavlink_log_pub, "%s, landing", battery_critical);
			}

			break;
		}

		break;

	case battery_status_s::BATTERY_WARNING_EMERGENCY:

		static constexpr char battery_dangerous[] = "Dangerous battery level!";

		switch (low_battery_action) {
		case LOW_BAT_ACTION::WARNING:
			mavlink_log_emergency(mavlink_log_pub, "%s, please land!", battery_dangerous);
			break;

		case LOW_BAT_ACTION::RETURN:
			if (status_flags.condition_global_position_valid && status_flags.condition_home_position_valid) {
				if (!(internal_state->main_state == commander_state_s::MAIN_STATE_AUTO_RTL ||
				      internal_state->main_state == commander_state_s::MAIN_STATE_AUTO_LAND ||
				      internal_state->main_state == commander_state_s::MAIN_STATE_AUTO_PRECLAND)) {
					internal_state->main_state = commander_state_s::MAIN_STATE_AUTO_RTL;
					internal_state->timestamp = hrt_absolute_time();
					mavlink_log_critical(mavlink_log_pub, "%s, executing RTL", battery_dangerous);
				}

			} else {
				if (!(internal_state->main_state == commander_state_s::MAIN_STATE_AUTO_LAND ||
				      internal_state->main_state == commander_state_s::MAIN_STATE_AUTO_PRECLAND)) {
					internal_state->main_state = commander_state_s::MAIN_STATE_AUTO_LAND;
					internal_state->timestamp = hrt_absolute_time();
					mavlink_log_emergency(mavlink_log_pub, "%s, can't execute RTL, landing instead", battery_dangerous);
				}
			}

			break;

		case LOW_BAT_ACTION::RETURN_OR_LAND:

		// FALLTHROUGH
		case LOW_BAT_ACTION::LAND:
			if (!(internal_state->main_state == commander_state_s::MAIN_STATE_AUTO_LAND ||
			      internal_state->main_state == commander_state_s::MAIN_STATE_AUTO_PRECLAND)) {
				internal_state->main_state = commander_state_s::MAIN_STATE_AUTO_LAND;
				internal_state->timestamp = hrt_absolute_time();
				mavlink_log_emergency(mavlink_log_pub, "%s, landing", battery_dangerous);
			}

			break;
		}

		break;

	case battery_status_s::BATTERY_WARNING_FAILED:
		mavlink_log_emergency(mavlink_log_pub, "Battery failure detected");
		break;
	}
}<|MERGE_RESOLUTION|>--- conflicted
+++ resolved
@@ -183,11 +183,7 @@
 			if ((last_preflight_check == 0) || (hrt_elapsed_time(&last_preflight_check) > 1000 * 1000)) {
 
 				status_flags->condition_system_sensors_initialized = PreFlightCheck::preflightCheck(mavlink_log_pub, *status,
-<<<<<<< HEAD
-						*status_flags,  false, status->arming_state != vehicle_status_s::ARMING_STATE_ARMED,
-=======
 						*status_flags, false, status->arming_state != vehicle_status_s::ARMING_STATE_ARMED,
->>>>>>> 0f29b871
 						time_since_boot);
 
 				last_preflight_check = hrt_absolute_time();
@@ -446,11 +442,7 @@
 		   const link_loss_actions_t rc_loss_act, const offboard_loss_actions_t offb_loss_act,
 		   const offboard_loss_rc_actions_t offb_loss_rc_act,
 		   const position_nav_loss_actions_t posctl_nav_loss_act,
-<<<<<<< HEAD
 		   const float param_com_rcl_act_t, const float gps_fail_openloop_loiter_time_s)
-=======
-		   const float param_com_rcl_act_t)
->>>>>>> 0f29b871
 {
 	const navigation_state_t nav_state_old = status->nav_state;
 
