--- conflicted
+++ resolved
@@ -3,14 +3,10 @@
 install:
   - pip install --user cpp-coveralls
 script:
-  - cmake -DCMAKE_BUILD_TYPE=Profile -DTEST=ON -DFORMAT=ON .
+  - cmake -DCMAKE_BUILD_TYPE=Profile .
   - make
   - make check_format
   - ctest -V
-<<<<<<< HEAD
-  - make test
-=======
->>>>>>> cc2804d6
 after_success:
   - cpp-coveralls -i matrix
 env:
